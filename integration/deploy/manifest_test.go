--- conflicted
+++ resolved
@@ -680,10 +680,6 @@
 	return nil
 }
 
-<<<<<<< HEAD
-func expectImageFoundNoSkippingBuild(output string) error {
-	if ok := strings.Contains(output, "Skipping build for image for service"); ok {
-=======
 func createOktetoManifestWithName(dir, content, name string) error {
 	manifestPath := filepath.Join(dir, name)
 	manifestContent := []byte(content)
@@ -693,10 +689,8 @@
 	return nil
 }
 
-func expectImageFoundSkippingBuild(output string) error {
-	if ok := strings.Contains(output, "Skipping build for image for service"); !ok {
-		log.Print(output)
->>>>>>> fc8ad61f
+func expectImageFoundNoSkippingBuild(output string) error {
+	if ok := strings.Contains(output, "Skipping build for image for service"); ok {
 		return errors.New("expected image found, skipping build")
 	}
 	return nil
