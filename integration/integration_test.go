// +build integration

// Copyright 2021 The Okteto Authors
// Licensed under the Apache License, Version 2.0 (the "License");
// you may not use this file except in compliance with the License.
// You may obtain a copy of the License at
//
// http://www.apache.org/licenses/LICENSE-2.0
//
// Unless required by applicable law or agreed to in writing, software
// distributed under the License is distributed on an "AS IS" BASIS,
// WITHOUT WARRANTIES OR CONDITIONS OF ANY KIND, either express or implied.
// See the License for the specific language governing permissions and
// limitations under the License.

package integration

import (
	"bytes"
	"context"
	"fmt"
	"io/ioutil"
	"log"
	"net/http"
	"os"
	"os/exec"
	"path"
	"path/filepath"
	"regexp"
	"runtime"
	"strconv"
	"strings"
	"sync"
	"testing"
	"text/template"
	"time"

	"github.com/Masterminds/semver/v3"
	ps "github.com/mitchellh/go-ps"
	"github.com/okteto/okteto/cmd/utils"
	"github.com/okteto/okteto/pkg/config"
	k8Client "github.com/okteto/okteto/pkg/k8s/client"
	"github.com/okteto/okteto/pkg/okteto"
	"github.com/okteto/okteto/pkg/syncthing"
	appsv1 "k8s.io/api/apps/v1"
	batchv1 "k8s.io/api/batch/v1"
	corev1 "k8s.io/api/core/v1"
	metav1 "k8s.io/apimachinery/pkg/apis/meta/v1"

	yaml "gopkg.in/yaml.v2"
)

var (
	deploymentTemplate        = template.Must(template.New("deployment").Parse(deploymentFormat))
	statefulsetTemplate       = template.Must(template.New("statefulset").Parse(statefulsetFormat))
	manifestTemplate          = template.Must(template.New("manifest").Parse(manifestFormat))
	user                      = ""
	kubectlBinary             = "kubectl"
	zero                int64 = 0
)

type deployment struct {
	Name string
}

const (
	endpoint         = "http://localhost:8080/index.html"
	deploymentFormat = `
apiVersion: apps/v1
kind: Deployment
metadata:
  name: {{ .Name }}
spec:
  replicas: 1
  selector:
    matchLabels:
      app: {{ .Name }}
  template:
    metadata:
      labels:
        app: {{ .Name }}
    spec:
      terminationGracePeriodSeconds: 1
      containers:
      - name: test
        image: python:alpine
        ports:
        - containerPort: 8080
        workingDir: /usr/src/app
        command:
            - "python"
            - "-m"
            - "http.server"
            - "8080"
---
apiVersion: v1
kind: Service
metadata:
  name: {{ .Name }}
  annotations:
    dev.okteto.com/auto-ingress: "true"
spec:
  type: ClusterIP
  ports:
  - name: {{ .Name }}
    port: 8080
  selector:
    app: {{ .Name }}
`
	statefulsetFormat = `
apiVersion: apps/v1
kind: StatefulSet
metadata:
  name: {{ .Name }}
spec:
  serviceName: {{ .Name }}
  replicas: 1
  selector:
    matchLabels:
      app: {{ .Name }}
  template:
    metadata:
      labels:
        app: {{ .Name }}
    spec:
      terminationGracePeriodSeconds: 1
      containers:
      - name: test
        image: python:alpine
        ports:
        - containerPort: 8080
        workingDir: /usr/src/app
        command:
            - "python"
            - "-m"
            - "http.server"
            - "8080"
---
apiVersion: v1
kind: Service
metadata:
  name: {{ .Name }}
  annotations:
    dev.okteto.com/auto-ingress: "true"
spec:
  type: ClusterIP
  ports:
  - name: {{ .Name }}
    port: 8080
  selector:
    app: {{ .Name }}
`
	manifestFormat = `
name: {{ .Name }}
image: python:alpine
command:
  - "python"
  - "-m"
  - "http.server"
  - "8080"
forward:
  - 8080:8080
workdir: /usr/src/app
`
)

var mode string

func TestMain(m *testing.M) {
	if u, ok := os.LookupEnv("OKTETO_USER"); !ok {
		log.Println("OKTETO_USER is not defined")
		os.Exit(1)
	} else {
		user = u
	}

	mode = "server"
	if v, ok := os.LookupEnv("OKTETO_CLIENTSIDE_TRANSLATION"); ok && v != "" {
		clientside, err := strconv.ParseBool(v)
		if err != nil {
			log.Printf("'%s' is not a valid value for OKTETO_CLIENTSIDE_TRANSLATION", v)
			os.Exit(1)
		}

		if clientside {
			mode = "client"
		}
	}

	log.Printf("running in %s mode", mode)

	if runtime.GOOS == "windows" {
		kubectlBinary = "kubectl.exe"
	}

	os.Exit(m.Run())
}

func TestGetVersion(t *testing.T) {
	v, err := utils.GetLatestVersionFromGithub()
	if err != nil {
		t.Fatal(err)
	}

	_, err = semver.NewVersion(v)
	if err != nil {
		t.Fatal(err)
	}
}

func TestDownloadSyncthing(t *testing.T) {
	var tests = []struct {
		os   string
		arch string
	}{
		{os: "windows", arch: "amd64"},
		{os: "darwin", arch: "amd64"},
		{os: "darwin", arch: "arm64"},
		{os: "linux", arch: "amd64"},
		{os: "linux", arch: "arm64"},
		{os: "linux", arch: "arm"},
	}

	ctx := context.Background()
	m := syncthing.GetMinimumVersion()
	for _, tt := range tests {
		t.Run(fmt.Sprintf("%s-%s", tt.os, tt.arch), func(t *testing.T) {
			u, err := syncthing.GetDownloadURL(tt.os, tt.arch, m.String())
			req, err := http.NewRequest("GET", u, nil)
			if err != nil {
				t.Fatal(err.Error())
			}

			req = req.WithContext(ctx)
			res, err := http.DefaultClient.Do(req)
			if err != nil {
				t.Fatalf("Failed to download syncthing: %s", err)
			}

			if res.StatusCode != 200 {
				t.Fatalf("Failed to download syncthing. Got status: %d", res.StatusCode)
			}
		})
	}
}

func TestAll(t *testing.T) {
	tName := fmt.Sprintf("TestAll-%s-%s", runtime.GOOS, mode)
	ctx := context.Background()
	oktetoPath, err := getOktetoPath(ctx)
	if err != nil {
		t.Fatal(err)
	}

	if _, err := exec.LookPath(kubectlBinary); err != nil {
		t.Fatalf("kubectl is not in the path: %s", err)
	}

	k8Client.Reset()

	name := strings.ToLower(fmt.Sprintf("%s-%d", tName, time.Now().Unix()))
	namespace := fmt.Sprintf("%s-%s", name, user)

	dir, err := ioutil.TempDir("", tName)
	if err != nil {
		t.Fatal(err)
	}
	log.Printf("created tempdir: %s", dir)

<<<<<<< HEAD
		dPath := filepath.Join(dir, "deployment.yaml")
		if err := writeDeployment(deploymentTemplate, name, dPath); err != nil {
			t.Fatal(err)
		}
=======
	dPath := filepath.Join(dir, "deployment.yaml")
	if err := writeDeployment(name, dPath); err != nil {
		t.Fatal(err)
	}
>>>>>>> 57a421e6

	contentPath := filepath.Join(dir, "index.html")
	if err := ioutil.WriteFile(contentPath, []byte(name), 0644); err != nil {
		t.Fatal(err)
	}

	log.Printf("original content: %s", name)

	manifestPath := filepath.Join(dir, "okteto.yml")
	if err := writeManifest(manifestPath, name); err != nil {
		t.Fatal(err)
	}

	stignorePath := filepath.Join(dir, ".stignore")
	if err := ioutil.WriteFile(stignorePath, []byte("venv"), 0600); err != nil {
		t.Fatal(err)
	}

	startNamespace := getCurrentNamespace()
	defer changeToNamespace(ctx, oktetoPath, startNamespace)
	if err := createNamespace(ctx, oktetoPath, namespace); err != nil {
		t.Fatal(err)
	}

	if err := deploy(ctx, namespace, name, dPath, true); err != nil {
		t.Fatal(err)
	}

	originalDeployment, err := getDeployment(ctx, namespace, name)
	if err != nil {
		t.Fatal(err)
	}

	log.Printf("deployment: %s, revision: %s", originalDeployment.Name, originalDeployment.Annotations["deployment.kubernetes.io/revision"])

	var wg sync.WaitGroup
	upErrorChannel := make(chan error, 1)
	p, err := up(ctx, &wg, namespace, name, manifestPath, oktetoPath, upErrorChannel)
	if err != nil {
		t.Fatal(err)
	}

	waitForDeployment(ctx, namespace, name, 2, 120)

	log.Println("getting synchronized content")

	c, err := getContent(endpoint, 150, upErrorChannel)
	if err != nil {
		t.Fatalf("failed to get content: %s", err)
	}

	log.Println("got synchronized content")

	if c != name {
		t.Fatalf("expected synchronized content to be %s, got %s", name, c)
	}

	if err := testRemoteStignoreGenerated(ctx, namespace, name, manifestPath, oktetoPath); err != nil {
		t.Fatal(err)
	}

	if err := testUpdateContent(fmt.Sprintf("%s-updated", name), contentPath, 10, upErrorChannel); err != nil {
		t.Fatal(err)
	}

	if err := killLocalSyncthing(); err != nil {
		t.Fatal(err)
	}

	if err := testUpdateContent(fmt.Sprintf("%s-kill-syncthing", name), contentPath, 300, upErrorChannel); err != nil {
		t.Fatal(err)
	}

	if err := destroyPod(ctx, name, namespace); err != nil {
		t.Fatal(err)
	}

	if err := testUpdateContent(fmt.Sprintf("%s-destroy-pod", name), contentPath, 300, upErrorChannel); err != nil {
		t.Fatal(err)
	}

	d, err := getDeployment(ctx, namespace, name)
	if err != nil {
		t.Fatal(err)
	}

	log.Printf("deployment: %s, revision: %s", d.Name, d.Annotations["deployment.kubernetes.io/revision"])

	if err := down(ctx, namespace, name, manifestPath, oktetoPath, true); err != nil {
		t.Fatal(err)
	}

	if err := checkIfUpFinished(ctx, p.Pid); err != nil {
		t.Error(err)
	}

	if err := compareDeployment(ctx, originalDeployment); err != nil {
		t.Error(err)
	}

	if err := deleteNamespace(ctx, oktetoPath, namespace); err != nil {
		log.Printf("failed to delete namespace %s: %s\n", namespace, err)
	}

}
func TestAllStatefulset(t *testing.T) {
	if mode == "client" {
		t.Skip("this test is not required for client-side translation")
		return
	}

	tName := fmt.Sprintf("TestAllSfs-%s-%s", runtime.GOOS, mode)
	ctx := context.Background()
	oktetoPath, err := getOktetoPath(ctx)
	if err != nil {
		t.Fatal(err)
	}

	if _, err := exec.LookPath(kubectlBinary); err != nil {
		t.Fatalf("kubectl is not in the path: %s", err)
	}

	k8Client.Reset()

	name := strings.ToLower(fmt.Sprintf("%s-%d", tName, time.Now().Unix()))
	namespace := fmt.Sprintf("%s-%s", name, user)

	dir, err := ioutil.TempDir("", tName)
	if err != nil {
		t.Fatal(err)
	}
	log.Printf("created tempdir: %s", dir)

	sfsPath := filepath.Join(dir, "statefulset.yaml")
	if err := writeStatefulset(name, sfsPath); err != nil {
		t.Fatal(err)
	}

	contentPath := filepath.Join(dir, "index.html")
	if err := ioutil.WriteFile(contentPath, []byte(name), 0644); err != nil {
		t.Fatal(err)
	}

	log.Printf("original content: %s", name)

	manifestPath := filepath.Join(dir, "okteto.yml")
	if err := writeManifest(manifestPath, name); err != nil {
		t.Fatal(err)
	}

	stignorePath := filepath.Join(dir, ".stignore")
	if err := ioutil.WriteFile(stignorePath, []byte("venv"), 0600); err != nil {
		t.Fatal(err)
	}

	startNamespace := getCurrentNamespace()
	defer changeToNamespace(ctx, oktetoPath, startNamespace)
	if err := createNamespace(ctx, oktetoPath, namespace); err != nil {
		t.Fatal(err)
	}

	if err := deploy(ctx, namespace, name, sfsPath, false); err != nil {
		t.Fatal(err)
	}

	originalStatefulset, err := getStatefulset(ctx, namespace, name)
	if err != nil {
		t.Fatal(err)
	}

	log.Printf("statefulset: %s, revision: %s", originalStatefulset.Name, originalStatefulset.Annotations["deployment.kubernetes.io/revision"])

	var wg sync.WaitGroup
	upErrorChannel := make(chan error, 1)
	p, err := up(ctx, &wg, namespace, name, manifestPath, oktetoPath, upErrorChannel)
	if err != nil {
		t.Fatal(err)
	}

	waitForStatefulset(ctx, namespace, name, 120)

	log.Println("getting synchronized content")

	c, err := getContent(endpoint, 120, upErrorChannel)
	if err != nil {
		t.Fatalf("failed to get content: %s", err)
	}
	log.Println("got synchronized content")

	if c != name {
		t.Fatalf("expected synchronized content to be %s, got %s", name, c)
	}

	if err := testRemoteStignoreGenerated(ctx, namespace, name, manifestPath, oktetoPath); err != nil {
		t.Fatal(err)
	}

	if err := testUpdateContent(fmt.Sprintf("%s-updated", name), contentPath, 10, upErrorChannel); err != nil {
		t.Fatal(err)
	}

	if err := killLocalSyncthing(); err != nil {
		t.Fatal(err)
	}

	if err := testUpdateContent(fmt.Sprintf("%s-kill-syncthing", name), contentPath, 300, upErrorChannel); err != nil {
		t.Fatal(err)
	}

	if err := destroyPod(ctx, name, namespace); err != nil {
		t.Fatal(err)
	}

	if err := testUpdateContent(fmt.Sprintf("%s-destroy-pod", name), contentPath, 300, upErrorChannel); err != nil {
		t.Fatal(err)
	}

	d, err := getStatefulset(ctx, namespace, name)
	if err != nil {
		t.Fatal(err)
	}

	log.Printf("statefulset: %s", d.Name)

	if err := down(ctx, namespace, name, manifestPath, oktetoPath, false); err != nil {
		t.Fatal(err)
	}

	if err := checkIfUpFinished(ctx, p.Pid); err != nil {
		t.Error(err)
	}

	if err := compareStatefulset(ctx, originalStatefulset); err != nil {
		t.Error(err)
	}

	if err := deleteNamespace(ctx, oktetoPath, namespace); err != nil {
		log.Printf("failed to delete namespace %s: %s\n", namespace, err)
	}

}

func waitForDeployment(ctx context.Context, namespace, name string, revision, timeout int) error {
	for i := 0; i < timeout; i++ {
		args := []string{"--namespace", namespace, "rollout", "status", "deployment", name, "--revision", fmt.Sprintf("%d", revision)}

		cmd := exec.Command(kubectlBinary, args...)
		cmd.Env = os.Environ()
		o, _ := cmd.CombinedOutput()
		log.Printf("waitForDeployment command: %s", cmd.String())
		output := string(o)
		log.Printf("waitForDeployment output: %s", output)

		if strings.Contains(output, "is different from the running revision") {
			r := regexp.MustCompile("\\(\\d+\\)")
			matches := r.FindAllString(output, -1)
			if len(matches) == 2 {
				desiredVersion := strings.ReplaceAll(strings.ReplaceAll(matches[0], "(", ""), ")", "")
				runningVersion := strings.ReplaceAll(strings.ReplaceAll(matches[0], "(", ""), ")", "")
				if desiredVersion <= runningVersion {
					log.Println(output)
					return nil
				}
			}
			time.Sleep(1 * time.Second)
			continue
		}

		if strings.Contains(output, "successfully rolled out") {
			log.Println(output)
			return nil
		}

		time.Sleep(1 * time.Second)
	}

	return fmt.Errorf("%s didn't rollout after %d seconds", name, timeout)
}

func waitForStatefulset(ctx context.Context, namespace, name string, timeout int) error {
	for i := 0; i < timeout; i++ {
		args := []string{"--namespace", namespace, "rollout", "status", "statefulset", name}

		cmd := exec.Command(kubectlBinary, args...)
		cmd.Env = os.Environ()
		o, _ := cmd.CombinedOutput()
		log.Printf("waitForStatefulset command: %s", cmd.String())
		output := string(o)
		log.Printf("waitForStatefulset output: %s", output)

		if strings.Contains(output, "is different from the running revision") {

			time.Sleep(1 * time.Second)
			continue
		}

		if strings.Contains(output, "partitioned roll out complete") || strings.Contains(output, "rolling update complete") {
			log.Println(output)
			return nil
		}

		time.Sleep(1 * time.Second)
	}

	return fmt.Errorf("%s didn't rollout after %d seconds", name, timeout)
}

func getContent(endpoint string, timeout int, upErrorChannel chan error) (string, error) {
	t := time.NewTicker(1 * time.Second)
	for i := 0; i < timeout; i++ {
		r, err := http.Get(endpoint)
		if err != nil {
			if !isUpRunning(upErrorChannel) {
				return "", fmt.Errorf("Up command is no longer running")
			}
			log.Printf("called %s, got %s, retrying", endpoint, err)
			<-t.C
			continue
		}

		defer r.Body.Close()
		if r.StatusCode != 200 {
			if !isUpRunning(upErrorChannel) {
				return "", fmt.Errorf("Up command is no longer running")
			}
			log.Printf("called %s, got status %d, retrying", endpoint, r.StatusCode)
			if !isUpRunning(upErrorChannel) {
				return "", fmt.Errorf("Up command is no longer running")
			}
			<-t.C
			continue
		}

		body, err := ioutil.ReadAll(r.Body)
		if err != nil {
			return "", err
		}
		if !isUpRunning(upErrorChannel) {
			return "", fmt.Errorf("Up command is no longer running")
		}

		return string(body), nil
	}

	return "", fmt.Errorf("service wasn't available")
}

func writeManifest(path, name string) error {
	oFile, err := os.Create(path)
	if err != nil {
		return err
	}
	defer oFile.Close()

	if err := manifestTemplate.Execute(oFile, deployment{Name: name}); err != nil {
		return err
	}

	return nil
}

func createNamespace(ctx context.Context, oktetoPath, namespace string) error {
	log.Printf("creating namespace %s", namespace)
	args := []string{"create", "namespace", namespace, "-l", "debug"}
	cmd := exec.Command(oktetoPath, args...)
	cmd.Env = os.Environ()
	o, err := cmd.CombinedOutput()
	if err != nil {
		return fmt.Errorf("%s %s: %s", oktetoPath, strings.Join(args, " "), string(o))
	}

	log.Printf("create namespace output: \n%s\n", string(o))

	n := k8Client.GetContextNamespace("")
	if namespace != n {
		return fmt.Errorf("current namespace is %s, expected %s", n, namespace)
	}

	return nil
}

func changeToNamespace(ctx context.Context, oktetoPath, namespace string) error {
	log.Printf("changing to namespace %s", namespace)
	args := []string{"namespace", namespace, "-l", "debug"}
	cmd := exec.Command(oktetoPath, args...)
	cmd.Env = os.Environ()
	o, err := cmd.CombinedOutput()
	if err != nil {
		return fmt.Errorf("%s %s: %s", oktetoPath, strings.Join(args, " "), string(o))
	}

	log.Printf("namespace output: \n%s\n", string(o))

	n := k8Client.GetContextNamespace("")
	if namespace != n {
		return fmt.Errorf("current namespace is %s, expected %s", n, namespace)
	}

	return nil
}

func deleteNamespace(ctx context.Context, oktetoPath, namespace string) error {
	log.Printf("okteto delete namespace %s", namespace)
	deleteCMD := exec.Command(oktetoPath, "delete", "namespace", namespace)
	deleteCMD.Env = os.Environ()
	o, err := deleteCMD.CombinedOutput()
	if err != nil {
		return fmt.Errorf("okteto delete namespace failed: %s - %s", string(o), err)
	}

	return nil
}

func testUpdateContent(content, contentPath string, timeout int, upErrorChannel chan error) error {
	start := time.Now()
	ioutil.WriteFile(contentPath, []byte(content), 0644)

	if err := ioutil.WriteFile(contentPath, []byte(content), 0644); err != nil {
		return fmt.Errorf("failed to update %s: %s", contentPath, err.Error())
	}

	log.Printf("getting updated content from %s\n", endpoint)
	tick := time.NewTicker(1 * time.Second)
	gotUpdated := false
	counter := 0
	for i := 0; i < timeout; i++ {
		<-tick.C
		if !isUpRunning(upErrorChannel) {
			return fmt.Errorf("Up command is no longer running")
		}
		currentContent, err := getContent(endpoint, timeout, upErrorChannel)
		if err != nil {
			log.Printf("failed to get updated content: %s", err.Error())
			if strings.Contains(err.Error(), "Up command is no longer running") {
				return err
			}
			continue
		}

		if currentContent != content {
			counter++
			if counter%5 == 0 {
				log.Printf("expected updated content to be %s, got %s\n", content, currentContent)
			}
			continue
		}

		log.Printf("got updated content after %v\n", time.Now().Sub(start))
		gotUpdated = true
		break
	}

	if !gotUpdated {
		return fmt.Errorf("never got the updated content %s", content)
	}

	return nil
}

func isUpRunning(upErrorChannel chan error) bool {
	if upErrorChannel == nil {
		return true
	}
	select {
	case <-upErrorChannel:
		return false
	default:
		return true
	}
}

func testRemoteStignoreGenerated(ctx context.Context, namespace, name, manifestPath, oktetoPath string) error {
	cmd := exec.Command(oktetoPath, "exec", "-n", namespace, "-f", manifestPath, "--", "cat .stignore | grep '(?d)venv'")
	cmd.Env = os.Environ()
	log.Printf("exec command: %s", cmd.String())
	bytes, err := cmd.CombinedOutput()
	if err != nil {
		return fmt.Errorf("okteto exec failed: %v", err)
	}
	output := string(bytes)
	if !strings.Contains(output, "venv") {
		return fmt.Errorf("okteto exec wrong output: %s", output)
	}
	return nil
}

func killLocalSyncthing() error {
	processes, err := ps.Processes()
	if err != nil {
		return fmt.Errorf("fail to list processes: %s", err.Error())
	}
	for _, p := range processes {
		if p.Executable() == "syncthing" {
			pr, err := os.FindProcess(p.Pid())
			if err != nil {
				log.Printf("fail to find process %d : %s", p.Pid(), err)
				continue
			}
			if err := pr.Kill(); err != nil {
				log.Printf("fail to kill process %d : %s", p.Pid(), err)
			}
		}
	}
	return nil
}

func destroyPod(ctx context.Context, name, namespace string) error {
	log.Printf("destroying pods of %s", name)
	c, _, err := k8Client.GetLocal()
	if err != nil {
		return err
	}

	pods, err := c.CoreV1().Pods(namespace).List(ctx, metav1.ListOptions{LabelSelector: fmt.Sprintf("app=%s", name)})
	if err != nil {
		return fmt.Errorf("failed to retrieve deployment %s pods: %s", name, err.Error())
	}

	for _, p := range pods.Items {
		log.Printf("destroying pod %s", p.Name)
		err := c.CoreV1().Pods(namespace).Delete(
			ctx,
			p.Name,
			metav1.DeleteOptions{GracePeriodSeconds: &zero},
		)
		if err != nil {
			return fmt.Errorf("error deleting pod %s: %s", p.Name, err.Error())
		}
	}

	return nil
}

func down(ctx context.Context, namespace, name, manifestPath, oktetoPath string, isDeployment bool) error {
	downCMD := exec.Command(oktetoPath, "down", "-n", namespace, "-f", manifestPath, "-v")
	downCMD.Env = os.Environ()
	o, err := downCMD.CombinedOutput()

	log.Printf("okteto down output:\n%s", string(o))
	if err != nil {
		m, _ := ioutil.ReadFile(manifestPath)
		log.Printf("manifest: \n%s\n", string(m))
		return fmt.Errorf("okteto down failed: %s", err)
	}

	if isDeployment {
		log.Println("waiting for the deployment to be restored")
		if err := waitForDeployment(ctx, namespace, name, 3, 120); err != nil {
			return err
		}
	} else {
		log.Println("waiting for the statefulset to be restored")
		if err := waitForStatefulset(ctx, namespace, name, 120); err != nil {
			return err
		}
	}

	return nil
}

func up(ctx context.Context, wg *sync.WaitGroup, namespace, name, manifestPath, oktetoPath string, upErrorChannel chan error) (*os.Process, error) {
	var out bytes.Buffer
	cmd := exec.Command(oktetoPath, "up", "-n", namespace, "-f", manifestPath)
	cmd.Env = os.Environ()
	cmd.Stdout = &out
	cmd.Stderr = &out
	log.Printf("up command: %s", cmd.String())
	if err := cmd.Start(); err != nil {
		return nil, fmt.Errorf("okteto up failed to start: %s", err)
	}

	wg.Add(1)

	go func() {
		defer wg.Done()
		if err := cmd.Wait(); err != nil {
			if err != nil {
				upErrorChannel <- fmt.Errorf("Okteto up exited before completion")
				log.Printf("okteto up exited: %s.\nOutput:\n%s", err, out.String())
			}
		}
	}()

	return cmd.Process, waitForReady(namespace, name, upErrorChannel)
}

func waitForUpExit(wg *sync.WaitGroup) error {
	done := make(chan struct{})
	go func() {
		wg.Wait()
		close(done)
	}()

	select {
	case <-done:
		return nil
	case <-time.After(30 * time.Second):
		return fmt.Errorf("up didn't exit after 30 seconds")
	}
}

func waitForReady(namespace, name string, upErrorChannel chan error) error {
	log.Println("waiting for okteto up to be ready")

	state := path.Join(config.GetOktetoHome(), namespace, name, "okteto.state")

	t := time.NewTicker(1 * time.Second)
	for i := 0; i < 500; i++ {
		if !isUpRunning(upErrorChannel) {
			return fmt.Errorf("Okteto up exited before completion")
		}
		c, err := ioutil.ReadFile(state)
		if err != nil {
			log.Printf("failed to read state file %s: %s", state, err)
			if !os.IsNotExist(err) {
				return err
			}

			<-t.C
			continue
		}

		if i%5 == 0 {
			log.Printf("okteto up is: %s", c)
		}

		if string(c) == "ready" {
			log.Printf("okteto up is: %s", c)
			return nil
		} else if string(c) == "failed" {
			return fmt.Errorf("development container failed")
		}

		<-t.C
	}

	return fmt.Errorf("development container was never ready")
}

func deploy(ctx context.Context, namespace, name, path string, isDeployment bool) error {
	log.Printf("deploying kubernetes manifest %s", path)
	cmd := exec.Command(kubectlBinary, "apply", "-n", namespace, "-f", path)
	cmd.Env = os.Environ()

	if o, err := cmd.CombinedOutput(); err != nil {
		return fmt.Errorf("kubectl apply failed: %s", string(o))
	}

	if isDeployment {
		if err := waitForDeployment(ctx, namespace, name, 1, 120); err != nil {
			return err
		}
	} else {
		if err := waitForStatefulset(ctx, namespace, name, 120); err != nil {
			return err
		}
	}

	return nil
}

func writeDeployment(template *template.Template, name, path string) error {
	dFile, err := os.Create(path)
	if err != nil {
		return err
	}

	if err := template.Execute(dFile, deployment{Name: name}); err != nil {
		return err
	}
	defer dFile.Close()
	return nil
}

func writeStatefulset(name, path string) error {
	dFile, err := os.Create(path)
	if err != nil {
		return err
	}

	if err := statefulsetTemplate.Execute(dFile, deployment{Name: name}); err != nil {
		return err
	}
	defer dFile.Close()
	return nil
}

func getOktetoPath(ctx context.Context) (string, error) {
	oktetoPath, ok := os.LookupEnv("OKTETO_PATH")
	if !ok {
		oktetoPath = "/usr/local/bin/okteto"
	}

	log.Printf("using %s", oktetoPath)

	var err error
	oktetoPath, err = filepath.Abs(oktetoPath)
	if err != nil {
		return "", err
	}

	cmd := exec.Command(oktetoPath, "version")
	cmd.Env = os.Environ()

	o, err := cmd.CombinedOutput()
	if err != nil {
		return "", fmt.Errorf("okteto version failed: %s - %s", string(o), err)
	}

	log.Println(string(o))
	return oktetoPath, nil
}

func getDeployment(ctx context.Context, ns, name string) (*appsv1.Deployment, error) {
	client, _, err := k8Client.GetLocal()
	if err != nil {
		return nil, err
	}

	return client.AppsV1().Deployments(ns).Get(ctx, name, metav1.GetOptions{})
}

func getStatefulset(ctx context.Context, ns, name string) (*appsv1.StatefulSet, error) {
	client, _, err := k8Client.GetLocal()
	if err != nil {
		return nil, err
	}

	return client.AppsV1().StatefulSets(ns).Get(ctx, name, metav1.GetOptions{})
}

func getJob(ctx context.Context, ns, name string) (*batchv1.Job, error) {
	client, _, err := k8Client.GetLocal()
	if err != nil {
		return nil, err
	}

	return client.BatchV1().Jobs(ns).Get(ctx, name, metav1.GetOptions{})
}

func getVolume(ctx context.Context, ns, name string) (*corev1.PersistentVolumeClaim, error) {
	client, _, err := k8Client.GetLocal()
	if err != nil {
		return nil, err
	}
	return client.CoreV1().PersistentVolumeClaims(ns).Get(ctx, name, metav1.GetOptions{})
}

func compareStatefulset(ctx context.Context, statefulset *appsv1.StatefulSet) error {
	after, err := getStatefulset(ctx, statefulset.GetNamespace(), statefulset.GetName())
	if err != nil {
		return err
	}

	b, err := yaml.Marshal(statefulset.Spec)
	if err != nil {
		return err
	}

	a, err := yaml.Marshal(after.Spec)
	if err != nil {
		return err
	}

	if string(a) != string(b) {
		return fmt.Errorf("got:\n%s\nexpected:\n%s", string(a), string(b))
	}

	return nil
}

func compareDeployment(ctx context.Context, deployment *appsv1.Deployment) error {
	after, err := getDeployment(ctx, deployment.GetNamespace(), deployment.GetName())
	if err != nil {
		return err
	}

	b, err := yaml.Marshal(deployment.Spec)
	if err != nil {
		return err
	}

	a, err := yaml.Marshal(after.Spec)
	if err != nil {
		return err
	}

	if string(a) != string(b) {
		return fmt.Errorf("got:\n%s\nexpected:\n%s", string(a), string(b))
	}

	return nil
}

func checkIfUpFinished(ctx context.Context, pid int) error {
	var err error
	t := time.NewTicker(1 * time.Second)
	for i := 0; i < 30; i++ {
		var found ps.Process
		found, err = ps.FindProcess(pid)
		if err == nil && found == nil {
			return nil
		}

		if err != nil {
			err = fmt.Errorf("error when finding process: %s", err)
		} else if found != nil {
			err = fmt.Errorf("okteto up didn't exit after down")
		}

		<-t.C
	}

	return err
}

func getCurrentNamespace() string {
	currentContext := k8Client.GetSessionContext("")
	if okteto.GetClusterContext() == currentContext {
		return k8Client.GetContextNamespace("")
	}
	return os.Getenv("OKTETO_NAMESPACE")
}<|MERGE_RESOLUTION|>--- conflicted
+++ resolved
@@ -267,17 +267,10 @@
 	}
 	log.Printf("created tempdir: %s", dir)
 
-<<<<<<< HEAD
-		dPath := filepath.Join(dir, "deployment.yaml")
-		if err := writeDeployment(deploymentTemplate, name, dPath); err != nil {
-			t.Fatal(err)
-		}
-=======
 	dPath := filepath.Join(dir, "deployment.yaml")
-	if err := writeDeployment(name, dPath); err != nil {
-		t.Fatal(err)
-	}
->>>>>>> 57a421e6
+	if err := writeDeployment(deploymentTemplate, name, dPath); err != nil {
+		t.Fatal(err)
+	}
 
 	contentPath := filepath.Join(dir, "index.html")
 	if err := ioutil.WriteFile(contentPath, []byte(name), 0644); err != nil {
