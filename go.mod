--- conflicted
+++ resolved
@@ -1,10 +1,6 @@
 module github.com/okteto/okteto
 
-<<<<<<< HEAD
 go 1.22.9
-=======
-go 1.22.2
->>>>>>> e0094d5e
 
 require (
 	github.com/Masterminds/semver/v3 v3.1.1
