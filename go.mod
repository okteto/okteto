module github.com/okteto/okteto

go 1.21

require (
	github.com/Masterminds/semver/v3 v3.1.1
	github.com/a8m/envsubst v1.4.2
	github.com/alessio/shellescape v1.4.1
	github.com/briandowns/spinner v1.20.0
	github.com/cheggaaa/pb/v3 v3.1.0
	github.com/chzyer/readline v1.5.1
	github.com/compose-spec/godotenv v1.1.1
	github.com/containerd/console v1.0.3
	github.com/denisbrodbeck/machineid v1.0.1
	github.com/docker/cli v24.0.7+incompatible
	github.com/docker/distribution v2.8.2+incompatible
	github.com/docker/docker v24.0.7+incompatible
	github.com/docker/docker-credential-helpers v0.7.0
	github.com/dukex/mixpanel v0.0.0-20180925151559-f8d5594f958e
	github.com/fatih/color v1.13.0
	github.com/gliderlabs/ssh v0.3.5
	github.com/go-git/go-git/v5 v5.4.2
	github.com/google/go-containerregistry v0.8.0 // when updating need google.golang.org/grpc 1.29
	github.com/google/go-github v17.0.0+incompatible
	github.com/google/uuid v1.3.0
	github.com/hashicorp/go-getter v1.6.2
	github.com/juju/ansiterm v1.0.0
	github.com/kballard/go-shellquote v0.0.0-20180428030007-95032a82bc51
	github.com/manifoldco/promptui v0.9.0
	github.com/mitchellh/go-ps v1.0.0
	github.com/moby/buildkit v0.9.2
	github.com/moby/term v0.0.0-20220808134915-39b0c02b01ae
	github.com/pkg/errors v0.9.1
	github.com/shirou/gopsutil v3.21.11+incompatible
	github.com/shurcooL/graphql v0.0.0-20220606043923-3cf50f8a0a29
	github.com/sirupsen/logrus v1.9.3
	github.com/skratchdot/open-golang v0.0.0-20200116055534-eef842397966
	github.com/spf13/afero v1.9.2
	github.com/spf13/cobra v1.6.0
	github.com/src-d/enry/v2 v2.1.0
	github.com/stern/stern v1.22.0
	github.com/vbauerster/mpb/v7 v7.5.3
	github.com/whilp/git-urls v1.0.0
<<<<<<< HEAD
	golang.org/x/crypto v0.14.0
	golang.org/x/oauth2 v0.7.0
	golang.org/x/sync v0.1.0
	golang.org/x/term v0.13.0
	google.golang.org/grpc v1.56.3
=======
	golang.org/x/crypto v0.17.0
	golang.org/x/oauth2 v0.0.0-20220909003341-f21342109be1
	golang.org/x/sync v0.1.0
	golang.org/x/term v0.15.0
	google.golang.org/grpc v1.50.1
>>>>>>> c001458e
	gopkg.in/natefinch/lumberjack.v2 v2.0.0
	gopkg.in/yaml.v2 v2.4.0
	k8s.io/api v0.26.11
	k8s.io/apimachinery v0.26.11
	k8s.io/cli-runtime v0.26.11
	k8s.io/client-go v0.26.11
	k8s.io/kubectl v0.26.11
	k8s.io/utils v0.0.0-20221107191617-1a15be271d1d
)

require (
	cloud.google.com/go v0.110.0 // indirect
	cloud.google.com/go/storage v1.28.1 // indirect
	github.com/Azure/go-ansiterm v0.0.0-20210617225240-d185dfc1b5a1 // indirect
	github.com/MakeNowJust/heredoc v1.0.0 // indirect
	github.com/Microsoft/go-winio v0.5.2 // indirect
	github.com/ProtonMail/go-crypto v0.0.0-20210428141323-04723f9f07d7 // indirect
	github.com/VividCortex/ewma v1.2.0 // indirect
	github.com/acarl005/stripansi v0.0.0-20180116102854-5a71ef0e047d // indirect
	github.com/acomagu/bufpipe v1.0.3 // indirect
	github.com/agext/levenshtein v1.2.3
	github.com/andybalholm/brotli v1.0.1 // indirect
	github.com/anmitsu/go-shlex v0.0.0-20200514113438-38f4b401e2be // indirect
	github.com/aws/aws-sdk-go v1.44.292 // indirect
	github.com/beorn7/perks v1.0.1 // indirect
	github.com/bgentry/go-netrc v0.0.0-20140422174119-9fd32a8b3d3d // indirect
	github.com/cespare/xxhash/v2 v2.2.0 // indirect
	github.com/chai2010/gettext-go v1.0.2 // indirect
	github.com/containerd/containerd v1.6.20 // indirect
	github.com/containerd/continuity v0.4.1 // indirect
	github.com/containerd/typeurl v1.0.2 // indirect
	github.com/creack/pty v1.1.18 // indirect
	github.com/davecgh/go-spew v1.1.1 // indirect
	github.com/docker/go v1.5.1-1.0.20160303222718-d30aec9fd63c // indirect
	github.com/docker/go-connections v0.4.0 // indirect
	github.com/docker/go-metrics v0.0.1 // indirect
	github.com/docker/go-units v0.5.0 // indirect
	github.com/dsnet/compress v0.0.2-0.20210315054119-f66993602bf5 // indirect
	github.com/elazarl/goproxy v0.0.0-20181111060418-2ce16c963a8a // indirect
	github.com/emicklei/go-restful/v3 v3.9.0 // indirect
	github.com/emirpasic/gods v1.12.0 // indirect
	github.com/evanphx/json-patch v5.6.0+incompatible // indirect
	github.com/exponent-io/jsonpath v0.0.0-20151013193312-d6023ce2651d // indirect
	github.com/fatih/camelcase v1.0.0 // indirect
	github.com/fsnotify/fsnotify v1.6.0
	github.com/fvbommel/sortorder v1.0.1 // indirect
	github.com/go-errors/errors v1.4.2 // indirect
	github.com/go-git/gcfg v1.5.0 // indirect
	github.com/go-git/go-billy/v5 v5.3.1 // indirect
	github.com/go-logr/logr v1.2.3 // indirect
	github.com/go-ole/go-ole v1.2.6 // indirect
	github.com/go-openapi/jsonpointer v0.19.5 // indirect
	github.com/go-openapi/jsonreference v0.20.0 // indirect
	github.com/go-openapi/swag v0.22.3 // indirect
	github.com/gofrs/flock v0.8.1 // indirect
	github.com/gogo/googleapis v1.4.1 // indirect
	github.com/gogo/protobuf v1.3.2 // indirect
	github.com/golang-jwt/jwt/v4 v4.4.2
	github.com/golang/groupcache v0.0.0-20210331224755-41bb18bfe9da // indirect
	github.com/golang/protobuf v1.5.3 // indirect
	github.com/golang/snappy v0.0.4-0.20210608040537-544b4180ac70 // indirect
	github.com/google/btree v1.1.2 // indirect
	github.com/google/gnostic v0.6.9 // indirect
	github.com/google/go-cmp v0.5.9 // indirect
	github.com/google/go-querystring v1.0.0 // indirect
	github.com/google/gofuzz v1.2.0 // indirect
	github.com/google/shlex v0.0.0-20191202100458-e7afc7fbc510 // indirect
	github.com/googleapis/gax-go/v2 v2.7.1 // indirect
	github.com/gorilla/mux v1.8.0 // indirect
	github.com/gregjones/httpcache v0.0.0-20190611155906-901d90724c79 // indirect
	github.com/grpc-ecosystem/go-grpc-middleware v1.3.0 // indirect
	github.com/hashicorp/go-cleanhttp v0.5.2 // indirect
	github.com/hashicorp/go-safetemp v1.0.0 // indirect
	github.com/hashicorp/go-version v1.2.0 // indirect
	github.com/imdario/mergo v0.3.13 // indirect
	github.com/inconshreveable/mousetrap v1.0.1 // indirect
	github.com/jbenet/go-context v0.0.0-20150711004518-d14ea06fba99 // indirect
	github.com/jmespath/go-jmespath v0.4.0 // indirect
	github.com/josharian/intern v1.0.0 // indirect
	github.com/json-iterator/go v1.1.12 // indirect
	github.com/kevinburke/ssh_config v0.0.0-20201106050909-4977a11b4351 // indirect
	github.com/klauspost/compress v1.15.12 // indirect
	github.com/klauspost/pgzip v1.2.5 // indirect
	github.com/liggitt/tabwriter v0.0.0-20181228230101-89fcab3d43de // indirect
	github.com/lunixbochs/vtclean v1.0.0 // indirect
	github.com/mailru/easyjson v0.7.7 // indirect
	github.com/mattn/go-colorable v0.1.13 // indirect
	github.com/mattn/go-isatty v0.0.16 // indirect
	github.com/mattn/go-runewidth v0.0.13 // indirect
	github.com/matttproud/golang_protobuf_extensions v1.0.4 // indirect
	github.com/mholt/archiver/v3 v3.5.1
	github.com/miekg/pkcs11 v1.1.1 // indirect
	github.com/mitchellh/go-homedir v1.1.0
	github.com/mitchellh/go-testing-interface v1.0.0 // indirect
	github.com/mitchellh/go-wordwrap v1.0.0 // indirect
	github.com/moby/spdystream v0.2.0 // indirect
	github.com/modern-go/concurrent v0.0.0-20180306012644-bacd9c7ef1dd // indirect
	github.com/modern-go/reflect2 v1.0.2 // indirect
	github.com/monochromegane/go-gitignore v0.0.0-20200626010858-205db1a8cc00 // indirect
	github.com/morikuni/aec v1.0.0 // indirect
	github.com/munnerz/goautoneg v0.0.0-20191010083416-a7dc8b61c822 // indirect
	github.com/nwaples/rardecode v1.1.0 // indirect
	github.com/opencontainers/go-digest v1.0.0 // indirect
	github.com/opencontainers/image-spec v1.1.0-rc2.0.20221005185240-3a7f492d3f1b // indirect
	github.com/opencontainers/runc v1.1.5 // indirect
	github.com/opentracing/opentracing-go v1.2.0 // indirect
	github.com/peterbourgon/diskv v2.0.1+incompatible // indirect
	github.com/pierrec/lz4/v4 v4.1.2 // indirect
	github.com/pmezard/go-difflib v1.0.0 // indirect
	github.com/prometheus/client_golang v1.14.0 // indirect
	github.com/prometheus/client_model v0.3.0 // indirect
	github.com/prometheus/common v0.37.0 // indirect
	github.com/prometheus/procfs v0.8.0 // indirect
	github.com/rivo/uniseg v0.2.0 // indirect
	github.com/sergi/go-diff v1.1.0 // indirect
	github.com/spf13/pflag v1.0.5 // indirect
	github.com/src-d/go-oniguruma v1.1.0 // indirect
	github.com/stretchr/testify v1.8.4
	github.com/theupdateframework/notary v0.7.0 // indirect
	github.com/tklauser/go-sysconf v0.3.9 // indirect
	github.com/tklauser/numcpus v0.3.0 // indirect
	github.com/tonistiigi/fsutil v0.0.0-20230105215944-fb433841cbfa // indirect
	github.com/tonistiigi/units v0.0.0-20180711220420-6950e57a87ea
	github.com/tonistiigi/vt100 v0.0.0-20210615222946-8066bb97264f // indirect
	github.com/toqueteos/trie v1.0.0 // indirect
	github.com/ulikunitz/xz v0.5.9 // indirect
	github.com/withfig/autocomplete-tools/packages/cobra v0.0.0-20211118163844-94616c903bcb
	github.com/xanzy/ssh-agent v0.3.0 // indirect
	github.com/xi2/xz v0.0.0-20171230120015-48954b6210f8 // indirect
	github.com/xlab/treeprint v1.1.0 // indirect
	github.com/yusufpapurcu/wmi v1.2.2 // indirect
	go.opencensus.io v0.24.0 // indirect
	go.opentelemetry.io/contrib/instrumentation/google.golang.org/grpc/otelgrpc v0.29.0 // indirect
	go.opentelemetry.io/otel v1.10.0 // indirect
	go.opentelemetry.io/otel/exporters/otlp/otlptrace v1.10.0 // indirect
	go.opentelemetry.io/otel/sdk v1.10.0 // indirect
	go.opentelemetry.io/otel/trace v1.10.0 // indirect
	go.opentelemetry.io/proto/otlp v0.19.0 // indirect
	go.starlark.net v0.0.0-20220817180228-f738f5508c12 // indirect
	golang.org/x/net v0.17.0 // indirect
<<<<<<< HEAD
	golang.org/x/sys v0.13.0 // indirect
	golang.org/x/text v0.13.0 // indirect
	golang.org/x/time v0.3.0 // indirect
	golang.org/x/xerrors v0.0.0-20220907171357-04be3eba64a2 // indirect
	google.golang.org/api v0.114.0 // indirect
=======
	golang.org/x/sys v0.15.0 // indirect
	golang.org/x/text v0.14.0 // indirect
	golang.org/x/time v0.1.0 // indirect
	golang.org/x/xerrors v0.0.0-20200804184101-5ec99f83aff1 // indirect
	google.golang.org/api v0.62.0 // indirect
>>>>>>> c001458e
	google.golang.org/appengine v1.6.7 // indirect
	google.golang.org/genproto v0.0.0-20230525234025-438c736192d0 // indirect
	google.golang.org/protobuf v1.31.0 // indirect
	gopkg.in/inf.v0 v0.9.1 // indirect
	gopkg.in/toqueteos/substring.v1 v1.0.2 // indirect
	gopkg.in/warnings.v0 v0.1.2 // indirect
	gopkg.in/yaml.v3 v3.0.1
	k8s.io/component-base v0.26.11 // indirect
	k8s.io/klog/v2 v2.80.1 // indirect
	k8s.io/kube-openapi v0.0.0-20221012153701-172d655c2280 // indirect
	sigs.k8s.io/json v0.0.0-20220713155537-f223a00ba0e2 // indirect
	sigs.k8s.io/kustomize/api v0.12.1 // indirect
	sigs.k8s.io/kustomize/kyaml v0.13.9
	sigs.k8s.io/structured-merge-diff/v4 v4.2.3 // indirect
	sigs.k8s.io/yaml v1.3.0 // indirect
)

require (
	github.com/hashicorp/go-multierror v1.1.1
	github.com/samber/slog-logrus/v2 v2.1.0
	istio.io/api v0.0.0-20221013011440-bc935762d2b9
	istio.io/client-go v1.15.3
)

require github.com/hashicorp/errwrap v1.1.0 // indirect

require (
	cloud.google.com/go/compute v1.19.1 // indirect
	cloud.google.com/go/compute/metadata v0.2.3 // indirect
	cloud.google.com/go/iam v0.13.0 // indirect
	github.com/go-logr/stdr v1.2.2 // indirect
	github.com/googleapis/enterprise-certificate-proxy v0.2.3 // indirect
	github.com/grpc-ecosystem/grpc-gateway/v2 v2.7.0 // indirect
	github.com/moby/patternmatcher v0.5.0 // indirect
	github.com/moby/sys/sequential v0.5.0 // indirect
	github.com/moby/sys/signal v0.7.0 // indirect
	github.com/russross/blackfriday/v2 v2.1.0 // indirect
	github.com/samber/lo v1.38.1 // indirect
	github.com/samber/slog-common v0.11.0 // indirect
	golang.org/x/exp v0.0.0-20230522175609-2e198f4a06a1 // indirect
	google.golang.org/genproto/googleapis/api v0.0.0-20230525234020-1aefcd67740a // indirect
	google.golang.org/genproto/googleapis/rpc v0.0.0-20230525234030-28d5490b6b19 // indirect
)

replace (
	github.com/Sirupsen/logrus => github.com/sirupsen/logrus v1.8.0
	github.com/jaguilar/vt100 => github.com/tonistiigi/vt100 v0.0.0-20190402012908-ad4c4a574305
	github.com/moby/buildkit => github.com/okteto/buildkit v0.11.6-okteto2
)<|MERGE_RESOLUTION|>--- conflicted
+++ resolved
@@ -41,19 +41,11 @@
 	github.com/stern/stern v1.22.0
 	github.com/vbauerster/mpb/v7 v7.5.3
 	github.com/whilp/git-urls v1.0.0
-<<<<<<< HEAD
-	golang.org/x/crypto v0.14.0
+	golang.org/x/crypto v0.17.0
 	golang.org/x/oauth2 v0.7.0
 	golang.org/x/sync v0.1.0
-	golang.org/x/term v0.13.0
+	golang.org/x/term v0.15.0
 	google.golang.org/grpc v1.56.3
-=======
-	golang.org/x/crypto v0.17.0
-	golang.org/x/oauth2 v0.0.0-20220909003341-f21342109be1
-	golang.org/x/sync v0.1.0
-	golang.org/x/term v0.15.0
-	google.golang.org/grpc v1.50.1
->>>>>>> c001458e
 	gopkg.in/natefinch/lumberjack.v2 v2.0.0
 	gopkg.in/yaml.v2 v2.4.0
 	k8s.io/api v0.26.11
@@ -194,19 +186,11 @@
 	go.opentelemetry.io/proto/otlp v0.19.0 // indirect
 	go.starlark.net v0.0.0-20220817180228-f738f5508c12 // indirect
 	golang.org/x/net v0.17.0 // indirect
-<<<<<<< HEAD
-	golang.org/x/sys v0.13.0 // indirect
-	golang.org/x/text v0.13.0 // indirect
+	golang.org/x/sys v0.15.0 // indirect
+	golang.org/x/text v0.14.0 // indirect
 	golang.org/x/time v0.3.0 // indirect
 	golang.org/x/xerrors v0.0.0-20220907171357-04be3eba64a2 // indirect
 	google.golang.org/api v0.114.0 // indirect
-=======
-	golang.org/x/sys v0.15.0 // indirect
-	golang.org/x/text v0.14.0 // indirect
-	golang.org/x/time v0.1.0 // indirect
-	golang.org/x/xerrors v0.0.0-20200804184101-5ec99f83aff1 // indirect
-	google.golang.org/api v0.62.0 // indirect
->>>>>>> c001458e
 	google.golang.org/appengine v1.6.7 // indirect
 	google.golang.org/genproto v0.0.0-20230525234025-438c736192d0 // indirect
 	google.golang.org/protobuf v1.31.0 // indirect
