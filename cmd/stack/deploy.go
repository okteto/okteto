// Copyright 2021 The Okteto Authors
// Licensed under the Apache License, Version 2.0 (the "License");
// you may not use this file except in compliance with the License.
// You may obtain a copy of the License at
//
// http://www.apache.org/licenses/LICENSE-2.0
//
// Unless required by applicable law or agreed to in writing, software
// distributed under the License is distributed on an "AS IS" BASIS,
// WITHOUT WARRANTIES OR CONDITIONS OF ANY KIND, either express or implied.
// See the License for the specific language governing permissions and
// limitations under the License.

package stack

import (
	"context"
	"os"
	"runtime"
	"strings"
	"time"

	contextCMD "github.com/okteto/okteto/cmd/context"
	"github.com/okteto/okteto/cmd/namespace"
	"github.com/okteto/okteto/cmd/utils"
	"github.com/okteto/okteto/pkg/analytics"
	"github.com/okteto/okteto/pkg/cmd/stack"
	"github.com/okteto/okteto/pkg/log"
	"github.com/okteto/okteto/pkg/model"
	"github.com/okteto/okteto/pkg/okteto"
	"github.com/spf13/cobra"
)

// Deploy deploys a stack
func Deploy(ctx context.Context) *cobra.Command {
	options := &stack.StackDeployOptions{}

	cmd := &cobra.Command{
		Use:   "deploy [service...]",
		Short: "Deploy a stack",
		RunE: func(cmd *cobra.Command, args []string) error {

<<<<<<< HEAD
			if model.FileExists(".env") {
				err := godotenv.Load()
				if err != nil {
					log.Errorf("error loading .env file: %s", err.Error())
				}
			}

			options.StackPath = loadComposePaths(options.StackPath)

=======
>>>>>>> cf9c9b0b
			s, err := contextCMD.LoadStackWithContext(ctx, options.Name, options.Namespace, options.StackPath)
			if err != nil {
				return err
			}

			if okteto.IsOkteto() {
				create, err := utils.ShouldCreateNamespace(ctx, s.Namespace)
				if err != nil {
					return err
				}
				if create {
					nsCmd, err := namespace.NewCommand()
					if err != nil {
						return err
					}
					nsCmd.Create(ctx, &namespace.CreateOptions{Namespace: s.Namespace})
				}
			}

			analytics.TrackStackWarnings(s.Warnings.NotSupportedFields)

			if len(args) > 0 {
				options.ServicesToDeploy = args
			} else {
				definedSvcs := make([]string, 0)
				for svcName := range s.Services {
					definedSvcs = append(definedSvcs, svcName)
				}
				options.ServicesToDeploy = definedSvcs
			}

			err = stack.Deploy(ctx, s, options)
			analytics.TrackDeployStack(err == nil, s.IsCompose)
			if err == nil {
				log.Success("Stack '%s' successfully deployed", s.Name)
			}

			if !utils.LoadBoolean(model.OktetoWithinDeployCommandContextEnvVar) {
				if err := stack.ListEndpoints(ctx, s, ""); err != nil {
					return err
				}
			}

			return err
		},
	}
	cmd.Flags().StringArrayVarP(&options.StackPath, "file", "f", []string{}, "path to the stack manifest files. If more than one is passed the latest will overwrite the fields from the previous")
	cmd.Flags().StringVarP(&options.Name, "name", "", "", "overwrites the stack name")
	cmd.Flags().StringVarP(&options.Namespace, "namespace", "n", "", "overwrites the stack namespace where the stack is deployed")
	cmd.Flags().BoolVarP(&options.ForceBuild, "build", "", false, "build images before starting any Stack service")
	cmd.Flags().BoolVarP(&options.Wait, "wait", "", false, "wait until a minimum number of containers are in a ready state for every service")
	cmd.Flags().BoolVarP(&options.NoCache, "no-cache", "", false, "do not use cache when building the image")
	cmd.Flags().DurationVarP(&options.Timeout, "timeout", "t", (10 * time.Minute), "the length of time to wait for completion, zero means never. Any other values should contain a corresponding time unit e.g. 1s, 2m, 3h ")
	cmd.Flags().StringVarP(&options.Progress, "progress", "", "tty", "show plain/tty build output (default \"tty\")")
	return cmd
}

func splitComposeFileEnv(value string) []string {
	if runtime.GOOS == "windows" {
		return strings.Split(value, ";")
	}
	return strings.Split(value, ":")
}

func loadComposePaths(paths []string) []string {
	composeEnv, present := os.LookupEnv(model.ComposeFileEnvVar)
	if len(paths) == 0 && present {
		paths = splitComposeFileEnv(composeEnv)
	}
	return paths
}<|MERGE_RESOLUTION|>--- conflicted
+++ resolved
@@ -40,18 +40,7 @@
 		Short: "Deploy a stack",
 		RunE: func(cmd *cobra.Command, args []string) error {
 
-<<<<<<< HEAD
-			if model.FileExists(".env") {
-				err := godotenv.Load()
-				if err != nil {
-					log.Errorf("error loading .env file: %s", err.Error())
-				}
-			}
-
 			options.StackPath = loadComposePaths(options.StackPath)
-
-=======
->>>>>>> cf9c9b0b
 			s, err := contextCMD.LoadStackWithContext(ctx, options.Name, options.Namespace, options.StackPath)
 			if err != nil {
 				return err
