// Copyright 2021 The Okteto Authors
// Licensed under the Apache License, Version 2.0 (the "License");
// you may not use this file except in compliance with the License.
// You may obtain a copy of the License at
//
// http://www.apache.org/licenses/LICENSE-2.0
//
// Unless required by applicable law or agreed to in writing, software
// distributed under the License is distributed on an "AS IS" BASIS,
// WITHOUT WARRANTIES OR CONDITIONS OF ANY KIND, either express or implied.
// See the License for the specific language governing permissions and
// limitations under the License.

package stack

import (
	"context"
	"os"
	"time"

	contextCMD "github.com/okteto/okteto/cmd/context"
	"github.com/okteto/okteto/cmd/namespace"
	"github.com/okteto/okteto/cmd/utils"
	"github.com/okteto/okteto/pkg/analytics"
	"github.com/okteto/okteto/pkg/cmd/stack"
	"github.com/okteto/okteto/pkg/log"
	"github.com/okteto/okteto/pkg/model"
	"github.com/okteto/okteto/pkg/okteto"
	"github.com/spf13/cobra"
)

// Deploy deploys a stack
func Deploy(ctx context.Context) *cobra.Command {
	options := &stack.StackDeployOptions{}

	cmd := &cobra.Command{
		Use:   "deploy [service...]",
		Short: "Deploy a stack",
		RunE: func(cmd *cobra.Command, args []string) error {

			s, err := contextCMD.LoadStackWithContext(ctx, options.Name, options.Namespace, options.StackPath)
			if err != nil {
				return err
			}

			if okteto.IsOkteto() {
				create, err := utils.ShouldCreateNamespace(ctx, s.Namespace)
				if err != nil {
					return err
				}
				if create {
					err = namespace.ExecuteCreateNamespace(ctx, s.Namespace, nil)
					if err != nil {
						return err
					}
				}
			}

			analytics.TrackStackWarnings(s.Warnings.NotSupportedFields)

			if len(args) > 0 {
				options.ServicesToDeploy = args
			} else {
				definedSvcs := make([]string, 0)
				for svcName := range s.Services {
					definedSvcs = append(definedSvcs, svcName)
				}
				options.ServicesToDeploy = definedSvcs
			}

			err = stack.Deploy(ctx, s, options)
			analytics.TrackDeployStack(err == nil, s.IsCompose)
			if err == nil {
				log.Success("Stack '%s' successfully deployed", s.Name)
			}
<<<<<<< HEAD
			if os.Getenv(model.OktetoWithinDeployCommandContextEnvVar) == "" {
=======

			if !utils.LoadBoolean(model.OktetoWithinDeployCommandContextEnvVar) {
>>>>>>> b010da00
				if err := stack.ListEndpoints(ctx, s, ""); err != nil {
					return err
				}
			}

			return err
		},
	}
	cmd.Flags().StringArrayVarP(&options.StackPath, "file", "f", []string{}, "path to the stack manifest files. If more than one is passed the latest will overwrite the fields from the previous")
	cmd.Flags().StringVarP(&options.Name, "name", "", "", "overwrites the stack name")
	cmd.Flags().StringVarP(&options.Namespace, "namespace", "n", "", "overwrites the stack namespace where the stack is deployed")
	cmd.Flags().BoolVarP(&options.ForceBuild, "build", "", false, "build images before starting any Stack service")
	cmd.Flags().BoolVarP(&options.Wait, "wait", "", false, "wait until a minimum number of containers are in a ready state for every service")
	cmd.Flags().BoolVarP(&options.NoCache, "no-cache", "", false, "do not use cache when building the image")
	cmd.Flags().DurationVarP(&options.Timeout, "timeout", "t", (10 * time.Minute), "the length of time to wait for completion, zero means never. Any other values should contain a corresponding time unit e.g. 1s, 2m, 3h ")
	cmd.Flags().StringVarP(&options.Progress, "progress", "", "tty", "show plain/tty build output (default \"tty\")")
	return cmd
}<|MERGE_RESOLUTION|>--- conflicted
+++ resolved
@@ -15,7 +15,6 @@
 
 import (
 	"context"
-	"os"
 	"time"
 
 	contextCMD "github.com/okteto/okteto/cmd/context"
@@ -73,12 +72,8 @@
 			if err == nil {
 				log.Success("Stack '%s' successfully deployed", s.Name)
 			}
-<<<<<<< HEAD
-			if os.Getenv(model.OktetoWithinDeployCommandContextEnvVar) == "" {
-=======
 
 			if !utils.LoadBoolean(model.OktetoWithinDeployCommandContextEnvVar) {
->>>>>>> b010da00
 				if err := stack.ListEndpoints(ctx, s, ""); err != nil {
 					return err
 				}
