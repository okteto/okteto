// Copyright 2023 The Okteto Authors
// Licensed under the Apache License, Version 2.0 (the "License");
// you may not use this file except in compliance with the License.
// You may obtain a copy of the License at
//
// http://www.apache.org/licenses/LICENSE-2.0
//
// Unless required by applicable law or agreed to in writing, software
// distributed under the License is distributed on an "AS IS" BASIS,
// WITHOUT WARRANTIES OR CONDITIONS OF ANY KIND, either express or implied.
// See the License for the specific language governing permissions and
// limitations under the License.

package stack

import (
	"context"

	"github.com/okteto/okteto/cmd/utils"
	"github.com/okteto/okteto/pkg/analytics"
	"github.com/okteto/okteto/pkg/log/io"
	"github.com/spf13/cobra"
)

type buildTrackerInterface interface {
	TrackImageBuild(context.Context, *analytics.ImageBuildMetadata)
}

// Stack stack management commands
<<<<<<< HEAD
func Stack(ctx context.Context, at buildTrackerInterface, ioCtrl *io.Controller) *cobra.Command {
=======
func Stack(ctx context.Context, at, insights buildTrackerInterface, ioCtrl *io.Controller) *cobra.Command {
>>>>>>> 4aeee107
	cmd := &cobra.Command{
		Use:    "stack",
		Short:  "Stack management commands",
		Args:   utils.NoArgsAccepted("https://www.okteto.com/docs/reference/okteto-cli/#deploy"),
		Hidden: true,
	}
	cmd.AddCommand(deploy(ctx, at, insights, ioCtrl))
	cmd.AddCommand(Destroy(ctx))
	cmd.AddCommand(Endpoints(ctx))
	return cmd
}<|MERGE_RESOLUTION|>--- conflicted
+++ resolved
@@ -27,11 +27,7 @@
 }
 
 // Stack stack management commands
-<<<<<<< HEAD
-func Stack(ctx context.Context, at buildTrackerInterface, ioCtrl *io.Controller) *cobra.Command {
-=======
 func Stack(ctx context.Context, at, insights buildTrackerInterface, ioCtrl *io.Controller) *cobra.Command {
->>>>>>> 4aeee107
 	cmd := &cobra.Command{
 		Use:    "stack",
 		Short:  "Stack management commands",
