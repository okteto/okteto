// Copyright 2020 The Okteto Authors
// Licensed under the Apache License, Version 2.0 (the "License");
// you may not use this file except in compliance with the License.
// You may obtain a copy of the License at
//
// http://www.apache.org/licenses/LICENSE-2.0
//
// Unless required by applicable law or agreed to in writing, software
// distributed under the License is distributed on an "AS IS" BASIS,
// WITHOUT WARRANTIES OR CONDITIONS OF ANY KIND, either express or implied.
// See the License for the specific language governing permissions and
// limitations under the License.

package cmd

import (
	"context"
	"fmt"

	"github.com/okteto/okteto/pkg/analytics"
	"github.com/okteto/okteto/pkg/cmd/build"
	"github.com/okteto/okteto/pkg/cmd/down"
	k8Client "github.com/okteto/okteto/pkg/k8s/client"
	"github.com/okteto/okteto/pkg/k8s/deployments"
	"github.com/okteto/okteto/pkg/k8s/namespaces"
	"github.com/okteto/okteto/pkg/log"
	"github.com/okteto/okteto/pkg/model"
	"github.com/okteto/okteto/pkg/okteto"
	"github.com/spf13/cobra"
	"k8s.io/client-go/kubernetes"
)

//Redeploy builds, pushes and redeploys the target deployment
func Redeploy() *cobra.Command {
	var devPath string
	var namespace string
	var imageTag string

	cmd := &cobra.Command{
		Use:   "redeploy",
		Short: "Builds, pushes and redeploys the target deployment",
		RunE: func(cmd *cobra.Command, args []string) error {
			log.Info("starting redeploy command")
			ctx := context.Background()
			dev, err := loadDev(devPath)
			if err != nil {
				return err
			}

			if err := dev.UpdateNamespace(namespace); err != nil {
				return err
			}
			c, _, configNamespace, err := k8Client.GetLocal()
			if err != nil {
				return err
			}
			if dev.Namespace == "" {
				dev.Namespace = configNamespace
			}
			oktetoRegistryURL := ""
			n, err := namespaces.Get(dev.Namespace, c)
			if err == nil {
				if namespaces.IsOktetoNamespace(n) {
					oktetoRegistryURL, err = okteto.GetRegistry()
					if err != nil {
						return err
					}
				}
			}

			if err := runRedeploy(ctx, dev, imageTag, oktetoRegistryURL, c); err != nil {
				analytics.TrackRedeploy(false, oktetoRegistryURL)
				return err
			}

			log.Success("Development environment '%s' redeployed", dev.Name)
			log.Println()

			analytics.TrackRedeploy(true, oktetoRegistryURL)
			log.Info("completed redeploy command")
			return nil
		},
	}

	cmd.Flags().StringVarP(&devPath, "file", "f", defaultManifest, "path to the manifest file")
	cmd.Flags().StringVarP(&namespace, "namespace", "n", "", "namespace where the redeploy command is executed")
	cmd.Flags().StringVarP(&imageTag, "image", "i", "", "image to build and push")
	return cmd
}

func runRedeploy(ctx context.Context, dev *model.Dev, imageTag, oktetoRegistryURL string, c *kubernetes.Clientset) error {
	d, err := deployments.Get(dev, dev.Namespace, c)
	if err != nil {
		return err
	}

	buildKitHost, isOktetoCluster, err := build.GetBuildKitHost()
	if err != nil {
		return err
	}

	imageTag = build.GetImageTag(dev, imageTag, d, oktetoRegistryURL)
	log.Infof("redeploying with image tag %s", imageTag)

	var imageDigest string
<<<<<<< HEAD
	imageDigest, err = RunBuild(ctx, buildKitHost, isOktetoCluster, ".", "Dockerfile", imageTag, "", false)
=======
	imageDigest, err = RunBuild(buildKitHost, isOktetoCluster, ".", "Dockerfile", imageTag, "", false, nil)
>>>>>>> f9397919
	if err != nil {
		return fmt.Errorf("error building image '%s': %s", imageTag, err)
	}
	if imageDigest != "" {
		imageWithoutTag := build.GetRepoNameWithoutTag(imageTag)
		imageTag = fmt.Sprintf("%s@%s", imageWithoutTag, imageDigest)
	}

	spinner := newSpinner(fmt.Sprintf("Redeploying development environment '%s'...", dev.Name))
	spinner.start()
	defer spinner.stop()
	err = down.Run(dev, imageTag, d, c)
	if err != nil {
		return err
	}

	return nil
}<|MERGE_RESOLUTION|>--- conflicted
+++ resolved
@@ -103,11 +103,7 @@
 	log.Infof("redeploying with image tag %s", imageTag)
 
 	var imageDigest string
-<<<<<<< HEAD
-	imageDigest, err = RunBuild(ctx, buildKitHost, isOktetoCluster, ".", "Dockerfile", imageTag, "", false)
-=======
 	imageDigest, err = RunBuild(buildKitHost, isOktetoCluster, ".", "Dockerfile", imageTag, "", false, nil)
->>>>>>> f9397919
 	if err != nil {
 		return fmt.Errorf("error building image '%s': %s", imageTag, err)
 	}
