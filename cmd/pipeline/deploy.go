// Copyright 2021 The Okteto Authors
// Licensed under the Apache License, Version 2.0 (the "License");
// you may not use this file except in compliance with the License.
// You may obtain a copy of the License at
//
// http://www.apache.org/licenses/LICENSE-2.0
//
// Unless required by applicable law or agreed to in writing, software
// distributed under the License is distributed on an "AS IS" BASIS,
// WITHOUT WARRANTIES OR CONDITIONS OF ANY KIND, either express or implied.
// See the License for the specific language governing permissions and
// limitations under the License.

package pipeline

import (
	"context"
	"fmt"
	"os"
	"os/signal"
	"strings"
	"time"

	"github.com/okteto/okteto/cmd/utils"
	"github.com/okteto/okteto/pkg/cmd/login"
	"github.com/okteto/okteto/pkg/errors"
	"github.com/okteto/okteto/pkg/k8s/client"
	"github.com/okteto/okteto/pkg/log"
	"github.com/okteto/okteto/pkg/model"
	"github.com/okteto/okteto/pkg/okteto"
	"github.com/spf13/cobra"
)

func deploy(ctx context.Context) *cobra.Command {
	var branch string
	var repository string
	var name string
	var namespace string
	var wait bool
	var skipIfExists bool
	var timeout time.Duration
	var variables []string
	var filename string

	cmd := &cobra.Command{
		Use:   "deploy",
		Short: "Deploys an okteto pipeline",
		Args:  utils.NoArgsAccepted("https://okteto.com/docs/reference/cli/#deploy"),
		RunE: func(cmd *cobra.Command, args []string) error {
			if err := login.WithEnvVarIfAvailable(ctx); err != nil {
				return err
			}

			if !okteto.IsAuthenticated() {
				return errors.ErrNotLogged
			}

			cwd, err := os.Getwd()
			if err != nil {
				return fmt.Errorf("failed to get the current working directory: %w", err)
			}

			if repository == "" {
				log.Info("inferring git repository URL")

				repository, err = model.GetRepositoryURL(cwd)
				if err != nil {
					return err
				}
			}

			if name == "" {
				name = getPipelineName(repository)
			}

			if branch == "" {
				log.Info("inferring git repository branch")
				b, err := utils.GetBranch(ctx, cwd)

				if err != nil {
					return err
				}

				branch = b
			}

			if namespace == "" {
				namespace = getCurrentNamespace(ctx)
			}

			if skipIfExists {
				oktetoClient, err := okteto.NewOktetoClient()
				if err != nil {
					return err
				}
				pipeline, err := oktetoClient.GetPipelineByRepository(ctx, namespace, repository)
				if err == nil {
					log.Information("Pipeline URL: %s", getPipelineURL(namespace, pipeline))
					log.Success("Pipeline '%s' was already deployed", name)
					return nil
				}
				if !errors.IsNotFound(err) {
					return err
				}
			}

			resp, err := deployPipeline(ctx, name, namespace, repository, branch, filename, wait, variables)
			if err != nil {
				return err
			}
			log.Information("Pipeline URL: %s", getPipelineURL(namespace, resp.GitDeploy))

			if !wait {
				log.Success("Pipeline '%s' scheduled for deployment", name)
				return nil
			}

			if err := waitUntilRunning(ctx, name, resp.Action, namespace, timeout); err != nil {
				return err
			}
			log.Success("Pipeline '%s' successfully deployed", name)
			return nil
		},
	}

	cmd.Flags().StringVarP(&name, "name", "p", "", "name of the pipeline (defaults to the git config name)")
	cmd.Flags().StringVarP(&namespace, "namespace", "n", "", "namespace where the up command is executed (defaults to the current namespace)")
	cmd.Flags().StringVarP(&repository, "repository", "r", "", "the repository to deploy (defaults to the current repository)")
	cmd.Flags().StringVarP(&branch, "branch", "b", "", "the branch to deploy (defaults to the current branch)")
	cmd.Flags().BoolVarP(&wait, "wait", "w", false, "wait until the pipeline finishes (defaults to false)")
	cmd.Flags().BoolVarP(&skipIfExists, "skip-if-exists", "", false, "skip the pipeline deployment if the pipeline already exists in the namespace (defaults to false)")
	cmd.Flags().DurationVarP(&timeout, "timeout", "t", (5 * time.Minute), "the length of time to wait for completion, zero means never. Any other values should contain a corresponding time unit e.g. 1s, 2m, 3h ")
	cmd.Flags().StringArrayVarP(&variables, "var", "v", []string{}, "set a pipeline variable (can be set more than once)")
	cmd.Flags().StringVarP(&filename, "filename", "f", "", "relative path within the repository to the manifest file (default to okteto-pipeline.yaml or .okteto/okteto-pipeline.yaml)")
	return cmd
}

func deployPipeline(ctx context.Context, name, namespace, repository, branch, filename string, wait bool, variables []string) (*okteto.GitDeployResponse, error) {
	spinner := utils.NewSpinner("Deploying your pipeline...")
	spinner.Start()
	defer spinner.Stop()

	stop := make(chan os.Signal, 1)
	signal.Notify(stop, os.Interrupt)
	exit := make(chan error, 1)

	var err error
<<<<<<< HEAD
	var pipeline *okteto.PipelineRun
	oktetoClient, err := okteto.NewOktetoClient()
	if err != nil {
		return nil, err
	}
=======
	var resp *okteto.GitDeployResponse
>>>>>>> cbd1cf49
	go func() {
		varList := []okteto.Variable{}
		for _, v := range variables {
			kv := strings.SplitN(v, "=", 2)
			if len(kv) != 2 {
				exit <- fmt.Errorf("invalid variable value '%s': must follow KEY=VALUE format", v)
			}
			varList = append(varList, okteto.Variable{
				Name:  kv[0],
				Value: kv[1],
			})
		}
		log.Infof("deploy pipeline %s defined on filename='%s' repository=%s branch=%s on namespace=%s", name, filename, repository, branch, namespace)
<<<<<<< HEAD
		pipeline, err = oktetoClient.DeployPipeline(ctx, name, namespace, repository, branch, filename, varList)
=======
		resp, err = okteto.DeployPipeline(ctx, name, namespace, repository, branch, filename, varList)
>>>>>>> cbd1cf49
		exit <- err
	}()

	select {
	case <-stop:
		log.Infof("CTRL+C received, starting shutdown sequence")
		spinner.Stop()
		os.Exit(130)
	case err := <-exit:
		if err != nil {
			log.Infof("exit signal received due to error: %s", err)
			return nil, err
		}
	}
	return resp, nil
}

func getPipelineName(repository string) string {
	return model.TranslateURLToName(repository)
}

func waitUntilRunning(ctx context.Context, name string, action *okteto.Action, namespace string, timeout time.Duration) error {
	spinner := utils.NewSpinner("Waiting for the pipeline to be deployed...")
	spinner.Start()
	defer spinner.Stop()

	stop := make(chan os.Signal, 1)
	signal.Notify(stop, os.Interrupt)
	exit := make(chan error, 1)

	go func() {
<<<<<<< HEAD
		err := waitToBeDeployed(ctx, name, jobName, namespace, timeout)
=======

		err := waitToBeDeployed(ctx, name, action, namespace, timeout)
>>>>>>> cbd1cf49
		if err != nil {
			exit <- err
		}

		exit <- waitForResourcesToBeRunning(ctx, name, namespace, timeout)
	}()

	select {
	case <-stop:
		log.Infof("CTRL+C received, starting shutdown sequence")
		os.Exit(130)
	case err := <-exit:
		if err != nil {
			log.Infof("exit signal received due to error: %s", err)
			return err
		}
	}

	return nil
}

func waitToBeDeployed(ctx context.Context, name string, action *okteto.Action, namespace string, timeout time.Duration) error {
	if action == nil {
		return deprecatedWaitToBeDeployed(ctx, name, namespace, timeout)
	}
	return okteto.WaitForActionToFinish(ctx, action.Name, namespace, timeout)
}

//TODO: remove when all users are in Okteto Enterprise >= 0.10.0
func deprecatedWaitToBeDeployed(ctx context.Context, name, namespace string, timeout time.Duration) error {

	t := time.NewTicker(1 * time.Second)
	to := time.NewTicker(timeout)
	attempts := 0
	oktetoClient, err := okteto.NewOktetoClient()
	if err != nil {
		return err
	}

	for {
		select {
		case <-to.C:
			return fmt.Errorf("pipeline '%s' didn't finish after %s", name, timeout.String())
		case <-t.C:
			p, err := oktetoClient.GetPipelineByName(ctx, name, namespace)
			if err != nil {
				if errors.IsNotFound(err) || errors.IsNotExist(err) {
					return nil
				}

				return fmt.Errorf("failed to get pipeline '%s': %s", name, err)
			}

			switch p.Status {
			case "deployed", "running":
				return nil
			case "error":
				attempts++
				if attempts > 30 {
					return fmt.Errorf("pipeline '%s' failed", name)
				}
			default:
				log.Infof("pipeline '%s' is '%s'", name, p.Status)
			}
		}
	}
}

func waitForResourcesToBeRunning(ctx context.Context, name, namespace string, timeout time.Duration) error {
	areAllRunning := false

	ticker := time.NewTicker(5 * time.Second)
	to := time.NewTicker(timeout)
	errorsMap := make(map[string]int)

	oktetoClient, err := okteto.NewOktetoClient()
	if err != nil {
		return err
	}
	for {
		select {
		case <-to.C:
			return fmt.Errorf("pipeline '%s' didn't finish after %s", name, timeout.String())
		case <-ticker.C:
			resourceStatus, err := oktetoClient.GetResourcesStatusFromPipeline(ctx, name, namespace)
			if err != nil {
				return err
			}
			areAllRunning = true
			for name, status := range resourceStatus {
				if status != "running" {
					areAllRunning = false
				}
				if status == "error" {
					errorsMap[name] = 1
				}
			}
			if len(errorsMap) > 0 {
				return fmt.Errorf("pipeline '%s' deployed with errors", name)
			}
			if areAllRunning {
				return nil
			}
		}
	}
}

func getCurrentNamespace(ctx context.Context) string {
	currentContext := client.GetSessionContext("")
	if okteto.GetClusterContext() == currentContext {
		return client.GetContextNamespace("")
	}
	return os.Getenv("OKTETO_NAMESPACE")
}

func getPipelineURL(namespace string, gitDeploy *okteto.GitDeploy) string {
	oktetoURL := okteto.GetURL()
	pipelineURL := fmt.Sprintf("%s/#/spaces/%s?resourceId=%s", oktetoURL, namespace, gitDeploy.ID)
	return pipelineURL
}<|MERGE_RESOLUTION|>--- conflicted
+++ resolved
@@ -145,15 +145,11 @@
 	exit := make(chan error, 1)
 
 	var err error
-<<<<<<< HEAD
-	var pipeline *okteto.PipelineRun
+	var resp *okteto.GitDeployResponse
 	oktetoClient, err := okteto.NewOktetoClient()
 	if err != nil {
 		return nil, err
 	}
-=======
-	var resp *okteto.GitDeployResponse
->>>>>>> cbd1cf49
 	go func() {
 		varList := []okteto.Variable{}
 		for _, v := range variables {
@@ -167,11 +163,7 @@
 			})
 		}
 		log.Infof("deploy pipeline %s defined on filename='%s' repository=%s branch=%s on namespace=%s", name, filename, repository, branch, namespace)
-<<<<<<< HEAD
-		pipeline, err = oktetoClient.DeployPipeline(ctx, name, namespace, repository, branch, filename, varList)
-=======
 		resp, err = okteto.DeployPipeline(ctx, name, namespace, repository, branch, filename, varList)
->>>>>>> cbd1cf49
 		exit <- err
 	}()
 
@@ -203,12 +195,8 @@
 	exit := make(chan error, 1)
 
 	go func() {
-<<<<<<< HEAD
-		err := waitToBeDeployed(ctx, name, jobName, namespace, timeout)
-=======
 
 		err := waitToBeDeployed(ctx, name, action, namespace, timeout)
->>>>>>> cbd1cf49
 		if err != nil {
 			exit <- err
 		}
