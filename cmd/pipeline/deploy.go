// Copyright 2022 The Okteto Authors
// Licensed under the Apache License, Version 2.0 (the "License");
// you may not use this file except in compliance with the License.
// You may obtain a copy of the License at
//
// http://www.apache.org/licenses/LICENSE-2.0
//
// Unless required by applicable law or agreed to in writing, software
// distributed under the License is distributed on an "AS IS" BASIS,
// WITHOUT WARRANTIES OR CONDITIONS OF ANY KIND, either express or implied.
// See the License for the specific language governing permissions and
// limitations under the License.

package pipeline

import (
	"context"
	"fmt"
	"os"
	"os/signal"
	"strings"
	"sync"
	"time"

	contextCMD "github.com/okteto/okteto/cmd/context"
	"github.com/okteto/okteto/cmd/utils"
	"github.com/okteto/okteto/pkg/cmd/pipeline"
	oktetoErrors "github.com/okteto/okteto/pkg/errors"
	"github.com/okteto/okteto/pkg/k8s/configmaps"
	oktetoLog "github.com/okteto/okteto/pkg/log"
	"github.com/okteto/okteto/pkg/model"
	"github.com/okteto/okteto/pkg/okteto"
	"github.com/okteto/okteto/pkg/types"
	"github.com/spf13/cobra"
)

// deployFlags represents the user input for a pipeline deploy command
type deployFlags struct {
	branch       string
	repository   string
	name         string
	namespace    string
	wait         bool
	skipIfExists bool
	timeout      time.Duration
	file         string
	variables    []string

	// Deprecated fields
	filename string
}

// DeployOptions represents options for deploy pipeline command
type DeployOptions struct {
	Branch       string
	Repository   string
	Name         string
	Namespace    string
	Wait         bool
	SkipIfExists bool
	Timeout      time.Duration
	File         string
	Variables    []string
}

func deploy(ctx context.Context) *cobra.Command {
	flags := &deployFlags{}
	cmd := &cobra.Command{
		Use:   "deploy",
		Short: "Deploy an okteto pipeline",
		Args:  utils.NoArgsAccepted("https://www.okteto.com/docs/reference/cli/#deploy-1"),
		RunE: func(cmd *cobra.Command, args []string) error {
			ctxResource := &model.ContextResource{}
			if err := ctxResource.UpdateNamespace(flags.namespace); err != nil {
				return err
			}

			ctxOptions := &contextCMD.ContextOptions{
				Namespace: ctxResource.Namespace,
				Show:      true,
			}
			if err := contextCMD.NewContextCommand().Run(ctx, ctxOptions); err != nil {
				return err
			}

			if !okteto.IsOkteto() {
				return oktetoErrors.ErrContextIsNotOktetoCluster
			}

			pipelineCmd, err := NewCommand()
			if err != nil {
				return err
			}
			opts := flags.toOptions()
			return pipelineCmd.ExecuteDeployPipeline(ctx, opts)
		},
	}

	cmd.Flags().StringVarP(&flags.name, "name", "p", "", "name of the pipeline (defaults to the git config name)")
	cmd.Flags().StringVarP(&flags.namespace, "namespace", "n", "", "namespace where the pipeline is deployed (defaults to the current namespace)")
	cmd.Flags().StringVarP(&flags.repository, "repository", "r", "", "the repository to deploy (defaults to the current repository)")
	cmd.Flags().StringVarP(&flags.branch, "branch", "b", "", "the branch to deploy (defaults to the current branch)")
	cmd.Flags().BoolVarP(&flags.wait, "wait", "w", false, "wait until the pipeline finishes (defaults to false)")
	cmd.Flags().BoolVarP(&flags.skipIfExists, "skip-if-exists", "", false, "skip the pipeline deployment if the pipeline already exists in the namespace (defaults to false)")
	cmd.Flags().DurationVarP(&flags.timeout, "timeout", "t", (5 * time.Minute), "the length of time to wait for completion, zero means never. Any other values should contain a corresponding time unit e.g. 1s, 2m, 3h ")
	cmd.Flags().StringArrayVarP(&flags.variables, "var", "v", []string{}, "set a pipeline variable (can be set more than once)")
	cmd.Flags().StringVarP(&flags.file, "file", "f", "", "relative path within the repository to the manifest file (default to okteto-pipeline.yaml or .okteto/okteto-pipeline.yaml)")
	cmd.Flags().StringVarP(&flags.filename, "filename", "", "", "relative path within the repository to the manifest file (default to okteto-pipeline.yaml or .okteto/okteto-pipeline.yaml)")
	cmd.Flags().MarkHidden("filename")
	return cmd
}

// ExecuteDeployPipeline executes deploy pipeline given a set of options
func (pc *Command) ExecuteDeployPipeline(ctx context.Context, opts *DeployOptions) error {

<<<<<<< HEAD
	if err := opts.setDefaults(); err != nil {
		return fmt.Errorf("could not set default values for options: %w", err)
=======
	cwd, err := os.Getwd()
	if err != nil {
		return fmt.Errorf("failed to get the current working directory: %w", err)
	}

	if opts.Repository == "" {
		oktetoLog.Info("inferring git repository URL")

		opts.Repository, err = model.GetRepositoryURL(cwd)
		if err != nil {
			return err
		}
	}

	if opts.Name == "" {
		// in case of inferring the name from the repositoryURL
		// opts.Name is not sanitized
		opts.Name = getPipelineName(opts.Repository)
	}

	currentRepo, err := model.GetRepositoryURL(cwd)
	if err != nil {
		oktetoLog.Debug("cwd does not have .git folder")
	}

	if opts.Branch == "" && okteto.AreSameRepository(opts.Repository, currentRepo) {

		oktetoLog.Info("inferring git repository branch")
		b, err := utils.GetBranch(cwd)

		if err != nil {
			return err
		}

		opts.Branch = b
>>>>>>> 2a8ae7f8
	}

	if opts.SkipIfExists {
		c, _, err := okteto.GetK8sClient()
		if err != nil {
			return fmt.Errorf("failed to load okteto context '%s': %v", okteto.Context().Name, err)
		}

		_, err = configmaps.Get(ctx, pipeline.TranslatePipelineName(opts.Name), opts.Namespace, c)
		if err == nil {
			oktetoLog.Success("Skipping repository '%s' because it's already deployed", opts.Name)
			return nil
		}

		if !oktetoErrors.IsNotFound(err) {
			return err
		}
	}

	resp, err := pc.deployPipeline(ctx, opts)
	if err != nil {
		return err
	}

	if !opts.Wait {
		oktetoLog.Success("Repository '%s' scheduled for deployment", opts.Name)
		return nil
	}

	if err := pc.waitUntilRunning(ctx, opts.Name, opts.Namespace, resp.Action, opts.Timeout); err != nil {
		return err
	}

	oktetoLog.Success("Repository '%s' successfully deployed", opts.Name)
	return nil
}

func (pc *Command) deployPipeline(ctx context.Context, opts *DeployOptions) (*types.GitDeployResponse, error) {
	oktetoLog.Spinner(fmt.Sprintf("Deploying repository '%s'...", opts.Name))
	oktetoLog.StartSpinner()
	defer oktetoLog.StopSpinner()

	stop := make(chan os.Signal, 1)
	signal.Notify(stop, os.Interrupt)
	exit := make(chan error, 1)

	var resp *types.GitDeployResponse

	go func() {

		pipelineOpts, err := opts.toPipelineDeployClientOptions()
		if err != nil {
			exit <- err
			return
		}
		oktetoLog.Infof("deploy pipeline %s defined on file='%s' repository=%s branch=%s on namespace=%s", opts.Name, opts.File, opts.Repository, opts.Branch, opts.Namespace)

		resp, err = pc.okClient.Pipeline().Deploy(ctx, pipelineOpts)
		exit <- err
	}()

	select {
	case <-stop:
		oktetoLog.Infof("CTRL+C received, starting shutdown sequence")
		return nil, oktetoErrors.ErrIntSig
	case err := <-exit:
		if err != nil {
			oktetoLog.Infof("exit signal received due to error: %s", err)
			return nil, err
		}
	}
	return resp, nil
}

// getPipelineName returns the repository name without sanitizing
func getPipelineName(repository string) string {
	return model.TranslateURLToName(repository)
}

func (pc *Command) streamPipelineLogs(ctx context.Context, name, namespace, actionName string) error {
	return pc.okClient.Pipeline().StreamLogs(ctx, name, namespace, actionName)
}

func (pc *Command) waitUntilRunning(ctx context.Context, name, namespace string, action *types.Action, timeout time.Duration) error {
	waitCtx, ctxCancel := context.WithCancel(ctx)
	defer ctxCancel()

	oktetoLog.Spinner(fmt.Sprintf("Waiting for repository '%s' to be deployed...", name))
	oktetoLog.StartSpinner()
	defer oktetoLog.StopSpinner()

	stop := make(chan os.Signal, 1)
	signal.Notify(stop, os.Interrupt)
	exit := make(chan error, 1)

	var wg sync.WaitGroup

	wg.Add(1)
	go func(wg *sync.WaitGroup) {
		defer wg.Done()
		err := pc.streamPipelineLogs(waitCtx, name, namespace, action.Name)
		if err != nil {
			oktetoLog.Warning("pipeline logs cannot be streamed due to connectivity issues")
			oktetoLog.Infof("pipeline logs cannot be streamed due to connectivity issues: %v", err)
		}
	}(&wg)

	wg.Add(1)
	go func(wg *sync.WaitGroup) {
		defer wg.Done()
		err := pc.waitToBeDeployed(waitCtx, name, namespace, action, timeout)
		if err != nil {
			exit <- err
			return
		}

		oktetoLog.Spinner("Waiting for containers to be healthy...")
		exit <- pc.waitForResourcesToBeRunning(waitCtx, name, namespace, timeout)
	}(&wg)

	go func(wg *sync.WaitGroup) {
		wg.Wait()
		close(stop)
		close(exit)
	}(&wg)

	select {
	case <-stop:
		ctxCancel()
		oktetoLog.Infof("CTRL+C received, starting shutdown sequence")
		return oktetoErrors.ErrIntSig
	case err := <-exit:
		if err != nil {
			oktetoLog.Infof("exit signal received due to error: %s", err)
			return err
		}
	}

	return nil
}

func (pc *Command) waitToBeDeployed(ctx context.Context, name, namespace string, action *types.Action, timeout time.Duration) error {

	return pc.okClient.Pipeline().WaitForActionToFinish(ctx, name, namespace, action.Name, timeout)
}

func (pc *Command) waitForResourcesToBeRunning(ctx context.Context, name, namespace string, timeout time.Duration) error {
	ticker := time.NewTicker(1 * time.Second)
	to := time.NewTicker(timeout)

	for {
		select {
		case <-to.C:
			return fmt.Errorf("'%s' deploy didn't finish after %s", name, timeout.String())
		case <-ticker.C:
			resourceStatus, err := pc.okClient.Pipeline().GetResourcesStatus(ctx, name, namespace)
			if err != nil {
				return err
			}
			allRunning, err := CheckAllResourcesRunning(name, resourceStatus)
			if err != nil {
				return err
			}
			if allRunning {
				return nil
			}
		}
	}
}

func CheckAllResourcesRunning(name string, resourceStatus map[string]string) (bool, error) {
	allRunning := true
	for resourceID, status := range resourceStatus {
		oktetoLog.Infof("Resource %s is %s", resourceID, status)
		if status == okteto.ErrorStatus {
			return false, fmt.Errorf("repository '%s' deployed with errors", name)
		}
		if okteto.TransitionStatus[status] {
			allRunning = false
		}
	}
	return allRunning, nil
}

func (f deployFlags) toOptions() *DeployOptions {
	file := f.file
	if f.filename != "" {
		oktetoLog.Warning("the 'filename' flag is deprecated and will be removed in a future version. Please consider using 'file' flag")
		if file == "" {
			file = f.filename
		} else {
			oktetoLog.Warning("flags 'filename' and 'file' can not be used at the same time. 'file' flag will take precedence")
		}
	}
	return &DeployOptions{
		Branch:       f.branch,
		Repository:   f.repository,
		Name:         f.name,
		Namespace:    f.namespace,
		Wait:         f.wait,
		SkipIfExists: f.skipIfExists,
		Timeout:      f.timeout,
		File:         file,
		Variables:    f.variables,
	}
}

func (o *DeployOptions) setDefaults() error {
	cwd, err := os.Getwd()
	if err != nil {
		return fmt.Errorf("failed to get the current working directory: %w", err)
	}

	if o.Repository == "" {
		oktetoLog.Info("inferring git repository URL")

		o.Repository, err = model.GetRepositoryURL(cwd)
		if err != nil {
			return fmt.Errorf("could not get repository url: %w", err)
		}
	}

	if o.Name == "" {
		o.Name = getPipelineName(o.Repository)
	}

	currentRepo, err := model.GetRepositoryURL(cwd)
	if err != nil {
		oktetoLog.Debug("cwd does not have .git folder")
	}

	if o.Branch == "" && okteto.AreSameRepository(o.Repository, currentRepo) {

		oktetoLog.Info("inferring git repository branch")
		b, err := utils.GetBranch(cwd)

		if err != nil {
			return err
		}

		o.Branch = b
	}

	if o.Namespace == "" {
		o.Namespace = okteto.Context().Namespace
	}
	return nil
}

func (o *DeployOptions) toPipelineDeployClientOptions() (types.PipelineDeployOptions, error) {
	varList := []types.Variable{}
	for _, v := range o.Variables {
		kv := strings.SplitN(v, "=", 2)
		if len(kv) != 2 {
			return types.PipelineDeployOptions{}, fmt.Errorf("invalid variable value '%s': must follow KEY=VALUE format", v)
		}
		varList = append(varList, types.Variable{
			Name:  kv[0],
			Value: kv[1],
		})
	}
	return types.PipelineDeployOptions{
		Name:       o.Name,
		Repository: o.Repository,
		Branch:     o.Branch,
		Filename:   o.File,
		Variables:  varList,
		Namespace:  o.Namespace,
	}, nil
}<|MERGE_RESOLUTION|>--- conflicted
+++ resolved
@@ -113,46 +113,8 @@
 // ExecuteDeployPipeline executes deploy pipeline given a set of options
 func (pc *Command) ExecuteDeployPipeline(ctx context.Context, opts *DeployOptions) error {
 
-<<<<<<< HEAD
 	if err := opts.setDefaults(); err != nil {
 		return fmt.Errorf("could not set default values for options: %w", err)
-=======
-	cwd, err := os.Getwd()
-	if err != nil {
-		return fmt.Errorf("failed to get the current working directory: %w", err)
-	}
-
-	if opts.Repository == "" {
-		oktetoLog.Info("inferring git repository URL")
-
-		opts.Repository, err = model.GetRepositoryURL(cwd)
-		if err != nil {
-			return err
-		}
-	}
-
-	if opts.Name == "" {
-		// in case of inferring the name from the repositoryURL
-		// opts.Name is not sanitized
-		opts.Name = getPipelineName(opts.Repository)
-	}
-
-	currentRepo, err := model.GetRepositoryURL(cwd)
-	if err != nil {
-		oktetoLog.Debug("cwd does not have .git folder")
-	}
-
-	if opts.Branch == "" && okteto.AreSameRepository(opts.Repository, currentRepo) {
-
-		oktetoLog.Info("inferring git repository branch")
-		b, err := utils.GetBranch(cwd)
-
-		if err != nil {
-			return err
-		}
-
-		opts.Branch = b
->>>>>>> 2a8ae7f8
 	}
 
 	if opts.SkipIfExists {
@@ -376,6 +338,8 @@
 	}
 
 	if o.Name == "" {
+		// in case of inferring the name from the repositoryURL
+		// opts.Name is not sanitized
 		o.Name = getPipelineName(o.Repository)
 	}
 
