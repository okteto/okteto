--- conflicted
+++ resolved
@@ -105,8 +105,7 @@
 	exit := make(chan error, 1)
 
 	var err error
-<<<<<<< HEAD
-	var pipeline *okteto.PipelineRun
+	var resp *okteto.GitDeployResponse
 
 	oktetoClient, err := okteto.NewOktetoClient()
 	if err != nil {
@@ -114,12 +113,7 @@
 	}
 
 	go func() {
-		pipeline, err = oktetoClient.DestroyPipeline(ctx, name, namespace, destroyVolumes)
-=======
-	var resp *okteto.GitDeployResponse
-	go func() {
-		resp, err = okteto.DestroyPipeline(ctx, name, namespace, destroyVolumes)
->>>>>>> cbd1cf49
+		resp, err = oktetoClient.DestroyPipeline(ctx, name, namespace, destroyVolumes)
 		if err != nil {
 			if errors.IsNotFound(err) {
 				log.Infof("pipeline '%s' not found", name)
