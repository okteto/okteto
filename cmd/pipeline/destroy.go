--- conflicted
+++ resolved
@@ -118,16 +118,6 @@
 
 			exit <- fmt.Errorf("failed to delete pipeline '%s': %w", name, err)
 		}
-<<<<<<< HEAD
-
-		if !wait {
-			exit <- nil
-		}
-
-		// this will also run if it's not found
-		exit <- waitToBeDeployed(ctx, name, namespace, timeout)
-=======
->>>>>>> 807d25dc
 	}()
 	select {
 	case <-stop:
