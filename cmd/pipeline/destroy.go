--- conflicted
+++ resolved
@@ -93,15 +93,6 @@
 	spinner.Start()
 	defer spinner.Stop()
 
-<<<<<<< HEAD
-	_, err := okteto.DeletePipeline(ctx, name, namespace, destroyVolumes)
-	if err != nil {
-		if errors.IsNotFound(err) {
-			log.Infof("pipeline '%s' not found", name)
-		}
-
-		return fmt.Errorf("failed to delete pipeline '%s': %w", name, err)
-=======
 	stop := make(chan os.Signal, 1)
 	signal.Notify(stop, os.Interrupt)
 	exit := make(chan error, 1)
@@ -135,7 +126,6 @@
 			log.Infof("exit signal received due to error: %s", err)
 			return err
 		}
->>>>>>> 57a421e6
 	}
 	return nil
 }