--- conflicted
+++ resolved
@@ -68,13 +68,8 @@
 			}
 			defer os.RemoveAll(dir)
 
-<<<<<<< HEAD
-			if _, err := getRepositoryURL(context.TODO(), dir); err == nil {
-				t.Fatal("expected error when there's no GitHub repo")
-=======
 			if _, err := utils.GetRepositoryURL(context.TODO(), dir); err == nil {
 				t.Fatal("expected error when there's no github repo")
->>>>>>> d32652ae
 			}
 
 			r, err := git.PlainInit(dir, true)
