package pipeline

import (
	"context"
	"io/ioutil"
	"os"
	"path/filepath"
	"testing"
	"time"

	"github.com/go-git/go-git/v5"
	"github.com/go-git/go-git/v5/config"
	"github.com/go-git/go-git/v5/plumbing"
	"github.com/go-git/go-git/v5/plumbing/object"
	"github.com/okteto/okteto/cmd/utils"
)

func Test_getRepositoryURL(t *testing.T) {

	type remote struct {
		name string
		url  string
	}
	var tests = []struct {
		name        string
		expectError bool
		remotes     []remote
		expect      string
	}{
		{
			name:        "single origin",
			expectError: false,
			remotes: []remote{
				{name: "origin", url: "https://github.com/okteto/go-getting-started"},
			},
			expect: "https://github.com/okteto/go-getting-started",
		},
		{
			name:        "single remote",
			expectError: false,
			remotes: []remote{
				{name: "mine", url: "https://github.com/okteto/go-getting-started"},
			},
			expect: "https://github.com/okteto/go-getting-started",
		},
		{
			name:        "multiple remotes",
			expectError: false,
			remotes: []remote{
				{name: "fork", url: "https://github.com/oktetotest/go-getting-started"},
				{name: "origin", url: "https://github.com/cindy/go-getting-started"},
				{name: "upstream", url: "https://github.com/okteto/go-getting-started"},
			},
			expect: "https://github.com/cindy/go-getting-started",
		},
		{
			name:        "no remotes",
			expectError: true,
			remotes:     nil,
			expect:      "",
		},
	}
	for _, tt := range tests {
		t.Run(tt.name, func(t *testing.T) {
			dir, err := ioutil.TempDir("", "")
			if err != nil {
				t.Fatal(err)
			}
			defer os.RemoveAll(dir)

<<<<<<< HEAD
			if _, err := GetRepositoryURL(context.TODO(), dir); err == nil {
=======
			if _, err := utils.GetRepositoryURL(context.TODO(), dir); err == nil {
>>>>>>> d32652ae
				t.Fatal("expected error when there's no github repo")
			}

			r, err := git.PlainInit(dir, true)
			if err != nil {
				t.Fatal(err)
			}

			for _, rm := range tt.remotes {
				if _, err := r.CreateRemote(&config.RemoteConfig{Name: rm.name, URLs: []string{rm.url}}); err != nil {
					t.Fatal(err)
				}
			}

<<<<<<< HEAD
			url, err := GetRepositoryURL(context.TODO(), dir)
=======
			url, err := utils.GetRepositoryURL(context.TODO(), dir)
>>>>>>> d32652ae
			if tt.expectError {
				if err == nil {
					t.Error("expected error when calling getRepositoryURL")
				}

				return
			}

			if err != nil {
				t.Fatal(err)
			}

			if url != tt.expect {
				t.Errorf("expected '%s', got '%s", tt.expect, url)
			}
		})
	}
}

func Test_getBranch(t *testing.T) {
	dir, err := ioutil.TempDir("", "")
	if err != nil {
		t.Fatal(err)
	}
	defer os.RemoveAll(dir)

	r, err := git.PlainInit(dir, false)
	if err != nil {
		t.Fatal(err)
	}

<<<<<<< HEAD
	_, err = GetBranch(context.TODO(), dir)
=======
	_, err = utils.GetBranch(context.TODO(), dir)
>>>>>>> d32652ae
	if err == nil {
		t.Fatal("expected no-branch error")
	}

	filename := filepath.Join(dir, "example-git-file")
	if err := ioutil.WriteFile(filename, []byte("hello world!"), 0644); err != nil {
		t.Fatal(err)
	}

	w, err := r.Worktree()
	if err != nil {
		t.Fatal(err)
	}

	if _, err := w.Add("example-git-file"); err != nil {
		t.Fatal(err)
	}

	commit, err := w.Commit("example go-git commit", &git.CommitOptions{
		Author: &object.Signature{
			Name:  "John Doe",
			Email: "john@doe.org",
			When:  time.Now(),
		},
	})
	if err != nil {
		t.Fatal(err)
	}

	headRef, err := r.Head()
	if err != nil {
		t.Fatal(err)
	}

	ref := plumbing.NewHashReference("refs/heads/my-branch", headRef.Hash())
	if err := r.Storer.SetReference(ref); err != nil {
		t.Fatal(err)
	}

	if err := w.Checkout(&git.CheckoutOptions{
		Branch: ref.Name(),
	}); err != nil {
		t.Fatal(err)
	}

<<<<<<< HEAD
	b, err := GetBranch(context.TODO(), dir)
=======
	b, err := utils.GetBranch(context.TODO(), dir)
>>>>>>> d32652ae
	if err != nil {
		t.Fatal(err)
	}

	if b != "my-branch" {
		t.Errorf("expected branch my-branch, got %s", b)
	}

	if err := w.Checkout(&git.CheckoutOptions{
		Hash: commit,
	}); err != nil {
		t.Fatal(err)
	}

<<<<<<< HEAD
	if _, err := GetBranch(context.TODO(), dir); err == nil {
=======
	if _, err := utils.GetBranch(context.TODO(), dir); err == nil {
>>>>>>> d32652ae
		t.Fatal("didn't fail when getting a non branch")
	}
}<|MERGE_RESOLUTION|>--- conflicted
+++ resolved
@@ -12,7 +12,6 @@
 	"github.com/go-git/go-git/v5/config"
 	"github.com/go-git/go-git/v5/plumbing"
 	"github.com/go-git/go-git/v5/plumbing/object"
-	"github.com/okteto/okteto/cmd/utils"
 )
 
 func Test_getRepositoryURL(t *testing.T) {
@@ -68,11 +67,8 @@
 			}
 			defer os.RemoveAll(dir)
 
-<<<<<<< HEAD
 			if _, err := GetRepositoryURL(context.TODO(), dir); err == nil {
-=======
-			if _, err := utils.GetRepositoryURL(context.TODO(), dir); err == nil {
->>>>>>> d32652ae
+
 				t.Fatal("expected error when there's no github repo")
 			}
 
@@ -87,11 +83,8 @@
 				}
 			}
 
-<<<<<<< HEAD
 			url, err := GetRepositoryURL(context.TODO(), dir)
-=======
-			url, err := utils.GetRepositoryURL(context.TODO(), dir)
->>>>>>> d32652ae
+
 			if tt.expectError {
 				if err == nil {
 					t.Error("expected error when calling getRepositoryURL")
@@ -123,11 +116,8 @@
 		t.Fatal(err)
 	}
 
-<<<<<<< HEAD
 	_, err = GetBranch(context.TODO(), dir)
-=======
-	_, err = utils.GetBranch(context.TODO(), dir)
->>>>>>> d32652ae
+
 	if err == nil {
 		t.Fatal("expected no-branch error")
 	}
@@ -173,11 +163,8 @@
 		t.Fatal(err)
 	}
 
-<<<<<<< HEAD
 	b, err := GetBranch(context.TODO(), dir)
-=======
-	b, err := utils.GetBranch(context.TODO(), dir)
->>>>>>> d32652ae
+
 	if err != nil {
 		t.Fatal(err)
 	}
@@ -192,11 +179,8 @@
 		t.Fatal(err)
 	}
 
-<<<<<<< HEAD
 	if _, err := GetBranch(context.TODO(), dir); err == nil {
-=======
-	if _, err := utils.GetBranch(context.TODO(), dir); err == nil {
->>>>>>> d32652ae
+
 		t.Fatal("didn't fail when getting a non branch")
 	}
 }