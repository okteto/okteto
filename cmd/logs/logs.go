--- conflicted
+++ resolved
@@ -27,13 +27,7 @@
 	"github.com/okteto/okteto/pkg/analytics"
 	"github.com/okteto/okteto/pkg/config"
 	"github.com/okteto/okteto/pkg/devenvironment"
-<<<<<<< HEAD
 	okerrors "github.com/okteto/okteto/pkg/errors"
-	"github.com/okteto/okteto/pkg/filesystem"
-=======
-	"github.com/okteto/okteto/pkg/errors"
-	okerrors "github.com/okteto/okteto/pkg/errors"
->>>>>>> 33454ebb
 	"github.com/okteto/okteto/pkg/k8s/kubeconfig"
 	"github.com/okteto/okteto/pkg/log/io"
 	"github.com/okteto/okteto/pkg/model"
@@ -70,21 +64,8 @@
 		Use:   "logs",
 		Short: "Fetch the logs of your Development Environment",
 		RunE: func(cmd *cobra.Command, args []string) error {
-<<<<<<< HEAD
-			if options.ManifestPath != "" {
-				// check that the manifest file exists
-				if !filesystem.FileExistsWithFilesystem(options.ManifestPath, fs) {
-					return okerrors.ErrManifestPathNotFound
-				}
-
-				// the Okteto manifest flag should specify a file, not a directory
-				if filesystem.IsDir(options.ManifestPath, fs) {
-					return okerrors.ErrManifestPathIsDir
-				}
-=======
 			if err := validator.FileArgumentIsNotDir(fs, options.ManifestPath); err != nil {
 				return err
->>>>>>> 33454ebb
 			}
 
 			ctx, cancel := context.WithCancel(ctx)
