--- conflicted
+++ resolved
@@ -59,11 +59,7 @@
 	All          bool
 }
 
-<<<<<<< HEAD
-func Logs(ctx context.Context, k8sLogger *io.K8sLogger, varManager *vars.Manager) *cobra.Command {
-=======
-func Logs(ctx context.Context, k8sLogger *io.K8sLogger, fs afero.Fs) *cobra.Command {
->>>>>>> d70a194a
+func Logs(ctx context.Context, k8sLogger *io.K8sLogger, varManager *vars.Manager, fs afero.Fs) *cobra.Command {
 	options := &Options{}
 
 	cmd := &cobra.Command{
