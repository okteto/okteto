// Copyright 2023 The Okteto Authors
// Licensed under the Apache License, Version 2.0 (the "License");
// you may not use this file except in compliance with the License.
// You may obtain a copy of the License at
//
// http://www.apache.org/licenses/LICENSE-2.0
//
// Unless required by applicable law or agreed to in writing, software
// distributed under the License is distributed on an "AS IS" BASIS,
// WITHOUT WARRANTIES OR CONDITIONS OF ANY KIND, either express or implied.
// See the License for the specific language governing permissions and
// limitations under the License.

package logs

import (
	"context"
	"fmt"
	"github.com/okteto/okteto/pkg/vars"
	"os"
	"os/signal"
	"path/filepath"
	"syscall"
	"time"

	contextCMD "github.com/okteto/okteto/cmd/context"
	"github.com/okteto/okteto/cmd/utils"
	"github.com/okteto/okteto/pkg/analytics"
	"github.com/okteto/okteto/pkg/config"
	"github.com/okteto/okteto/pkg/devenvironment"
	"github.com/okteto/okteto/pkg/errors"
	"github.com/okteto/okteto/pkg/k8s/kubeconfig"
	"github.com/okteto/okteto/pkg/log/io"
	"github.com/okteto/okteto/pkg/model"
	"github.com/okteto/okteto/pkg/okteto"
	"github.com/spf13/afero"
	"github.com/spf13/cobra"
	"github.com/stern/stern/stern"
)

const (
	defaultTailOptionValue       = 100
	defaultSinceOptionHoursValue = 48
)

// Options for logs command
type Options struct {
	ManifestPath string
	Namespace    string
	Context      string
	exclude      string
	Include      string
	Name         string
	Since        time.Duration
	Tail         int64
	Timestamps   bool
	All          bool
}

func Logs(ctx context.Context, k8sLogger *io.K8sLogger, varManager *vars.Manager) *cobra.Command {
	options := &Options{}

	cmd := &cobra.Command{
		Use:   "logs",
		Short: "Fetch the logs of your development environment",
		RunE: func(cmd *cobra.Command, args []string) error {
			ctx, cancel := context.WithCancel(ctx)
			defer cancel()

			ctxOpts := &contextCMD.Options{
				Show:      true,
				Context:   options.Context,
				Namespace: options.Namespace,
			}
<<<<<<< HEAD
			if err := contextCMD.NewContextCommand(contextCMD.WithVarManager(varManager)).Run(ctx, ctxOpts); err != nil {
=======
			if err := contextCMD.NewContextCommand().Run(ctx, ctxOpts); err != nil {
>>>>>>> 82125302
				return err
			}

			manifest, err := model.GetManifestV2(options.ManifestPath, afero.NewOsFs())
			if err != nil {
				return err
			}
			wd, err := os.Getwd()
			if err != nil {
				return err
			}

			// call to get dev environment name
			if options.Name != "" {
				manifest.Name = options.Name
			}
			if manifest.Name == "" {
				c, _, err := okteto.NewK8sClientProviderWithLogger(k8sLogger).Provide(okteto.GetContext().Cfg)
				if err != nil {
					return err
				}
				inferer := devenvironment.NewNameInferer(c)
				manifest.Name = inferer.InferName(ctx, wd, okteto.GetContext().Namespace, options.ManifestPath)
			}

			if len(args) > 0 {
				options.Include = args[0]
			} else {
				options.Include = ".*"
			}

			tmpKubeconfigFile := GetTempKubeConfigFile(manifest.Name)
			if err := kubeconfig.Write(okteto.GetContext().Cfg, tmpKubeconfigFile); err != nil {
				return err
			}
			defer os.Remove(tmpKubeconfigFile)
			c, err := getSternConfig(manifest, options, tmpKubeconfigFile)
			if err != nil {
				return errors.UserError{
					E: fmt.Errorf("invalid log configuration: %w", err),
				}
			}

			go func() {
				sigint := make(chan os.Signal, 1)
				signal.Notify(sigint, syscall.SIGTERM, syscall.SIGINT)
				<-sigint
				cancel()
			}()

			err = stern.Run(ctx, c)

			analytics.TrackLogs(err == nil, options.All)

			if err != nil {
				return errors.UserError{
					E: fmt.Errorf("failed to get logs: %w", err),
				}
			}
			return nil
		},
		Args: utils.MaximumNArgsAccepted(1, "https://www.okteto.com/docs/reference/okteto-cli/#logs"),
	}

	cmd.Flags().BoolVarP(&options.All, "all", "a", false, "fetch logs from the whole namespace")
	cmd.Flags().StringVarP(&options.ManifestPath, "file", "f", "", "path to the manifest file")
	cmd.Flags().StringVarP(&options.Namespace, "namespace", "n", "", "the namespace to use to fetch the logs (defaults to the current okteto namespace)")
	cmd.Flags().StringVarP(&options.Context, "context", "c", "", "the context to use to fetch the logs")
	cmd.Flags().StringVarP(&options.exclude, "exclude", "e", "", "exclude by service name (regular expression)")
	cmd.Flags().DurationVarP(&options.Since, "since", "s", defaultSinceOptionHoursValue*time.Hour, "return logs newer than a relative duration like 5s, 2m, or 3h")
	cmd.Flags().Int64Var(&options.Tail, "tail", defaultTailOptionValue, "the number of lines from the end of the logs to show")
	cmd.Flags().BoolVarP(&options.Timestamps, "timestamps", "t", false, "print timestamps")
	cmd.Flags().StringVar(&options.Name, "name", "", "development environment name")

	return cmd
}

// GetTempKubeConfigFile returns where the temp kubeConfigFile for deploy should be stored
func GetTempKubeConfigFile(name string) string {
	tempKubeConfigTemplate := fmt.Sprintf("kubeconfig-logs-%s-%d", name, time.Now().UnixMilli())
	return filepath.Join(config.GetOktetoHome(), tempKubeConfigTemplate)
}<|MERGE_RESOLUTION|>--- conflicted
+++ resolved
@@ -72,11 +72,8 @@
 				Context:   options.Context,
 				Namespace: options.Namespace,
 			}
-<<<<<<< HEAD
+
 			if err := contextCMD.NewContextCommand(contextCMD.WithVarManager(varManager)).Run(ctx, ctxOpts); err != nil {
-=======
-			if err := contextCMD.NewContextCommand().Run(ctx, ctxOpts); err != nil {
->>>>>>> 82125302
 				return err
 			}
 
