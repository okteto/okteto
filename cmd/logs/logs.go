--- conflicted
+++ resolved
@@ -91,15 +91,11 @@
 				return err
 			}
 
-<<<<<<< HEAD
-			manifest, err := model.GetManifestV2(options.ManifestPath, fs, varManager)
-=======
 			if !okteto.IsOkteto() {
 				return oktetoErrors.ErrContextIsNotOktetoCluster
 			}
 
-			manifest, err := model.GetManifestV2(options.ManifestPath, afero.NewOsFs())
->>>>>>> b8eaa865
+			manifest, err := model.GetManifestV2(options.ManifestPath, afero.NewOsFs(), varManager)
 			if err != nil {
 				return err
 			}
