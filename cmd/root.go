package cmd

import (
	"fmt"
	"sync"

	"github.com/cloudnativedevelopment/cnd/pkg/analytics"
	"github.com/cloudnativedevelopment/cnd/pkg/config"
	"github.com/cloudnativedevelopment/cnd/pkg/log"
	"github.com/spf13/cobra"
	runtime "k8s.io/apimachinery/pkg/util/runtime"
	kExec "k8s.io/client-go/util/exec"

	// Load the GCP library for authentication
	_ "k8s.io/client-go/plugin/pkg/client/auth/gcp"
)

type cliConfig struct {
	logLevel string
	actionID string
}

type commandFunc func() *cobra.Command

var (
	c = &cliConfig{
		actionID: analytics.NewActionID(),
	}

	analyticsWG = sync.WaitGroup{}
	commandsFN  = []commandFunc{
		Up,
		Exec,
		Down,
		Version,
		List,
		Run,
		Create,
		Analytics,
	}
)

// Execute runs the root command
func Execute() int {
	root := &cobra.Command{
		Use:           fmt.Sprintf("%s COMMAND [ARG...]", config.GetBinaryName()),
		Short:         "Manage cloud native environments",
		SilenceErrors: true,
		PersistentPreRun: func(ccmd *cobra.Command, args []string) {
			log.SetLevel(c.logLevel)
			ccmd.SilenceUsage = true
		},
	}

	root.PersistentFlags().StringVarP(&c.logLevel, "loglevel", "l", "warn", "amount of information outputted (debug, info, warn, error)")

	for _, fn := range commandsFN {
		root.AddCommand(fn())
	}

	// override client-go error handlers to downgrade the "logging before flag.Parse" error
	errorHandlers := []func(error){
		func(e error) {
			log.Debugf("unhandled error: %s", e)
		},
	}

	runtime.ErrorHandlers = errorHandlers

	exitCode := 0
	if err := root.Execute(); err != nil {

		if cerr, ok := err.(kExec.CodeExitError); ok {
			exitCode = cerr.ExitStatus()
			log.Red("Command failed")
		} else {
			log.Red(err.Error())
			exitCode = 1
		}
	}

	analytics.Wait()
	return exitCode
}

<<<<<<< HEAD
// GetKubernetesClient returns the configured kubernetes client for the specified namespace, or the default if empty
func GetKubernetesClient(namespace string) (string, *kubernetes.Clientset, *rest.Config, string, error) {
	kubePath := path.Join(config.GetCNDHome(), "kubeconfig")
	if _, err := os.Stat(kubePath); os.IsNotExist(err) {
		kubePath = path.Join(os.Getenv("HOME"), ".kube/config")
	}

	return client.Get(namespace, kubePath)
}

=======
>>>>>>> 1d26319d
func addDevPathFlag(cmd *cobra.Command, devPath *string) {
	cmd.Flags().StringVarP(devPath, "file", "f", config.CNDManifestFileName(), "path to the manifest file")
}

// GetActionID returns the actionID used to correlate different actions in the same command
func GetActionID() string {
	return c.actionID
}

// Register registers a new command with cnd's root command
func Register(fn commandFunc) {
	commandsFN = append(commandsFN, fn)
}<|MERGE_RESOLUTION|>--- conflicted
+++ resolved
@@ -83,19 +83,6 @@
 	return exitCode
 }
 
-<<<<<<< HEAD
-// GetKubernetesClient returns the configured kubernetes client for the specified namespace, or the default if empty
-func GetKubernetesClient(namespace string) (string, *kubernetes.Clientset, *rest.Config, string, error) {
-	kubePath := path.Join(config.GetCNDHome(), "kubeconfig")
-	if _, err := os.Stat(kubePath); os.IsNotExist(err) {
-		kubePath = path.Join(os.Getenv("HOME"), ".kube/config")
-	}
-
-	return client.Get(namespace, kubePath)
-}
-
-=======
->>>>>>> 1d26319d
 func addDevPathFlag(cmd *cobra.Command, devPath *string) {
 	cmd.Flags().StringVarP(devPath, "file", "f", config.CNDManifestFileName(), "path to the manifest file")
 }
