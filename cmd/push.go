// Copyright 2022 The Okteto Authors
// Licensed under the Apache License, Version 2.0 (the "License");
// you may not use this file except in compliance with the License.
// You may obtain a copy of the License at
//
// http://www.apache.org/licenses/LICENSE-2.0
//
// Unless required by applicable law or agreed to in writing, software
// distributed under the License is distributed on an "AS IS" BASIS,
// WITHOUT WARRANTIES OR CONDITIONS OF ANY KIND, either express or implied.
// See the License for the specific language governing permissions and
// limitations under the License.

package cmd

import (
	"context"
	"fmt"
	"os"
	"os/signal"

	"github.com/google/uuid"
	contextCMD "github.com/okteto/okteto/cmd/context"
	"github.com/okteto/okteto/cmd/utils"
	"github.com/okteto/okteto/pkg/analytics"
	"github.com/okteto/okteto/pkg/cmd/build"
	"github.com/okteto/okteto/pkg/cmd/down"
	oktetoErrors "github.com/okteto/okteto/pkg/errors"
	"github.com/okteto/okteto/pkg/k8s/apps"
	"github.com/okteto/okteto/pkg/k8s/deployments"
	"github.com/okteto/okteto/pkg/k8s/services"
	oktetoLog "github.com/okteto/okteto/pkg/log"
	"github.com/okteto/okteto/pkg/model"
	"github.com/okteto/okteto/pkg/okteto"
	"github.com/okteto/okteto/pkg/registry"
	"github.com/spf13/cobra"
	"k8s.io/client-go/kubernetes"
)

//pushOptions refers to all the options that can be passed to Push command
type pushOptions struct {
	DevPath    string
	Namespace  string
	K8sContext string
	ImageTag   string
	AutoDeploy bool
	Progress   string
	AppName    string
	NoCache    bool
}

// Push builds, pushes and redeploys the target app
func Push(ctx context.Context) *cobra.Command {
	pushOpts := &pushOptions{}
	cmd := &cobra.Command{
<<<<<<< HEAD
		Hidden: true,
		Use:    "push [svc]",
		Short:  "Build, push and redeploy source code to the target app",
		Args:   utils.MaximumNArgsAccepted(1, "https://okteto.com/docs/reference/cli/#push"),
=======
		Use:    "push [svc]",
		Short:  "Build, push and redeploy source code to the target app",
		Args:   utils.MaximumNArgsAccepted(1, "https://okteto.com/docs/reference/cli/#push"),
		Hidden: true,
>>>>>>> ef580090
		RunE: func(cmd *cobra.Command, args []string) error {
			if !utils.LoadBoolean(model.OktetoWithinDeployCommandContextEnvVar) {
				oktetoLog.Warning("'okteto push' is deprecated in favor of 'okteto deploy', and will be removed in a future version")
			}
			ctxResource, err := utils.LoadManifestContext(pushOpts.DevPath)
			if err != nil {
				if oktetoErrors.IsNotExist(err) && len(pushOpts.AppName) > 0 {
					ctxResource = &model.ContextResource{}
				} else {
					return err
				}
			}

			if err := ctxResource.UpdateNamespace(pushOpts.Namespace); err != nil {
				return err
			}

			if err := ctxResource.UpdateContext(pushOpts.K8sContext); err != nil {
				return err
			}

			ctxOptions := &contextCMD.ContextOptions{
				Context:   ctxResource.Context,
				Namespace: ctxResource.Namespace,
				Show:      true,
			}
			if err := contextCMD.NewContextCommand().Run(ctx, ctxOptions); err != nil {
				return err
			}

			manifest, err := utils.LoadManifestOrDefault(pushOpts.DevPath, pushOpts.AppName)
			if err != nil {
				return err
			}

			devName := ""
			if len(args) == 1 {
				devName = args[0]
			}
			dev, err := utils.GetDevFromManifest(manifest, devName)
			if err != nil {
				return err
			}

			if len(pushOpts.AppName) > 0 && pushOpts.AppName != dev.Name {
				return fmt.Errorf("app name provided does not match the name field in your okteto manifest")
			}

			c, _, err := okteto.GetK8sClient()
			if err != nil {
				return err
			}

			oktetoRegistryURL := okteto.Context().Registry

			if pushOpts.AutoDeploy {
				oktetoLog.Warning(`The 'deploy' flag is deprecated and will be removed in a future release.
    Set the 'autocreate' field in your okteto manifest to get the same behavior.
    More information is available here: https://okteto.com/docs/reference/cli#up`)
			}

			if !dev.Autocreate {
				dev.Autocreate = pushOpts.AutoDeploy
			}

			if err := runPush(ctx, dev, oktetoRegistryURL, pushOpts, c); err != nil {
				analytics.TrackPush(false, oktetoRegistryURL)
				return err
			}

			oktetoLog.Success("Source code pushed to '%s'", dev.Name)
			oktetoLog.Println()

			analytics.TrackPush(true, oktetoRegistryURL)
			return nil
		},
	}

	cmd.Flags().StringVarP(&pushOpts.DevPath, "file", "f", utils.DefaultManifest, "path to the manifest file")
	cmd.Flags().StringVarP(&pushOpts.Namespace, "namespace", "n", "", "namespace where the push command is executed")
	cmd.Flags().StringVarP(&pushOpts.K8sContext, "context", "c", "", "context where the push command is executed")
	cmd.Flags().StringVarP(&pushOpts.ImageTag, "tag", "t", "", "image tag to build, push and redeploy")
	cmd.Flags().BoolVarP(&pushOpts.AutoDeploy, "deploy", "d", false, "create deployment when the app doesn't exist in a namespace")
	cmd.Flags().StringVarP(&pushOpts.Progress, "progress", "", oktetoLog.TTYFormat, "show plain/tty build output")
	cmd.Flags().StringVar(&pushOpts.AppName, "name", "", "name of the app to push to")
	cmd.Flags().BoolVarP(&pushOpts.NoCache, "no-cache", "", false, "do not use cache when building the image")
	return cmd
}

func runPush(ctx context.Context, dev *model.Dev, oktetoRegistryURL string, pushOpts *pushOptions, c *kubernetes.Clientset) error {
	exists := true
	app, err := apps.Get(ctx, dev, dev.Namespace, c)

	if err != nil {
		if !oktetoErrors.IsNotFound(err) {
			return err
		}

		if !dev.Autocreate {
			return oktetoErrors.UserError{
				E: fmt.Errorf("application '%s' not found in namespace '%s'", dev.Name, dev.Namespace),
				Hint: `Verify that your application is running and your okteto context is pointing to the right namespace
    Or set the 'autocreate' field in your okteto manifest if you want to create a standalone development container
    More information is available here: https://okteto.com/docs/reference/cli#up`,
			}
		}

		if len(dev.Services) > 0 {
			return fmt.Errorf("'autocreate' cannot be used in combination with 'services'")
		}

		app = apps.NewDeploymentApp(deployments.Sandbox(dev))

		app.ObjectMeta().Annotations[model.OktetoAutoCreateAnnotation] = model.OktetoPushCmd
		exists = false

		if pushOpts.ImageTag == "" {
			if oktetoRegistryURL == "" {
				return fmt.Errorf("you need to specify the image tag to build with the '-t' argument")
			}
			pushOpts.ImageTag = registry.GetImageTag("", dev.Name, dev.Namespace, oktetoRegistryURL)
		}
	}
	id := uuid.New().String()
	if value, ok := app.ObjectMeta().Annotations[model.OktetoSessionIDAnnotation]; ok {
		id = value
	}
	trMap, err := apps.GetTranslations(ctx, dev, app, false, id, c)
	if err != nil {
		return err
	}

	imageFromApp, err := getImageFromApp(trMap)
	if err != nil {
		return err
	}

	pushOpts.ImageTag, err = buildImage(ctx, dev, imageFromApp, oktetoRegistryURL, pushOpts)
	if err != nil {
		return err
	}

	spinner := utils.NewSpinner(fmt.Sprintf("Pushing source code to '%s'...", dev.Name))
	spinner.Start()
	defer spinner.Stop()

	stop := make(chan os.Signal, 1)
	signal.Notify(stop, os.Interrupt)
	exit := make(chan error, 1)

	for _, tr := range trMap {
		if len(dev.Services) == 0 {
			if tr.App.ObjectMeta().Annotations[model.OktetoAutoCreateAnnotation] == model.OktetoUpCmd || tr.App.PodSpec().Containers[0].Name == "dev" {
				tr.App.ObjectMeta().Annotations[model.OktetoAutoCreateAnnotation] = model.OktetoPushCmd
			}
		}
		if apps.IsDevModeOn(tr.App) {
			if err := down.Run(dev, app, trMap, false, c); err != nil {
				return err
			}
			oktetoLog.Information("Development container deactivated")
		}
	}

	go func() {
		if app.ObjectMeta().Annotations[model.OktetoAutoCreateAnnotation] == model.OktetoPushCmd {
			if err := services.CreateDev(ctx, dev, c); err != nil {
				exit <- err
				return
			}
		}

		if !exists {
			app.PodSpec().Containers[0].Image = pushOpts.ImageTag
			apps.SetLastBuiltAnnotation(app)
			exit <- app.Deploy(ctx, c)
			return
		}

		for _, tr := range trMap {
			if tr.App == nil {
				continue
			}
			for _, rule := range tr.Rules {
				devContainer := apps.GetDevContainer(tr.App.PodSpec(), rule.Container)
				if devContainer == nil {
					exit <- fmt.Errorf("%s '%s': container '%s' not found", app.Kind(), app.ObjectMeta().Name, rule.Container)
					return
				}
				apps.SetLastBuiltAnnotation(app)
				devContainer.Image = pushOpts.ImageTag
			}

			if err := tr.App.Deploy(ctx, c); err != nil {
				exit <- err
				return
			}
			exit <- nil
			return
		}
	}()
	select {
	case <-stop:
		oktetoLog.Infof("CTRL+C received, starting shutdown sequence")
		spinner.Stop()
		return oktetoErrors.ErrIntSig
	case err := <-exit:
		if err != nil {
			oktetoLog.Infof("exit signal received due to error: %s", err)
			return err
		}
	}
	return nil

}

func buildImage(ctx context.Context, dev *model.Dev, imageFromApp, oktetoRegistryURL string, pushOpts *pushOptions) (string, error) {
	oktetoLog.Information("Running your build in %s...", okteto.Context().Builder)

	if pushOpts.ImageTag == "" {
		pushOpts.ImageTag = dev.Push.Name
	}
	buildTag := registry.GetDevImageTag(dev, pushOpts.ImageTag, imageFromApp, oktetoRegistryURL)
	oktetoLog.Infof("pushing with image tag %s", buildTag)

	buildArgs := model.SerializeBuildArgs(dev.Push.Args)
	buildOptions := build.BuildOptions{
		Path:       dev.Push.Context,
		File:       dev.Push.Dockerfile,
		Tag:        buildTag,
		Target:     dev.Push.Target,
		NoCache:    pushOpts.NoCache,
		CacheFrom:  dev.Push.CacheFrom,
		BuildArgs:  buildArgs,
		OutputMode: pushOpts.Progress,
	}
	if err := build.Run(ctx, buildOptions); err != nil {
		return "", err
	}

	return buildTag, nil
}

func getImageFromApp(trMap map[string]*apps.Translation) (string, error) {
	imageFromApp := ""
	for _, tr := range trMap {
		if tr.App == nil {
			continue
		}
		if tr.App.ObjectMeta().Annotations[model.OktetoAutoCreateAnnotation] != "" && len(trMap) > 1 {
			continue
		}
		for _, rule := range tr.Rules {
			devContainer := apps.GetDevContainer(tr.App.PodSpec(), rule.Container)
			if devContainer == nil {
				return "", fmt.Errorf("%s '%s': container '%s' not found", tr.App.Kind(), tr.App.ObjectMeta().Name, rule.Container)
			}
			if imageFromApp == "" {
				imageFromApp = devContainer.Image
			}
			if devContainer.Image != imageFromApp {
				return "", fmt.Errorf("cannot push code: application referenced by okteto manifest use different images")
			}
		}
	}
	return imageFromApp, nil
}<|MERGE_RESOLUTION|>--- conflicted
+++ resolved
@@ -53,17 +53,10 @@
 func Push(ctx context.Context) *cobra.Command {
 	pushOpts := &pushOptions{}
 	cmd := &cobra.Command{
-<<<<<<< HEAD
 		Hidden: true,
 		Use:    "push [svc]",
 		Short:  "Build, push and redeploy source code to the target app",
 		Args:   utils.MaximumNArgsAccepted(1, "https://okteto.com/docs/reference/cli/#push"),
-=======
-		Use:    "push [svc]",
-		Short:  "Build, push and redeploy source code to the target app",
-		Args:   utils.MaximumNArgsAccepted(1, "https://okteto.com/docs/reference/cli/#push"),
-		Hidden: true,
->>>>>>> ef580090
 		RunE: func(cmd *cobra.Command, args []string) error {
 			if !utils.LoadBoolean(model.OktetoWithinDeployCommandContextEnvVar) {
 				oktetoLog.Warning("'okteto push' is deprecated in favor of 'okteto deploy', and will be removed in a future version")
