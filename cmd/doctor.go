--- conflicted
+++ resolved
@@ -41,11 +41,7 @@
 }
 
 // Doctor generates a zip file with all okteto-related log files
-<<<<<<< HEAD
-func Doctor(k8sLogger *io.K8sLogger, varManager *vars.Manager) *cobra.Command {
-=======
-func Doctor(k8sLogger *io.K8sLogger, fs afero.Fs) *cobra.Command {
->>>>>>> d70a194a
+func Doctor(k8sLogger *io.K8sLogger, varManager *vars.Manager, fs afero.Fs) *cobra.Command {
 	doctorOpts := &doctorOptions{}
 	cmd := &cobra.Command{
 		Use:   "doctor [service]",
