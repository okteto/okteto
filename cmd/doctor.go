// Copyright 2023 The Okteto Authors
// Licensed under the Apache License, Version 2.0 (the "License");
// you may not use this file except in compliance with the License.
// You may obtain a copy of the License at
//
// http://www.apache.org/licenses/LICENSE-2.0
//
// Unless required by applicable law or agreed to in writing, software
// distributed under the License is distributed on an "AS IS" BASIS,
// WITHOUT WARRANTIES OR CONDITIONS OF ANY KIND, either express or implied.
// See the License for the specific language governing permissions and
// limitations under the License.

package cmd

import (
	"context"
	"errors"
	"github.com/okteto/okteto/pkg/vars"

	contextCMD "github.com/okteto/okteto/cmd/context"
	"github.com/okteto/okteto/cmd/utils"
	"github.com/okteto/okteto/pkg/analytics"
	"github.com/okteto/okteto/pkg/cmd/doctor"
	oktetoErrors "github.com/okteto/okteto/pkg/errors"
	oktetoLog "github.com/okteto/okteto/pkg/log"
	"github.com/okteto/okteto/pkg/log/io"
	"github.com/okteto/okteto/pkg/model"
	"github.com/okteto/okteto/pkg/okteto"
	"github.com/spf13/afero"
	"github.com/spf13/cobra"
)

// doctorOptions refers to all the options that can be passed to Doctor command
type doctorOptions struct {
	DevPath    string
	Namespace  string
	K8sContext string
	Dev        string
}

// Doctor generates a zip file with all okteto-related log files
func Doctor(k8sLogger *io.K8sLogger, varManager *vars.Manager) *cobra.Command {
	doctorOpts := &doctorOptions{}
	cmd := &cobra.Command{
		Use:   "doctor [service]",
		Short: "Generate a zip file with the okteto logs",
		Args:  utils.MaximumNArgsAccepted(1, "https://okteto.com/docs/reference/okteto-cli/#doctor"),
		RunE: func(cmd *cobra.Command, args []string) error {
			oktetoLog.Info("starting doctor command")
			ctx := context.Background()

			ctxOpts := &contextCMD.Options{
				Show:      true,
				Context:   doctorOpts.K8sContext,
				Namespace: doctorOpts.Namespace,
			}
<<<<<<< HEAD
			if err := contextCMD.NewContextCommand(contextCMD.WithVarManager(varManager)).Run(ctx, ctxOpts); err != nil {
=======
			if err := contextCMD.NewContextCommand().Run(ctx, ctxOpts); err != nil {
>>>>>>> 82125302
				return err
			}

			if okteto.InDevContainer() {
				return oktetoErrors.ErrNotInDevContainer
			}

			manifest, err := model.GetManifestV2(doctorOpts.DevPath, afero.NewOsFs())
			if err != nil {
				return err
			}

			c, _, err := okteto.GetK8sClientWithLogger(k8sLogger)
			if err != nil {
				return err
			}

			devName := ""
			if len(args) == 1 {
				devName = args[0]
			}
			dev, err := utils.GetDevFromManifest(manifest, devName)
			if err != nil {
				if !errors.Is(err, utils.ErrNoDevSelected) {
					return err
				}
				selector := utils.NewOktetoSelector("Select which development container's logs to download:", "Development container")
				dev, err = utils.SelectDevFromManifest(manifest, selector, manifest.Dev.GetDevs())
				if err != nil {
					return err
				}
			}
			filename, err := doctor.Run(ctx, dev, doctorOpts.DevPath, okteto.GetContext().Namespace, c)
			if err == nil {
				oktetoLog.Information("Your doctor file is available at %s", filename)
			}
			analytics.TrackDoctor(err == nil)
			return err
		},
	}
	cmd.Flags().StringVarP(&doctorOpts.DevPath, "file", "f", utils.DefaultManifest, "path to the manifest file")
	cmd.Flags().StringVarP(&doctorOpts.Namespace, "namespace", "n", "", "namespace where the up command was executing")
	cmd.Flags().StringVarP(&doctorOpts.K8sContext, "context", "c", "", "context where the up command was executing")
	return cmd
}<|MERGE_RESOLUTION|>--- conflicted
+++ resolved
@@ -55,11 +55,8 @@
 				Context:   doctorOpts.K8sContext,
 				Namespace: doctorOpts.Namespace,
 			}
-<<<<<<< HEAD
+
 			if err := contextCMD.NewContextCommand(contextCMD.WithVarManager(varManager)).Run(ctx, ctxOpts); err != nil {
-=======
-			if err := contextCMD.NewContextCommand().Run(ctx, ctxOpts); err != nil {
->>>>>>> 82125302
 				return err
 			}
 
