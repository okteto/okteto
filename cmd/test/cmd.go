// Copyright 2024 The Okteto Authors
// Licensed under the Apache License, Version 2.0 (the "License");
// you may not use this file except in compliance with the License.
// You may obtain a copy of the License at
//
// http://www.apache.org/licenses/LICENSE-2.0
//
// Unless required by applicable law or agreed to in writing, software
// distributed under the License is distributed on an "AS IS" BASIS,
// WITHOUT WARRANTIES OR CONDITIONS OF ANY KIND, either express or implied.
// See the License for the specific language governing permissions and
// limitations under the License.

package test

import (
	"context"
	"errors"
	"fmt"
	"os"
	"os/signal"
	"path"
	"time"

	buildv2 "github.com/okteto/okteto/cmd/build/v2"
	contextCMD "github.com/okteto/okteto/cmd/context"
	deployCMD "github.com/okteto/okteto/cmd/deploy"
	"github.com/okteto/okteto/cmd/namespace"
	pipelineCMD "github.com/okteto/okteto/cmd/pipeline"
	"github.com/okteto/okteto/cmd/utils"
	"github.com/okteto/okteto/pkg/analytics"
	buildCMD "github.com/okteto/okteto/pkg/cmd/build"
	"github.com/okteto/okteto/pkg/config"
	"github.com/okteto/okteto/pkg/constants"
	"github.com/okteto/okteto/pkg/dag"
	"github.com/okteto/okteto/pkg/deployable"
	"github.com/okteto/okteto/pkg/devenvironment"
	"github.com/okteto/okteto/pkg/env"
	oktetoErrors "github.com/okteto/okteto/pkg/errors"
	"github.com/okteto/okteto/pkg/filesystem"
	"github.com/okteto/okteto/pkg/ignore"
	oktetoLog "github.com/okteto/okteto/pkg/log"
	"github.com/okteto/okteto/pkg/log/io"
	"github.com/okteto/okteto/pkg/model"
	"github.com/okteto/okteto/pkg/okteto"
	oktetoPath "github.com/okteto/okteto/pkg/path"
	"github.com/okteto/okteto/pkg/remote"
	"github.com/okteto/okteto/pkg/types"
	"github.com/okteto/okteto/pkg/validator"
	"github.com/spf13/afero"
	"github.com/spf13/cobra"
)

type Options struct {
	ManifestPath     string
	ManifestPathFlag string
	Namespace        string
	K8sContext       string
	Name             string
	Variables        []string
	Timeout          time.Duration
	Deploy           bool
	NoCache          bool
}

type builder interface {
	GetSvcToBuildFromRegex(manifest *model.Manifest, imgFinder model.ImageFromManifest) (string, error)
	GetServicesToBuildDuringExecution(ctx context.Context, manifest *model.Manifest, svcsToDeploy []string) ([]string, error)
	Build(ctx context.Context, options *types.BuildOptions) error
}

func Test(ctx context.Context, ioCtrl *io.Controller, k8sLogger *io.K8sLogger, at *analytics.Tracker) *cobra.Command {
	options := &Options{}
	cmd := &cobra.Command{
<<<<<<< HEAD
		Use:   "test",
=======
		Use:   "test [testName...]",
>>>>>>> 55946e5f
		Short: "Run tests using Remote Execution",
		RunE: func(cmd *cobra.Command, servicesToTest []string) error {

			if err := validator.CheckReservedVariablesNameOption(options.Variables); err != nil {
				return err
			}

			stop := make(chan os.Signal, 1)
			signal.Notify(stop, os.Interrupt)
			exit := make(chan error, 1)

			go func() {
				startTime := time.Now()
				metadata, err := doRun(ctx, servicesToTest, options, ioCtrl, k8sLogger, &ProxyTracker{at})
				metadata.Err = err
				metadata.Duration = time.Since(startTime)
				at.TrackTest(metadata)
				exit <- err
			}()
			select {
			case <-stop:
				oktetoLog.Infof("CTRL+C received, starting shutdown sequence")
				oktetoLog.Spinner("Shutting down...")
				oktetoLog.StartSpinner()
				defer oktetoLog.StopSpinner()
				return oktetoErrors.ErrIntSig
			case err := <-exit:
				return err
			}

		},
	}

	cmd.Flags().StringVarP(&options.ManifestPath, "file", "f", "", "the path to the Okteto Manifest")
	cmd.Flags().StringVarP(&options.Namespace, "namespace", "n", "", "overwrite the current Okteto Namespace")
	cmd.Flags().StringVarP(&options.K8sContext, "context", "c", "", "overwrite the current Okteto Context")
	cmd.Flags().StringArrayVarP(&options.Variables, "var", "v", []string{}, "set a variable to be injected in the test commands (can be set more than once)")
	cmd.Flags().DurationVarP(&options.Timeout, "timeout", "t", getDefaultTimeout(), "the duration to wait for the Test Container to run. Any value should contain a corresponding time unit e.g. 1s, 2m, 3h")
	cmd.Flags().StringVar(&options.Name, "name", "", "the name of the Development Environment")
	cmd.Flags().BoolVar(&options.Deploy, "deploy", false, "Force execution of the commands in the 'deploy' section")
	cmd.Flags().BoolVar(&options.NoCache, "no-cache", false, "by default, the caches of a Test Container are reused between executions")

	return cmd
}

func doRun(ctx context.Context, servicesToTest []string, options *Options, ioCtrl *io.Controller, k8sLogger *io.K8sLogger, tracker *ProxyTracker) (analytics.TestMetadata, error) {
	fs := afero.NewOsFs()

	ctxOpts := &contextCMD.Options{
		Context:   options.K8sContext,
		Namespace: options.Namespace,
		Show:      true,
	}
	if err := contextCMD.NewContextCommand().Run(ctx, ctxOpts); err != nil {
		return analytics.TestMetadata{}, err
	}

	if !okteto.IsOkteto() {
		return analytics.TestMetadata{}, oktetoErrors.ErrContextIsNotOktetoCluster
	}

	create, err := utils.ShouldCreateNamespace(ctx, okteto.GetContext().Namespace)
	if err != nil {
		return analytics.TestMetadata{}, err
	}
	if create {
		nsCmd, err := namespace.NewCommand()
		if err != nil {
			return analytics.TestMetadata{}, err
		}
		if err := nsCmd.Create(ctx, &namespace.CreateOptions{Namespace: okteto.GetContext().Namespace}); err != nil {
			return analytics.TestMetadata{}, err
		}
	}

	if options.ManifestPath != "" {
		// if path is absolute, its transformed to rel from root
		initialCWD, err := os.Getwd()
		if err != nil {
			return analytics.TestMetadata{}, fmt.Errorf("failed to get the current working directory: %w", err)
		}
		manifestPathFlag, err := oktetoPath.GetRelativePathFromCWD(initialCWD, options.ManifestPath)
		if err != nil {
			return analytics.TestMetadata{}, err
		}
		// as the installer uses root for executing the pipeline, we save the rel path from root as ManifestPathFlag option
		options.ManifestPathFlag = manifestPathFlag

		// check that the manifest file exists
		if !filesystem.FileExistsWithFilesystem(options.ManifestPath, fs) {
			return analytics.TestMetadata{}, oktetoErrors.ErrManifestPathNotFound
		}

		// the Okteto manifest flag should specify a file, not a directory
		if filesystem.IsDir(options.ManifestPath, fs) {
			return analytics.TestMetadata{}, oktetoErrors.ErrManifestPathIsDir
		}

		// when the manifest path is set by the cmd flag, we are moving cwd so the cmd is executed from that dir
		uptManifestPath, err := filesystem.UpdateCWDtoManifestPath(options.ManifestPath)
		if err != nil {
			return analytics.TestMetadata{}, err
		}
		options.ManifestPath = uptManifestPath
	}

	manifest, err := model.GetManifestV2(options.ManifestPath, fs)
	if err != nil {
		return analytics.TestMetadata{}, err
	}

	cwd, err := os.Getwd()
	if err != nil {
		return analytics.TestMetadata{}, fmt.Errorf("failed to get the current working directory to resolve name: %w", err)
	}

	if manifest.Name == "" {
		c, _, err := okteto.NewK8sClientProvider().Provide(okteto.GetContext().Cfg)
		if err != nil {
			return analytics.TestMetadata{}, err
		}
		inferer := devenvironment.NewNameInferer(c)
		manifest.Name = inferer.InferName(ctx, cwd, okteto.GetContext().Namespace, options.ManifestPath)
	}

	if err := manifest.Test.Validate(); err != nil {
		if errors.Is(err, model.ErrNoTestsDefined) {
			oktetoLog.Information("There are no tests configured in your Okteto Manifest. For more information, check the documentation: https://okteto.com/docs/core/okteto-manifest/#test")
			return analytics.TestMetadata{}, nil
		}

		return analytics.TestMetadata{}, err
	}

	k8sClientProvider := okteto.NewK8sClientProviderWithLogger(k8sLogger)

	pc, err := pipelineCMD.NewCommand()
	if err != nil {
		return analytics.TestMetadata{}, fmt.Errorf("could not create pipeline command: %w", err)
	}

	configmapHandler := deployCMD.NewConfigmapHandler(k8sClientProvider, k8sLogger)

	builder := buildv2.NewBuilderFromScratch(ioCtrl, []buildv2.OnBuildFinish{
		tracker.TrackImageBuild,
	})

	var nodes []dag.Node

	for name, test := range manifest.Test {
		nodes = append(nodes, Node{test, name})
	}

	tree, err := dag.From(nodes...)
	if err != nil {
		return analytics.TestMetadata{}, err
	}

	tree, err = tree.Subtree(servicesToTest...)
	if err != nil {
		return analytics.TestMetadata{}, err
	}

	testServices := tree.Ordered()

	wasBuilt, err := doBuild(ctx, manifest, testServices, builder, ioCtrl)
	if err != nil {
		return analytics.TestMetadata{}, fmt.Errorf("okteto test needs to build the images defined but failed: %w", err)
	}

	shouldDeploy := options.Deploy

	if shouldDeploy && manifest.Deploy == nil {
		oktetoLog.Warning("Nothing to deploy. The 'deploy' section of your Okteto Manifest is empty. For more information, check the docs: https://okteto.com/docs/core/okteto-manifest/#deploy")
		shouldDeploy = false
	}

	if shouldDeploy {
		c := deployCMD.Command{
			GetManifest: func(path string, fs afero.Fs) (*model.Manifest, error) {
				return manifest, nil
			},
			K8sClientProvider:  k8sClientProvider,
			Builder:            builder,
			GetDeployer:        deployCMD.GetDeployer,
			EndpointGetter:     deployCMD.NewEndpointGetter,
			DeployWaiter:       deployCMD.NewDeployWaiter(k8sClientProvider, k8sLogger),
			CfgMapHandler:      configmapHandler,
			Fs:                 fs,
			PipelineCMD:        pc,
			AnalyticsTracker:   tracker,
			IoCtrl:             ioCtrl,
			K8sLogger:          k8sLogger,
			IsRemote:           env.LoadBoolean(constants.OktetoDeployRemote),
			RunningInInstaller: config.RunningInInstaller(),
		}
		deployStartTime := time.Now()
		runInRemote := shouldRunInRemote(manifest.Deploy)
		err = c.Run(ctx, &deployCMD.Options{
			Manifest:         manifest,
			ManifestPathFlag: options.ManifestPathFlag,
			ManifestPath:     options.ManifestPath,
			Name:             options.Name,
			Namespace:        okteto.GetContext().Namespace,
			K8sContext:       okteto.GetContext().Name,
			Variables:        options.Variables,
			NoBuild:          false,
			Dependencies:     false,
			Timeout:          options.Timeout,
			RunWithoutBash:   false,
			RunInRemote:      runInRemote,
			Wait:             true,
			ShowCTA:          false,
		})
		c.TrackDeploy(manifest, runInRemote, deployStartTime, err)

		if err != nil {
			oktetoLog.Errorf("deploy failed: %s", err.Error())
			return analytics.TestMetadata{}, err
		}
	} else {
		// The deploy operation expands environment variables in the manifest. If
		// we don't deploy, make sure to expand the envvars
		if err := manifest.ExpandEnvVars(); err != nil {
			return analytics.TestMetadata{}, fmt.Errorf("failed to expand manifest environment variables: %w", err)
		}
	}

	metadata := analytics.TestMetadata{
		StagesCount: len(testServices),
		Deployed:    options.Deploy,
		WasBuilt:    wasBuilt,
	}

	for _, name := range testServices {
		test := manifest.Test[name]

		ctxCwd := path.Clean(path.Join(cwd, test.Context))

		commandFlags, err := deployCMD.GetCommandFlags(name, options.Variables)
		if err != nil {
			return metadata, err
		}

		runner := remote.NewRunner(ioCtrl, buildCMD.NewOktetoBuilder(
			&okteto.ContextStateless{
				Store: okteto.GetContextStore(),
			},
			fs,
		))
		commands := make([]model.DeployCommand, len(test.Commands))

		for i, cmd := range test.Commands {
			commands[i] = model.DeployCommand(cmd)
		}

		ig, err := ignore.NewFromFile(path.Join(ctxCwd, model.IgnoreFilename))
		if err != nil {
			return analytics.TestMetadata{}, fmt.Errorf("failed to read ignore file: %w", err)
		}

		// Read "test" and "test.{name}" sections from the .oktetoignore file
		testIgnoreRules, err := ig.Rules(ignore.RootSection, "test", fmt.Sprintf("test.%s", name))
		if err != nil {
			return analytics.TestMetadata{}, fmt.Errorf("failed to create ignore rules for %s: %w", name, err)
		}
		params := &remote.Params{
			BaseImage:           test.Image,
			ManifestPathFlag:    options.ManifestPathFlag,
			TemplateName:        "dockerfile",
			CommandFlags:        commandFlags,
			BuildEnvVars:        builder.GetBuildEnvVars(),
			DependenciesEnvVars: deployCMD.GetDependencyEnvVars(os.Environ),
			ExecutionEnvVars:    deployable.GetPlatformEnvironment(ctx),
			DockerfileName:      "Dockerfile.test",
			OktetoCommandSpecificEnvVars: map[string]string{
				constants.OktetoIsPreviewEnvVar: os.Getenv(constants.OktetoIsPreviewEnvVar),
				constants.CIEnvVar: func() string {
					if val, ok := os.LookupEnv(constants.CIEnvVar); ok {
						return val
					}
					return "true"
				}(),
			},
			Deployable: deployable.Entity{
				Commands: commands,
				// Added this for backward compatibility. Before the refactor we were having the env variables for the external
				// resources in the environment, so including it to set the env vars in the remote-run
				External: manifest.External,
			},
			Manifest:                    manifest,
			Command:                     remote.TestCommand,
			ContextAbsolutePathOverride: ctxCwd,
			Caches:                      test.Caches,
			IgnoreRules:                 testIgnoreRules,
			Artifacts:                   test.Artifacts,
			UseRootUser:                 true,
			NoCache:                     options.NoCache,
			Hosts:                       test.Hosts,
		}

		ioCtrl.Out().Infof("Executing test container '%s'", name)
		if err := runner.Run(ctx, params); err != nil {
			return metadata, err
		}
		oktetoLog.Success("Test container '%s' passed", name)
	}
	metadata.Success = true
	return metadata, nil
}

func shouldRunInRemote(manifestDeploy *model.DeployInfo) bool {
	if manifestDeploy != nil {
		if manifestDeploy.Image != "" || manifestDeploy.Remote {
			return true
		}
	}

	return false
}

func doBuild(ctx context.Context, manifest *model.Manifest, svcs []string, builder builder, ioCtrl *io.Controller) (bool, error) {
	// make sure the images used for the tests exist. If they don't build them
	svcsToBuild := []string{}
	for _, name := range svcs {
		imgName := manifest.Test[name].Image
		getImg := func(manifest *model.Manifest) string { return imgName }
		svc, err := builder.GetSvcToBuildFromRegex(manifest, getImg)
		if err != nil {
			switch {
			case errors.Is(err, buildv2.ErrOktetBuildSyntaxImageIsNotInBuildSection):
				return false, fmt.Errorf("test '%s' needs image '%s' but it's not defined in the build section of the Okteto Manifest. See: https://www.okteto.com/docs/core/okteto-variables/#built-in-environment-variables-for-images-in-okteto-registry", name, imgName)
			case errors.Is(err, buildv2.ErrImageIsNotAOktetoBuildSyntax):
				ioCtrl.Logger().Debugf("error getting services to build for image '%s': %s", imgName, err)
				continue
			default:
				return false, fmt.Errorf("failed to get services to build: %w", err)
			}

		}
		svcsToBuild = append(svcsToBuild, svc)
	}

	if len(svcsToBuild) > 0 {
		servicesNotBuild, err := builder.GetServicesToBuildDuringExecution(ctx, manifest, svcsToBuild)
		if err != nil {
			return false, fmt.Errorf("failed to get services to build: %w", err)
		}

		if len(servicesNotBuild) != 0 {
			buildOptions := &types.BuildOptions{
				EnableStages: true,
				Manifest:     manifest,
				CommandArgs:  servicesNotBuild,
			}

			if errBuild := builder.Build(ctx, buildOptions); errBuild != nil {
				return true, errBuild
			}
			return true, nil
		}
	}
	return false, nil
}<|MERGE_RESOLUTION|>--- conflicted
+++ resolved
@@ -72,11 +72,7 @@
 func Test(ctx context.Context, ioCtrl *io.Controller, k8sLogger *io.K8sLogger, at *analytics.Tracker) *cobra.Command {
 	options := &Options{}
 	cmd := &cobra.Command{
-<<<<<<< HEAD
-		Use:   "test",
-=======
 		Use:   "test [testName...]",
->>>>>>> 55946e5f
 		Short: "Run tests using Remote Execution",
 		RunE: func(cmd *cobra.Command, servicesToTest []string) error {
 
