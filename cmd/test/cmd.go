--- conflicted
+++ resolved
@@ -268,11 +268,7 @@
 			},
 			K8sClientProvider:  k8sClientProvider,
 			Builder:            builder,
-<<<<<<< HEAD
-			Connector:          conn,
-=======
 			RemoteConnector:    conn,
->>>>>>> 41369845
 			GetDeployer:        deployCMD.GetDeployer,
 			EndpointGetter:     deployCMD.NewEndpointGetter,
 			DeployWaiter:       deployCMD.NewDeployWaiter(k8sClientProvider, k8sLogger),
@@ -350,21 +346,11 @@
 			return metadata, err
 		}
 
-		okCtx := &okteto.ContextStateless{
-			Store: okteto.GetContextStore(),
-		}
 		runner := remote.NewRunner(ioCtrl, buildCMD.NewOktetoBuilder(
-<<<<<<< HEAD
-			okCtx,
-			fs,
-			ioCtrl,
-			builder.GetConnector(),
-=======
 			okCtxForBuilder,
 			fs,
 			ioCtrl,
 			conn,
->>>>>>> 41369845
 		))
 		commands := make([]model.DeployCommand, len(test.Commands))
 
