// Copyright 2023 The Okteto Authors
// Licensed under the Apache License, Version 2.0 (the "License");
// you may not use this file except in compliance with the License.
// You may obtain a copy of the License at
//
// http://www.apache.org/licenses/LICENSE-2.0
//
// Unless required by applicable law or agreed to in writing, software
// distributed under the License is distributed on an "AS IS" BASIS,
// WITHOUT WARRANTIES OR CONDITIONS OF ANY KIND, either express or implied.
// See the License for the specific language governing permissions and
// limitations under the License.

package build

import (
	"os"
	"path/filepath"
	"testing"

	"github.com/google/go-containerregistry/pkg/name"
	buildV1 "github.com/okteto/okteto/cmd/build/v1"
	buildV2 "github.com/okteto/okteto/cmd/build/v2"
	"github.com/okteto/okteto/pkg/analytics"
	"github.com/okteto/okteto/pkg/build"
	oktetoErrors "github.com/okteto/okteto/pkg/errors"
	"github.com/okteto/okteto/pkg/log/io"
	"github.com/okteto/okteto/pkg/model"
	"github.com/okteto/okteto/pkg/okteto"
	"github.com/okteto/okteto/pkg/registry"
	"github.com/okteto/okteto/pkg/types"
	"github.com/stretchr/testify/assert"
	"github.com/stretchr/testify/require"
)

type fakeRegistry struct {
	registry          map[string]fakeImage
	errAddImageByOpts error
	errAddImageByName error
}

// fakeImage represents the data from an image
type fakeImage struct {
	Registry string
	Repo     string
	Tag      string
	ImageRef string
	Args     []string
}

func newFakeRegistry() fakeRegistry {
	return fakeRegistry{
		registry: map[string]fakeImage{},
	}
}

func (fr fakeRegistry) HasGlobalPushAccess() (bool, error) { return false, nil }

func (fr fakeRegistry) GetImageTagWithDigest(imageTag string) (string, error) {
	if _, ok := fr.registry[imageTag]; !ok {
		return "", oktetoErrors.ErrNotFound
	}
	return imageTag, nil
}
func (fr fakeRegistry) IsOktetoRegistry(_ string) bool { return false }

func (fr fakeRegistry) AddImageByName(images ...string) error {
	if fr.errAddImageByName != nil {
		return fr.errAddImageByName
	}
	for _, image := range images {
		fr.registry[image] = fakeImage{}
	}
	return nil
}

func (fr fakeRegistry) AddImageByOpts(opts *types.BuildOptions) error {
	if fr.errAddImageByOpts != nil {
		return fr.errAddImageByOpts
	}
	fr.registry[opts.Tag] = fakeImage{Args: opts.BuildArgs}
	return nil
}

func (fr fakeRegistry) GetImageReference(image string) (registry.OktetoImageReference, error) {
	ref, err := name.ParseReference(image)
	if err != nil {
		return registry.OktetoImageReference{}, err
	}
	return registry.OktetoImageReference{
		Registry: ref.Context().RegistryStr(),
		Repo:     ref.Context().RepositoryStr(),
		Tag:      ref.Identifier(),
		Image:    image,
	}, nil
}

func (fr fakeRegistry) IsGlobalRegistry(image string) bool { return false }

func (fr fakeRegistry) GetRegistryAndRepo(image string) (string, string) { return "", "" }
func (fr fakeRegistry) GetRepoNameAndTag(repo string) (string, string)   { return "", "" }
func (fr fakeRegistry) CloneGlobalImageToDev(imageWithDigest, tag string) (string, error) {
	return "", nil
}

var fakeManifestV2 *model.Manifest = &model.Manifest{
	Build: model.ManifestBuild{
		"test-1": &model.BuildInfo{
			Image: "test/test-1",
		},
		"test-2": &model.BuildInfo{
			Image: "test/test-2",
		},
	},
	IsV2: true,
}

func getManifestWithError(_ string) (*model.Manifest, error) {
	return nil, assert.AnError
}

func getManifestWithInvalidManifestError(_ string) (*model.Manifest, error) {
	return nil, oktetoErrors.ErrInvalidManifest
}

func getFakeManifestV1(_ string) (*model.Manifest, error) {
	manifestV1 := *fakeManifestV2
	manifestV1.IsV2 = false
	return &manifestV1, nil
}

func getFakeManifestV2(_ string) (*model.Manifest, error) {
	return fakeManifestV2, nil
}

func TestIsBuildV2(t *testing.T) {
	t.Parallel()
	tests := []struct {
		manifest       *model.Manifest
		name           string
		expectedAnswer bool
	}{
		{
			name: "manifest v1 is build v1",
			manifest: &model.Manifest{
				IsV2: false,
			},
			expectedAnswer: false,
		},
		{
			name: "manifest v2 with no build section is build v1",
			manifest: &model.Manifest{
				IsV2:  true,
				Build: model.ManifestBuild{},
			},
			expectedAnswer: false,
		},
		{
			name: "manifest v1 with build section is build v1",
			manifest: &model.Manifest{
				IsV2: false,
				Build: model.ManifestBuild{
					"test-1": &model.BuildInfo{
						Image: "test/test-1",
					},
					"test-2": &model.BuildInfo{
						Image: "test/test-2",
					},
				},
			},
			expectedAnswer: false,
		},
		{
			name: "manifest v1 with build section is build v1",
			manifest: &model.Manifest{
				IsV2: false,
				Build: model.ManifestBuild{
					"test-1": &model.BuildInfo{
						Image: "test/test-1",
					},
					"test-2": &model.BuildInfo{
						Image: "test/test-2",
					},
				},
			},
			expectedAnswer: false,
		},
		{
			name: "manifest v2 with build section is build v2",
			manifest: &model.Manifest{
				IsV2: true,
				Build: model.ManifestBuild{
					"test-1": &model.BuildInfo{
						Image: "test/test-1",
					},
					"test-2": &model.BuildInfo{
						Image: "test/test-2",
					},
				},
			},
			expectedAnswer: true,
		},
	}
	for _, tt := range tests {
		tt := tt
		t.Run(tt.name, func(t *testing.T) {
			t.Parallel()
			answer := isBuildV2(tt.manifest)
			assert.Equal(t, answer, tt.expectedAnswer)
		})
	}
}

func TestBuildIsManifestV2(t *testing.T) {
	bc := &Command{
		GetManifest: getFakeManifestV2,
	}

	manifest, err := bc.GetManifest("")
	assert.Nil(t, err)
	assert.Equal(t, manifest, fakeManifestV2)
}

func TestBuildFromDockerfile(t *testing.T) {
	bc := &Command{
		GetManifest: getManifestWithError,
	}

	manifest, err := bc.GetManifest("")
	assert.NotNil(t, err)
	assert.Nil(t, manifest)
}

func TestBuildErrIfInvalidManifest(t *testing.T) {
	bc := &Command{
		GetManifest: getManifestWithInvalidManifestError,
	}

	manifest, err := bc.GetManifest("")
	assert.NotNil(t, err)
	assert.Nil(t, manifest)
}

func TestBuilderIsProperlyGenerated(t *testing.T) {
	t.Parallel()
	dir := t.TempDir()
	okteto.CurrentStore = &okteto.OktetoContextStore{
		Contexts: map[string]*okteto.OktetoContext{
			"test": {
				Namespace: "test",
			},
		},
		CurrentContext: "test",
	}
	malformedDockerfile := filepath.Join(dir, "malformedDockerfile")
	dockerfile := filepath.Join(dir, "Dockerfile")
	assert.NoError(t, os.WriteFile(dockerfile, []byte(`FROM alpine`), 0600))
	assert.NoError(t, os.WriteFile(malformedDockerfile, []byte(`FROM alpine`), 0600))
	tests := []struct {
		buildCommand      *Command
		options           *types.BuildOptions
		name              string
		isBuildV2Expected bool
		expectedError     bool
	}{
		{
			name: "Manifest error fallback to v1",
			buildCommand: &Command{
				GetManifest: getManifestWithInvalidManifestError,
				Registry:    newFakeRegistry(),
				ioCtrl:      io.NewIOController(),
			},
			options:           &types.BuildOptions{},
			expectedError:     false,
			isBuildV2Expected: false,
		},
		{
			name: "Manifest error",
			buildCommand: &Command{
				GetManifest: getManifestWithInvalidManifestError,
				Registry:    newFakeRegistry(),
				ioCtrl:      io.NewIOController(),
			},
			options: &types.BuildOptions{
				File: "okteto.yml",
			},
			expectedError:     true,
			isBuildV2Expected: false,
		},
		{
			name: "Builder error. Dockerfile malformed",
			buildCommand: &Command{
				GetManifest: getManifestWithInvalidManifestError,
				Registry:    newFakeRegistry(),
				ioCtrl:      io.NewIOController(),
			},
			options: &types.BuildOptions{
				File: malformedDockerfile,
			},
			expectedError:     false,
			isBuildV2Expected: false,
		},
		{
			name: "Builder error. Invalid manifest/Dockerfile correct",
			buildCommand: &Command{
				GetManifest: getManifestWithInvalidManifestError,
				Registry:    newFakeRegistry(),
				ioCtrl:      io.NewIOController(),
			},
			options: &types.BuildOptions{
				File: dockerfile,
			},
			expectedError:     false,
			isBuildV2Expected: false,
		},
		{
			name: "BuilderV2 called.",
			buildCommand: &Command{
				GetManifest: getFakeManifestV2,
				Registry:    newFakeRegistry(),
				ioCtrl:      io.NewIOController(),
			},
			options:           &types.BuildOptions{},
			expectedError:     false,
			isBuildV2Expected: true,
		},
		{
			name: "Manifest valid but BuilderV1 fallback.",
			buildCommand: &Command{
				GetManifest: getFakeManifestV1,
				Registry:    newFakeRegistry(),
				ioCtrl:      io.NewIOController(),
			},
			options:           &types.BuildOptions{},
			expectedError:     false,
			isBuildV2Expected: false,
		},
		{
			name: "Manifest error. BuilderV1 fallback.",
			buildCommand: &Command{
				GetManifest: getManifestWithError,
				Registry:    newFakeRegistry(),
				ioCtrl:      io.NewIOController(),
			},
			options:           &types.BuildOptions{},
			expectedError:     false,
			isBuildV2Expected: false,
		},
	}

	for _, tt := range tests {
		tt := tt
		t.Run(tt.name, func(t *testing.T) {
			t.Parallel()
			builder, err := tt.buildCommand.getBuilder(tt.options, nil)
			if err != nil && !tt.expectedError {
				t.Errorf("getBuilder() fail on '%s'. Expected nil error, got %s", tt.name, err.Error())
			}

			if err == nil && tt.expectedError {
				t.Errorf("getBuilder() fail on '%s'. Expected error, got nil", tt.name)
			}

			if builder == nil {
				if !tt.expectedError {
					t.Errorf("getBuilder() fail on '%s'. Expected builder, got nil", tt.name)
				}
			} else {
				switch builder.(type) {
				case *buildV1.OktetoBuilder:
					if tt.isBuildV2Expected {
						t.Errorf("getBuilder() fail on '%s'. Expected builderv2, got builderv1", tt.name)
					}
				case *buildV2.OktetoBuilder:
					if !tt.isBuildV2Expected {
						t.Errorf("getBuilder() fail on '%s'. Expected builderv1, got builderv2", tt.name)

					}
				}
			}
		})
	}

}

type fakeAnalyticsTracker struct{}

func (fakeAnalyticsTracker) TrackImageBuild(...*analytics.ImageBuildMetadata) {}

func Test_NewBuildCommand(t *testing.T) {
<<<<<<< HEAD
	okCtx := &build.OktetoContext{
		Store: &okteto.OktetoContextStore{
			Contexts: map[string]*okteto.OktetoContext{
				"test": {
					Namespace: "test",
				},
			},
			CurrentContext: "test",
		},
	}
	got := NewBuildCommand(fakeAnalyticsTracker{}, okCtx)
=======
	got := NewBuildCommand(io.NewIOController(), fakeAnalyticsTracker{})
>>>>>>> f272561b
	require.IsType(t, &Command{}, got)
	require.NotNil(t, got.GetManifest)
	require.NotNil(t, got.Builder)
	require.NotNil(t, got.Registry)
	require.IsType(t, fakeAnalyticsTracker{}, got.analyticsTracker)
}<|MERGE_RESOLUTION|>--- conflicted
+++ resolved
@@ -388,7 +388,6 @@
 func (fakeAnalyticsTracker) TrackImageBuild(...*analytics.ImageBuildMetadata) {}
 
 func Test_NewBuildCommand(t *testing.T) {
-<<<<<<< HEAD
 	okCtx := &build.OktetoContext{
 		Store: &okteto.OktetoContextStore{
 			Contexts: map[string]*okteto.OktetoContext{
@@ -399,10 +398,7 @@
 			CurrentContext: "test",
 		},
 	}
-	got := NewBuildCommand(fakeAnalyticsTracker{}, okCtx)
-=======
-	got := NewBuildCommand(io.NewIOController(), fakeAnalyticsTracker{})
->>>>>>> f272561b
+	got := NewBuildCommand(io.NewIOController(), fakeAnalyticsTracker{}, okCtx)
 	require.IsType(t, &Command{}, got)
 	require.NotNil(t, got.GetManifest)
 	require.NotNil(t, got.Builder)
