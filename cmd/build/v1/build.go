// Copyright 2023 The Okteto Authors
// Licensed under the Apache License, Version 2.0 (the "License");
// you may not use this file except in compliance with the License.
// You may obtain a copy of the License at
//
// http://www.apache.org/licenses/LICENSE-2.0
//
// Unless required by applicable law or agreed to in writing, software
// distributed under the License is distributed on an "AS IS" BASIS,
// WITHOUT WARRANTIES OR CONDITIONS OF ANY KIND, either express or implied.
// See the License for the specific language governing permissions and
// limitations under the License.

package v1

import (
	"context"
	"github.com/okteto/okteto/pkg/vars"

	"github.com/okteto/okteto/cmd/build/basic"
	"github.com/okteto/okteto/pkg/log/io"
	"github.com/okteto/okteto/pkg/types"
)

// OktetoBuilder It is a wrapper of basic.Builder to build an image specified by a Dockerfile. a.k.a. Builder v1
// It mainly extends the basic.Builder with the ability to expand the image tag with the environment variables and
// printing the corresponding output when the build finishes.
type OktetoBuilder struct {
	basic.Builder
}

// NewBuilder creates a new builder wrapping basic.Builder to build images directly from a Dockerfile
func NewBuilder(builder basic.BuildRunner, ioCtrl *io.Controller, varManager *vars.Manager) *OktetoBuilder {
	return &OktetoBuilder{
		Builder: basic.Builder{
			BuildRunner: builder,
			IoCtrl:      ioCtrl,
			VarManager:  varManager,
		},
	}
}

<<<<<<< HEAD
// NewBuilderFromScratch creates a new okteto builder
func NewBuilderFromScratch(ioCtrl *io.Controller, varManager *vars.Manager) *OktetoBuilder {
	builder := buildCmd.NewOktetoBuilder(
		&okteto.ContextStateless{
			Store: okteto.GetContextStore(),
		},
		afero.NewOsFs(),
	)
	return NewBuilder(builder, ioCtrl, varManager)
}

=======
>>>>>>> 82125302
// IsV1 returns true since it is a builder v1
func (*OktetoBuilder) IsV1() bool {
	return true
}

// Build builds the images defined by a Dockerfile
func (ob *OktetoBuilder) Build(ctx context.Context, options *types.BuildOptions) error {
	return ob.Builder.Build(ctx, options)
}<|MERGE_RESOLUTION|>--- conflicted
+++ resolved
@@ -40,20 +40,6 @@
 	}
 }
 
-<<<<<<< HEAD
-// NewBuilderFromScratch creates a new okteto builder
-func NewBuilderFromScratch(ioCtrl *io.Controller, varManager *vars.Manager) *OktetoBuilder {
-	builder := buildCmd.NewOktetoBuilder(
-		&okteto.ContextStateless{
-			Store: okteto.GetContextStore(),
-		},
-		afero.NewOsFs(),
-	)
-	return NewBuilder(builder, ioCtrl, varManager)
-}
-
-=======
->>>>>>> 82125302
 // IsV1 returns true since it is a builder v1
 func (*OktetoBuilder) IsV1() bool {
 	return true
