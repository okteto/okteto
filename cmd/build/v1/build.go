--- conflicted
+++ resolved
@@ -33,12 +33,8 @@
 
 // OktetoBuilderInterface runs the build of an image
 type OktetoBuilderInterface interface {
-<<<<<<< HEAD
 	GetBuilder() string
-	Run(ctx context.Context, buildOptions *types.BuildOptions) error
-=======
 	Run(ctx context.Context, buildOptions *types.BuildOptions, ioCtrl *io.IOController) error
->>>>>>> f272561b
 }
 
 type oktetoRegistryInterface interface {
@@ -98,18 +94,11 @@
 	}
 
 	buildMsg := fmt.Sprintf("Building '%s'", options.File)
-<<<<<<< HEAD
 	builder := ob.Builder.GetBuilder()
 	if builder == "" {
-		oktetoLog.Information("%s using your local docker daemon", buildMsg)
+		ob.IoCtrl.Out().Infof("%s using your local docker daemon", buildMsg)
 	} else {
-		oktetoLog.Information("%s in %s...", buildMsg, builder)
-=======
-	if okteto.Context().Builder == "" {
-		bc.IoCtrl.Out().Infof("%s using your local docker daemon...", buildMsg)
-	} else {
-		bc.IoCtrl.Out().Infof("%s in %s...", buildMsg, okteto.Context().Builder)
->>>>>>> f272561b
+		ob.IoCtrl.Out().Infof("%s in %s...", buildMsg, builder)
 	}
 
 	var err error
@@ -118,24 +107,20 @@
 		return err
 	}
 
-<<<<<<< HEAD
-	if err := ob.Builder.Run(ctx, options); err != nil {
-=======
-	if err := bc.Builder.Run(ctx, options, bc.IoCtrl); err != nil {
->>>>>>> f272561b
+	if err := ob.Builder.Run(ctx, options, ob.IoCtrl); err != nil {
 		analytics.TrackBuild(false)
 		return err
 	}
 
 	if options.Tag == "" {
-		bc.IoCtrl.Out().Success("Build succeeded")
-		bc.IoCtrl.Out().Infof("Your image won't be pushed. To push your image specify the flag '-t'.")
+		ob.IoCtrl.Out().Success("Build succeeded")
+		ob.IoCtrl.Out().Infof("Your image won't be pushed. To push your image specify the flag '-t'.")
 	} else {
 		displayTag := options.Tag
 		if options.DevTag != "" {
 			displayTag = options.DevTag
 		}
-		bc.IoCtrl.Out().Success("Image '%s' successfully pushed", displayTag)
+		ob.IoCtrl.Out().Success("Image '%s' successfully pushed", displayTag)
 	}
 
 	analytics.TrackBuild(true)
