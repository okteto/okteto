// Copyright 2023 The Okteto Authors
// Licensed under the Apache License, Version 2.0 (the "License");
// you may not use this file except in compliance with the License.
// You may obtain a copy of the License at
//
// http://www.apache.org/licenses/LICENSE-2.0
//
// Unless required by applicable law or agreed to in writing, software
// distributed under the License is distributed on an "AS IS" BASIS,
// WITHOUT WARRANTIES OR CONDITIONS OF ANY KIND, either express or implied.
// See the License for the specific language governing permissions and
// limitations under the License.

package v2

import (
	"context"
	"errors"
	"fmt"
	"os"
	"strconv"
	"strings"
	"sync"
	"time"

	buildv1 "github.com/okteto/okteto/cmd/build/v1"
	"github.com/okteto/okteto/pkg/analytics"
	"github.com/okteto/okteto/pkg/cmd/build"
	"github.com/okteto/okteto/pkg/constants"
	"github.com/okteto/okteto/pkg/devenvironment"
	"github.com/okteto/okteto/pkg/env"
	oktetoErrors "github.com/okteto/okteto/pkg/errors"
	"github.com/okteto/okteto/pkg/filesystem"
	"github.com/okteto/okteto/pkg/log/io"
	"github.com/okteto/okteto/pkg/model"
	"github.com/okteto/okteto/pkg/okteto"
	"github.com/okteto/okteto/pkg/registry"
	"github.com/okteto/okteto/pkg/repository"
	"github.com/okteto/okteto/pkg/types"
)

// OktetoBuilderInterface runs the build of an image
type OktetoBuilderInterface interface {
	Run(ctx context.Context, buildOptions *types.BuildOptions, ioCtrl *io.IOController) error
}

type oktetoRegistryInterface interface {
	GetImageTagWithDigest(imageTag string) (string, error)
	IsOktetoRegistry(image string) bool
	GetImageReference(image string) (registry.OktetoImageReference, error)
	HasGlobalPushAccess() (bool, error)
	IsGlobalRegistry(image string) bool

	GetRegistryAndRepo(image string) (string, string)
	GetRepoNameAndTag(repo string) (string, string)
	CloneGlobalImageToDev(imageWithDigest, tag string) (string, error)
}

// oktetoBuilderConfigInterface returns the configuration that the builder has for the registry and project
type oktetoBuilderConfigInterface interface {
	HasGlobalAccess() bool
	IsCleanProject() bool
	GetGitCommit() string
	IsOkteto() bool
	GetAnonymizedRepo() string
	IsSmartBuildsEnabled() bool
}

type analyticsTrackerInterface interface {
	TrackImageBuild(meta ...*analytics.ImageBuildMetadata)
}

// OktetoBuilder builds the images
type OktetoBuilder struct {
	Builder          OktetoBuilderInterface
	Registry         oktetoRegistryInterface
	Config           oktetoBuilderConfigInterface
	analyticsTracker analyticsTrackerInterface
	V1Builder        *buildv1.OktetoBuilder

	hasher *serviceHasher

	// buildEnvironments are the environment variables created by the build steps
	buildEnvironments map[string]string

	ioCtrl *io.IOController
	// lock is a mutex to provide builEnvironments map safe concurrency
	lock sync.RWMutex
}

// NewBuilder creates a new okteto builder
func NewBuilder(builder OktetoBuilderInterface, registry oktetoRegistryInterface, ioCtrl *io.IOController, analyticsTracker analyticsTrackerInterface) *OktetoBuilder {
	b := NewBuilderFromScratch(analyticsTracker, ioCtrl)
	b.Builder = builder
	b.Registry = registry
	b.ioCtrl = ioCtrl
	b.V1Builder = buildv1.NewBuilder(builder, registry, ioCtrl)
	return b
}

// NewBuilderFromScratch creates a new okteto builder
func NewBuilderFromScratch(analyticsTracker analyticsTrackerInterface, ioCtrl *io.IOController) *OktetoBuilder {
	builder := &build.OktetoBuilder{}
	registry := registry.NewOktetoRegistry(okteto.Config{})
	wdCtrl := filesystem.NewOsWorkingDirectoryCtrl()
	wd, err := wdCtrl.Get()
	if err != nil {
		ioCtrl.Logger().Infof("could not get working dir: %s", err)
	}
	gitRepo := repository.NewRepository(wd)
	config := getConfig(registry, gitRepo, ioCtrl.Logger())

	buildEnvs := map[string]string{}
	buildEnvs[OktetoEnableSmartBuildEnvVar] = strconv.FormatBool(config.isSmartBuildsEnable)

	return &OktetoBuilder{
		Builder:           builder,
		Registry:          registry,
		V1Builder:         buildv1.NewBuilder(builder, registry, ioCtrl),
		buildEnvironments: buildEnvs,
		Config:            config,
		analyticsTracker:  analyticsTracker,
<<<<<<< HEAD
		ioCtrl:            ioCtrl,
=======
		hasher:            newServiceHasher(gitRepo),
>>>>>>> 73953255
	}
}

// IsV1 returns false since it is a builder v2
func (*OktetoBuilder) IsV1() bool {
	return false
}

// Build builds the images defined by a manifest
// TODO: Function with cyclomatic complexity higher than threshold. Refactor function in order to reduce its complexity
// skipcq: GO-R1005
func (bc *OktetoBuilder) Build(ctx context.Context, options *types.BuildOptions) error {
	if env.LoadBoolean(constants.OktetoDeployRemote) {
		// Since the local build has already been built,
		// we have the environment variables set and we can skip this code
		return nil
	}
	if options.File != "" {
		workdir := model.GetWorkdirFromManifestPath(options.File)
		if err := os.Chdir(workdir); err != nil {
			return err
		}
		options.File = model.GetManifestPathFromWorkdir(options.File, workdir)
	}
	if options.Manifest.Name == "" {
		wd, err := os.Getwd()
		if err != nil {
			return err
		}
		c, _, err := okteto.NewK8sClientProvider().Provide(okteto.Context().Cfg)
		if err != nil {
			return err
		}
		inferer := devenvironment.NewNameInferer(c)
		options.Manifest.Name = inferer.InferName(ctx, wd, okteto.Context().Namespace, options.File)
	}
	toBuildSvcs := getToBuildSvcs(options.Manifest, options)
	if err := validateOptions(options.Manifest, toBuildSvcs, options); err != nil {
		if errors.Is(err, oktetoErrors.ErrNoServicesToBuildDefined) {
			bc.ioCtrl.Logger().Info("skipping BuildV2 due to not having any svc to build")
			return nil
		}
		return err
	}

	buildManifest := options.Manifest.Build

	// builtImagesControl represents the controller for the built services
	// when a service is built we track it here
	builtImagesControl := make(map[string]bool)

	// send analytics for all builds after Build
	buildsAnalytics := make([]*analytics.ImageBuildMetadata, 0)

	// send all events appended on each build
	defer func([]*analytics.ImageBuildMetadata) {
		bc.analyticsTracker.TrackImageBuild(buildsAnalytics...)
	}(buildsAnalytics)

	bc.ioCtrl.Logger().Infof("Images to build: [%s]", strings.Join(toBuildSvcs, ", "))
	for len(builtImagesControl) != len(toBuildSvcs) {
		for _, svcToBuild := range toBuildSvcs {
			if skipServiceBuild(svcToBuild, builtImagesControl) {
				bc.ioCtrl.Logger().Infof("skipping image '%s' due to being already built", svcToBuild)
				continue
			}
			if !areAllServicesBuilt(buildManifest[svcToBuild].DependsOn, builtImagesControl) {
				bc.ioCtrl.Logger().Infof("image '%s' can't be deployed because at least one of its dependent images(%s) are not built", svcToBuild, strings.Join(buildManifest[svcToBuild].DependsOn, ", "))
				continue
			}
			if options.EnableStages {
				bc.ioCtrl.SetStage(fmt.Sprintf("Building service %s", svcToBuild))
			}

			buildSvcInfo := buildManifest[svcToBuild]

			// create the meta pointer and append it to the analytics slice
			meta := analytics.NewImageBuildMetadata()
			buildsAnalytics = append(buildsAnalytics, meta)

			meta.Name = svcToBuild
			meta.RepoURL = bc.Config.GetAnonymizedRepo()

			repoHashDurationStart := time.Now()

			meta.RepoHash = bc.hasher.hashProjectCommit(buildSvcInfo)
			meta.RepoHashDuration = time.Since(repoHashDurationStart)

			buildContextHashDurationStart := time.Now()
			meta.BuildContextHash = bc.hasher.hashBuildContext(buildSvcInfo)
			meta.BuildContextHashDuration = time.Since(buildContextHashDurationStart)

			// We only check that the image is built in the global registry if the noCache option is not set
			if !options.NoCache && bc.Config.IsCleanProject() && bc.Config.IsSmartBuildsEnabled() {

				imageChecker := getImageChecker(buildSvcInfo, bc.Config, bc.Registry, bc.ioCtrl.Logger())
				cacheHitDurationStart := time.Now()
				buildHash := bc.hasher.hashService(buildSvcInfo)
				imageWithDigest, isBuilt := imageChecker.checkIfBuildHashIsBuilt(options.Manifest.Name, svcToBuild, buildHash)

				meta.CacheHit = isBuilt
				meta.CacheHitDuration = time.Since(cacheHitDurationStart)

				if isBuilt {
<<<<<<< HEAD
					bc.ioCtrl.Out().Infof("Skipping build of '%s' image because it's already built for commit %s", svcToBuild, repoCommit)
=======
					oktetoLog.Information("Skipping build of '%s' image because it's already built for commit %s", svcToBuild, bc.hasher.GetCommitHash(buildSvcInfo))
>>>>>>> 73953255
					// if the built image belongs to global registry we clone it to the dev registry
					// so that in can be used in dev containers (i.e. okteto up)
					if bc.Registry.IsGlobalRegistry(imageWithDigest) {
						bc.ioCtrl.Logger().Debugf("Copying image '%s' from global to personal registry", svcToBuild)
						tag := buildHash
						devImage, err := bc.Registry.CloneGlobalImageToDev(imageWithDigest, tag)
						if err != nil {
							return err
						}
						imageWithDigest = devImage
					}

					bc.SetServiceEnvVars(svcToBuild, imageWithDigest)
					builtImagesControl[svcToBuild] = true
					meta.Success = true
					continue
				}
			}

			if !okteto.Context().IsOkteto && buildSvcInfo.Image == "" {
				return fmt.Errorf("'build.%s.image' is required if your context doesn't have Okteto installed", svcToBuild)
			}
			buildDurationStart := time.Now()
			imageTag, err := bc.buildServiceImages(ctx, options.Manifest, svcToBuild, options)
			if err != nil {
				return fmt.Errorf("error building service '%s': %w", svcToBuild, err)
			}
			meta.BuildDuration = time.Since(buildDurationStart)
			meta.Success = true

			bc.SetServiceEnvVars(svcToBuild, imageTag)
			builtImagesControl[svcToBuild] = true
		}
	}
	if options.EnableStages {
		bc.ioCtrl.SetStage("")
	}
	return options.Manifest.ExpandEnvVars()
}

// areServicesBuilt compares the list of services with the built control
// when all services are built returns true, when a service is still pending it will return false
func areAllServicesBuilt(services []string, control map[string]bool) bool {
	for _, service := range services {
		if _, ok := control[service]; !ok {
			return false
		}
	}
	return true
}

// skipServiceBuild returns if a service has been built
func skipServiceBuild(service string, control map[string]bool) bool {
	return control[service]
}

// buildServiceImages builds the images for the given service.
// if service has volumes to include but is not okteto, an error is returned
// returned image reference includes the digest
// when a service includes volumes, this is the image returned
func (bc *OktetoBuilder) buildServiceImages(ctx context.Context, manifest *model.Manifest, svcName string, options *types.BuildOptions) (string, error) {
	buildSvcInfo := manifest.Build[svcName]

	switch {
	case serviceHasVolumesToInclude(buildSvcInfo) && !okteto.IsOkteto():
		return "", oktetoErrors.UserError{
			E:    fmt.Errorf("Build with volume mounts is not supported on vanilla contexts"),
			Hint: "Please connect to a okteto context and try again",
		}
	case serviceHasDockerfile(buildSvcInfo) && serviceHasVolumesToInclude(buildSvcInfo):
		image, err := bc.buildSvcFromDockerfile(ctx, manifest, svcName, options)
		if err != nil {
			return "", err
		}
		buildSvcInfo.Image = image
		return bc.addVolumeMounts(ctx, manifest, svcName, options)
	case serviceHasDockerfile(buildSvcInfo):
		return bc.buildSvcFromDockerfile(ctx, manifest, svcName, options)
	case serviceHasVolumesToInclude(buildSvcInfo):
		if okteto.IsOkteto() {
			return bc.addVolumeMounts(ctx, manifest, svcName, options)
		}

	default:
		bc.ioCtrl.Logger().Info(fmt.Sprintf("could not build service %s, due to not having Dockerfile defined or volumes to include", svcName))
	}
	return "", nil
}

func (bc *OktetoBuilder) buildSvcFromDockerfile(ctx context.Context, manifest *model.Manifest, svcName string, options *types.BuildOptions) (string, error) {
	bc.ioCtrl.Logger().Info(fmt.Sprintf("Building service '%s' from Dockerfile", svcName))
	isStackManifest := manifest.Type == model.StackType
	buildSvcInfo := bc.getBuildInfoWithoutVolumeMounts(manifest.Build[svcName], isStackManifest)
	buildHash := bc.hasher.hashService(buildSvcInfo)
	tagToBuild := newImageTagger(bc.Config).getServiceImageReference(manifest.Name, svcName, buildSvcInfo, buildHash)
	buildSvcInfo.Image = tagToBuild
	if err := buildSvcInfo.AddBuildArgs(bc.buildEnvironments); err != nil {
		return "", fmt.Errorf("error expanding build args from service '%s': %w", svcName, err)
	}

	buildOptions := build.OptsFromBuildInfo(manifest.Name, svcName, buildSvcInfo, options, bc.Registry)

	if err := bc.V1Builder.Build(ctx, buildOptions); err != nil {
		return "", err
	}
	// check if the image is pushed to the dev registry if DevTag is set
	reference := buildOptions.Tag
	if buildOptions.DevTag != "" {
		reference = buildOptions.DevTag
	}
	imageTagWithDigest, err := bc.Registry.GetImageTagWithDigest(reference)
	if err != nil {
		return "", fmt.Errorf("error accessing image at registry %s: %v", reference, err)
	}
	return imageTagWithDigest, nil
}

func (bc *OktetoBuilder) addVolumeMounts(ctx context.Context, manifest *model.Manifest, svcName string, options *types.BuildOptions) (string, error) {
	bc.ioCtrl.Out().Infof("Including volume hosts for service '%s'", svcName)
	isStackManifest := (manifest.Type == model.StackType) || (manifest.Deploy != nil && manifest.Deploy.ComposeSection != nil)
	fromImage := manifest.Build[svcName].Image
	if options.Tag != "" {
		fromImage = options.Tag
	}

	buildInfoCopy := manifest.Build[svcName].Copy()
	buildInfoCopy.Image = ""
	buildHash := bc.hasher.hashService(buildInfoCopy)

	tagToBuild := newImageWithVolumesTagger(bc.Config).getServiceImageReference(manifest.Name, svcName, buildInfoCopy, buildHash)
	buildSvcInfo := getBuildInfoWithVolumeMounts(manifest.Build[svcName], isStackManifest)
	svcBuild, err := build.CreateDockerfileWithVolumeMounts(fromImage, buildSvcInfo.VolumesToInclude)
	if err != nil {
		return "", err
	}
	buildOptions := build.OptsFromBuildInfo(manifest.Name, svcName, svcBuild, options, bc.Registry)
	buildOptions.Tag = tagToBuild

	if err := bc.V1Builder.Build(ctx, buildOptions); err != nil {
		return "", err
	}
	imageTagWithDigest, err := bc.Registry.GetImageTagWithDigest(buildOptions.Tag)
	if err != nil {
		return "", fmt.Errorf("error accessing image at registry %s: %v", options.Tag, err)
	}
	return imageTagWithDigest, nil
}

// serviceHasDockerfile returns true when service BuildInfo Dockerfile is not empty
func serviceHasDockerfile(buildInfo *model.BuildInfo) bool {
	return buildInfo.Dockerfile != ""
}

// serviceHasVolumesToInclude returns true when service BuildInfo VolumesToInclude are more than 0
func serviceHasVolumesToInclude(buildInfo *model.BuildInfo) bool {
	return len(buildInfo.VolumesToInclude) > 0
}

func (bc *OktetoBuilder) getBuildInfoWithoutVolumeMounts(buildInfo *model.BuildInfo, isStackManifest bool) *model.BuildInfo {
	result := buildInfo.Copy()
	if len(result.VolumesToInclude) > 0 {
		result.VolumesToInclude = nil
	}
	if isStackManifest && okteto.IsOkteto() && !bc.Registry.IsOktetoRegistry(buildInfo.Image) {
		result.Image = ""
	}
	return result
}

func getBuildInfoWithVolumeMounts(buildInfo *model.BuildInfo, isStackManifest bool) *model.BuildInfo {
	result := buildInfo.Copy()
	if isStackManifest && okteto.IsOkteto() {
		result.Image = ""
	}
	result.VolumesToInclude = getAccessibleVolumeMounts(buildInfo)
	return result
}

func getAccessibleVolumeMounts(buildInfo *model.BuildInfo) []model.StackVolume {
	accessibleVolumeMounts := make([]model.StackVolume, 0)
	for _, volume := range buildInfo.VolumesToInclude {
		if _, err := os.Stat(volume.LocalPath); !os.IsNotExist(err) {
			accessibleVolumeMounts = append(accessibleVolumeMounts, volume)
		}
	}
	return accessibleVolumeMounts
}

func getToBuildSvcs(manifest *model.Manifest, options *types.BuildOptions) []string {
	toBuild := []string{}
	if len(options.CommandArgs) != 0 {
		return manifest.Build.GetSvcsToBuildFromList(options.CommandArgs)
	}

	for svcName := range manifest.Build {
		toBuild = append(toBuild, svcName)
	}
	return toBuild
}

func validateOptions(manifest *model.Manifest, svcsToBuild []string, options *types.BuildOptions) error {
	if len(svcsToBuild) == 0 {
		return oktetoErrors.ErrNoServicesToBuildDefined
	}

	if err := validateServices(manifest.Build, svcsToBuild); err != nil {
		return err
	}

	if len(svcsToBuild) != 1 && (options.Tag != "" || options.Target != "" || options.CacheFrom != nil || options.Secrets != nil) {
		return oktetoErrors.ErrNoFlagAllowedOnSingleImageBuild
	}

	return nil
}

func validateServices(buildSection model.ManifestBuild, svcsToBuild []string) error {
	invalid := []string{}
	for _, service := range svcsToBuild {
		if _, ok := buildSection[service]; !ok {
			invalid = append(invalid, service)
		}
	}
	if len(invalid) != 0 {
		return fmt.Errorf("invalid services names, not found at manifest: %v", invalid)
	}
	return nil
}

func getImageChecker(buildInfo *model.BuildInfo, cfg oktetoBuilderConfigInterface, registry registryImageCheckerInterface, logger loggerInfo) imageCheckerInterface {
	var tagger imageTaggerInterface
	if serviceHasVolumesToInclude(buildInfo) {
		tagger = newImageWithVolumesTagger(cfg)
	} else {
		tagger = newImageTagger(cfg)
	}
<<<<<<< HEAD
	return newImageChecker(cfg, registry, tagger, logger)
}

// getBuildHashFromCommit parses buildInfo and commit into a hashed string
func getBuildHashFromCommit(buildInfo *model.BuildInfo, commit string) string {
	return getBuildHashFromGitHash(buildInfo, commit, "commit")
}

func getBuildHashFromGitHash(buildInfo *model.BuildInfo, gitHash string, hashType string) string {
	args := []string{}
	for _, arg := range buildInfo.Args {
		args = append(args, arg.String())
	}
	argsText := strings.Join(args, ";")

	secrets := []string{}
	for key, value := range buildInfo.Secrets {
		secrets = append(secrets, fmt.Sprintf("%s=%s", key, value))
	}
	secretsText := strings.Join(secrets, ";")

	// We use a builder to avoid allocations when building the string
	var b strings.Builder
	fmt.Fprintf(&b, "%s:%s;", hashType, gitHash)
	fmt.Fprintf(&b, "target:%s;", buildInfo.Target)
	fmt.Fprintf(&b, "build_args:%s;", argsText)
	fmt.Fprintf(&b, "secrets:%s;", secretsText)
	fmt.Fprintf(&b, "context:%s;", buildInfo.Context)
	fmt.Fprintf(&b, "dockerfile:%s;", buildInfo.Dockerfile)
	fmt.Fprintf(&b, "image:%s;", buildInfo.Image)

	oktetoBuildHash := sha256.Sum256([]byte(b.String()))
	return hex.EncodeToString(oktetoBuildHash[:])

=======
	return newImageChecker(cfg, registry, tagger)
>>>>>>> 73953255
}<|MERGE_RESOLUTION|>--- conflicted
+++ resolved
@@ -120,11 +120,8 @@
 		buildEnvironments: buildEnvs,
 		Config:            config,
 		analyticsTracker:  analyticsTracker,
-<<<<<<< HEAD
 		ioCtrl:            ioCtrl,
-=======
 		hasher:            newServiceHasher(gitRepo),
->>>>>>> 73953255
 	}
 }
 
@@ -229,11 +226,7 @@
 				meta.CacheHitDuration = time.Since(cacheHitDurationStart)
 
 				if isBuilt {
-<<<<<<< HEAD
-					bc.ioCtrl.Out().Infof("Skipping build of '%s' image because it's already built for commit %s", svcToBuild, repoCommit)
-=======
-					oktetoLog.Information("Skipping build of '%s' image because it's already built for commit %s", svcToBuild, bc.hasher.GetCommitHash(buildSvcInfo))
->>>>>>> 73953255
+					bc.ioCtrl.Out().Infof("Skipping build of '%s' image because it's already built for commit %s", svcToBuild, bc.hasher.GetCommitHash(buildSvcInfo))
 					// if the built image belongs to global registry we clone it to the dev registry
 					// so that in can be used in dev containers (i.e. okteto up)
 					if bc.Registry.IsGlobalRegistry(imageWithDigest) {
@@ -470,42 +463,5 @@
 	} else {
 		tagger = newImageTagger(cfg)
 	}
-<<<<<<< HEAD
 	return newImageChecker(cfg, registry, tagger, logger)
-}
-
-// getBuildHashFromCommit parses buildInfo and commit into a hashed string
-func getBuildHashFromCommit(buildInfo *model.BuildInfo, commit string) string {
-	return getBuildHashFromGitHash(buildInfo, commit, "commit")
-}
-
-func getBuildHashFromGitHash(buildInfo *model.BuildInfo, gitHash string, hashType string) string {
-	args := []string{}
-	for _, arg := range buildInfo.Args {
-		args = append(args, arg.String())
-	}
-	argsText := strings.Join(args, ";")
-
-	secrets := []string{}
-	for key, value := range buildInfo.Secrets {
-		secrets = append(secrets, fmt.Sprintf("%s=%s", key, value))
-	}
-	secretsText := strings.Join(secrets, ";")
-
-	// We use a builder to avoid allocations when building the string
-	var b strings.Builder
-	fmt.Fprintf(&b, "%s:%s;", hashType, gitHash)
-	fmt.Fprintf(&b, "target:%s;", buildInfo.Target)
-	fmt.Fprintf(&b, "build_args:%s;", argsText)
-	fmt.Fprintf(&b, "secrets:%s;", secretsText)
-	fmt.Fprintf(&b, "context:%s;", buildInfo.Context)
-	fmt.Fprintf(&b, "dockerfile:%s;", buildInfo.Dockerfile)
-	fmt.Fprintf(&b, "image:%s;", buildInfo.Image)
-
-	oktetoBuildHash := sha256.Sum256([]byte(b.String()))
-	return hex.EncodeToString(oktetoBuildHash[:])
-
-=======
-	return newImageChecker(cfg, registry, tagger)
->>>>>>> 73953255
 }