--- conflicted
+++ resolved
@@ -85,14 +85,9 @@
 	buildEnvironments map[string]string
 
 	// lock is a mutex to provide builEnvironments map safe concurrency
-<<<<<<< HEAD
-	lock             sync.RWMutex
-	analyticsTracker analyticsTrackerInterface
+	lock sync.RWMutex
 
 	ioCtrl *io.IOController
-=======
-	lock sync.RWMutex
->>>>>>> 54bcbda1
 }
 
 // NewBuilder creates a new okteto builder
