--- conflicted
+++ resolved
@@ -112,7 +112,7 @@
 		Config:            config,
 		analyticsTracker:  analyticsTracker,
 		ioCtrl:            ioCtrl,
-		hasher:            newServiceHasher(gitRepo),
+		smartBuildCtrl:    smartbuild.NewSmartBuildCtrl(gitRepo, registry, config.fs, ioCtrl),
 		oktetoContext:     okCtx,
 	}
 }
@@ -151,14 +151,10 @@
 		Config:            config,
 		analyticsTracker:  analyticsTracker,
 		ioCtrl:            ioCtrl,
-<<<<<<< HEAD
-		smartBuildCtrl:    smartbuild.NewSmartBuildCtrl(gitRepo, registry, config.fs, ioCtrl),
-=======
-		hasher:            newServiceHasher(gitRepo),
+		smartBuildCtrl:    smartbuild.NewSmartBuildCtrl(gitRepo, reg, config.fs, ioCtrl),
 		oktetoContext: &okteto.OktetoContextStateless{
 			Store: okteto.ContextStore(),
 		},
->>>>>>> c001458e
 	}
 }
 
@@ -244,77 +240,44 @@
 
 			repoHashDurationStart := time.Now()
 
-<<<<<<< HEAD
-			repoHash, err := bc.smartBuildCtrl.GetProjectHash(buildSvcInfo)
+			repoHash, err := ob.smartBuildCtrl.GetProjectHash(buildSvcInfo)
 			if err != nil {
-				bc.ioCtrl.Logger().Infof("error getting project commit hash: %s", err)
+				ob.ioCtrl.Logger().Infof("error getting project commit hash: %s", err)
 			}
 			meta.RepoHash = repoHash
 			meta.RepoHashDuration = time.Since(repoHashDurationStart)
 
 			buildContextHashDurationStart := time.Now()
 
-			serviceHash, err := bc.smartBuildCtrl.GetServiceHash(buildSvcInfo)
+			serviceHash, err := ob.smartBuildCtrl.GetServiceHash(buildSvcInfo)
 			if err != nil {
-				bc.ioCtrl.Logger().Infof("error getting service commit hash: %s", err)
+				ob.ioCtrl.Logger().Infof("error getting service commit hash: %s", err)
 			}
 			meta.BuildContextHash = serviceHash
 			meta.BuildContextHashDuration = time.Since(buildContextHashDurationStart)
 
 			// We only check that the image is built in the global registry if the noCache option is not set
-			if !options.NoCache && bc.smartBuildCtrl.IsEnabled() {
-				imageChecker := getImageChecker(buildSvcInfo, bc.Config, bc.Registry, bc.smartBuildCtrl, bc.ioCtrl.Logger())
+			if !options.NoCache && ob.smartBuildCtrl.IsEnabled() {
+				imageChecker := getImageChecker(buildSvcInfo, ob.Config, ob.Registry, ob.smartBuildCtrl, ob.ioCtrl.Logger())
 				cacheHitDurationStart := time.Now()
 
-				buildHash, err := bc.smartBuildCtrl.GetBuildHash(buildSvcInfo)
+				buildHash, err := ob.smartBuildCtrl.GetBuildHash(buildSvcInfo)
 				if err != nil {
-					bc.ioCtrl.Logger().Infof("error getting build hash: %s", err)
+					ob.ioCtrl.Logger().Infof("error getting build hash: %s", err)
 				}
-=======
-			meta.RepoHash = ob.hasher.hashProjectCommit(buildSvcInfo)
-			meta.RepoHashDuration = time.Since(repoHashDurationStart)
-
-			buildContextHashDurationStart := time.Now()
-			meta.BuildContextHash = ob.hasher.hashBuildContext(buildSvcInfo)
-			meta.BuildContextHashDuration = time.Since(buildContextHashDurationStart)
-
-			// We only check that the image is built in the global registry if the noCache option is not set
-			if !options.NoCache && ob.Config.IsCleanProject() && ob.Config.IsSmartBuildsEnabled() {
-
-				imageChecker := getImageChecker(buildSvcInfo, ob.Config, ob.Registry, ob.ioCtrl.Logger())
-				cacheHitDurationStart := time.Now()
-				buildHash := ob.hasher.hashService(buildSvcInfo)
->>>>>>> c001458e
 				imageWithDigest, isBuilt := imageChecker.checkIfBuildHashIsBuilt(options.Manifest.Name, svcToBuild, buildHash)
 
 				meta.CacheHit = isBuilt
 				meta.CacheHitDuration = time.Since(cacheHitDurationStart)
 
 				if isBuilt {
-<<<<<<< HEAD
-					bc.ioCtrl.Out().Infof("Skipping build of '%s' image because it's already built for commit %s", svcToBuild, bc.smartBuildCtrl.GetBuildCommit(buildSvcInfo))
-
-					imageWithDigest, err = bc.smartBuildCtrl.CloneGlobalImageToDev(imageWithDigest, buildHash)
+					ob.ioCtrl.Out().Infof("Skipping build of '%s' image because it's already built for commit %s", svcToBuild, ob.smartBuildCtrl.GetBuildCommit(buildSvcInfo))
+
+					imageWithDigest, err = ob.smartBuildCtrl.CloneGlobalImageToDev(imageWithDigest, buildHash)
 					if err != nil {
 						return err
 					}
-					bc.SetServiceEnvVars(svcToBuild, imageWithDigest)
-=======
-					ob.ioCtrl.Out().Infof("Skipping build of '%s' image because it's already built for commit %s", svcToBuild, ob.hasher.GetCommitHash(buildSvcInfo))
-					// if the built image belongs to global registry we clone it to the dev registry
-					// so that in can be used in dev containers (i.e. okteto up)
-					if ob.Registry.IsGlobalRegistry(imageWithDigest) {
-						ob.ioCtrl.Logger().Debugf("Copying image '%s' from global to personal registry", svcToBuild)
-						tag := buildHash
-						devImage, err := ob.Registry.CloneGlobalImageToDev(imageWithDigest, tag)
-						if err != nil {
-							return err
-						}
-						imageWithDigest = devImage
-					}
-
 					ob.SetServiceEnvVars(svcToBuild, imageWithDigest)
->>>>>>> c001458e
 					builtImagesControl[svcToBuild] = true
 					meta.Success = true
 					continue
@@ -437,7 +400,6 @@
 	buildInfoCopy := manifest.Build[svcName].Copy()
 	buildInfoCopy.Image = ""
 
-<<<<<<< HEAD
 	var err error
 	var buildHash string
 	if bc.smartBuildCtrl.IsEnabled() {
@@ -448,13 +410,8 @@
 	}
 
 	tagToBuild := newImageWithVolumesTagger(bc.Config, bc.smartBuildCtrl).getServiceImageReference(manifest.Name, svcName, buildInfoCopy, buildHash)
-	buildSvcInfo := getBuildInfoWithVolumeMounts(manifest.Build[svcName], isStackManifest)
+	buildSvcInfo := getBuildInfoWithVolumeMounts(manifest.Build[svcName], isStackManifest, bc.oktetoContext.IsOkteto())
 	svcBuild, err := build.CreateDockerfileWithVolumeMounts(fromImage, buildSvcInfo.VolumesToInclude)
-=======
-	tagToBuild := newImageWithVolumesTagger(bc.Config).getServiceImageReference(manifest.Name, svcName, buildInfoCopy, buildHash)
-	buildSvcInfo := getBuildInfoWithVolumeMounts(manifest.Build[svcName], isStackManifest, bc.oktetoContext.IsOkteto())
-	svcBuild, err := buildCmd.CreateDockerfileWithVolumeMounts(fromImage, buildSvcInfo.VolumesToInclude)
->>>>>>> c001458e
 	if err != nil {
 		return "", err
 	}
