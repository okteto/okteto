// Copyright 2023 The Okteto Authors
// Licensed under the Apache License, Version 2.0 (the "License");
// you may not use this file except in compliance with the License.
// You may obtain a copy of the License at
//
// http://www.apache.org/licenses/LICENSE-2.0
//
// Unless required by applicable law or agreed to in writing, software
// distributed under the License is distributed on an "AS IS" BASIS,
// WITHOUT WARRANTIES OR CONDITIONS OF ANY KIND, either express or implied.
// See the License for the specific language governing permissions and
// limitations under the License.

package v2

import (
	"context"
	"crypto/sha256"
	"encoding/hex"
	"os"
	"path/filepath"
	"strings"
	"testing"

	"github.com/google/go-containerregistry/pkg/name"
	v1 "github.com/okteto/okteto/cmd/build/v1"
	"github.com/okteto/okteto/internal/test"
	"github.com/okteto/okteto/pkg/analytics"
	buildCtx "github.com/okteto/okteto/pkg/build"
	oktetoErrors "github.com/okteto/okteto/pkg/errors"
	"github.com/okteto/okteto/pkg/model"
	"github.com/okteto/okteto/pkg/okteto"
	"github.com/okteto/okteto/pkg/registry"
	"github.com/okteto/okteto/pkg/types"
	"github.com/spf13/afero"
	"github.com/stretchr/testify/assert"
	"github.com/stretchr/testify/require"
)

var fakeManifest *model.Manifest = &model.Manifest{
	Name: "test",
	Build: model.ManifestBuild{
		"test-1": &model.BuildInfo{
			Image:      "test/test-1",
			Context:    ".",
			Dockerfile: ".",
		},
		"test-2": &model.BuildInfo{
			Image:      "test/test-2",
			Context:    ".",
			Dockerfile: ".",
			VolumesToInclude: []model.StackVolume{
				{
					LocalPath:  "/tmp",
					RemotePath: "/tmp",
				},
			},
		},
		"test-3": &model.BuildInfo{
			Context:    ".",
			Dockerfile: ".",
		},
		"test-4": &model.BuildInfo{
			Context:    ".",
			Dockerfile: ".",
			VolumesToInclude: []model.StackVolume{
				{
					LocalPath:  "/tmp",
					RemotePath: "/tmp",
				},
			},
		},
	},
	IsV2: true,
}

type fakeRegistry struct {
	registry          map[string]fakeImage
	errAddImageByName error
	errAddImageByOpts error
}

// fakeImage represents the data from an image
type fakeImage struct {
	Registry string
	Repo     string
	Tag      string
	ImageRef string
	Args     []string
}

func newFakeRegistry() fakeRegistry {
	return fakeRegistry{
		registry: map[string]fakeImage{},
	}
}

func (fr fakeRegistry) HasGlobalPushAccess() (bool, error) { return false, nil }

func (fr fakeRegistry) GetImageTagWithDigest(imageTag string) (string, error) {
	if _, ok := fr.registry[imageTag]; !ok {
		return "", oktetoErrors.ErrNotFound
	}
	return imageTag, nil
}
func (fr fakeRegistry) IsOktetoRegistry(_ string) bool { return false }

func (fr fakeRegistry) AddImageByName(images ...string) error {
	if fr.errAddImageByName != nil {
		return fr.errAddImageByName
	}

	for _, image := range images {
		fr.registry[image] = fakeImage{}
	}
	return nil
}
func (fr fakeRegistry) AddImageByOpts(opts *types.BuildOptions) error {
	if fr.errAddImageByOpts != nil {
		return fr.errAddImageByOpts
	}
	fr.registry[opts.Tag] = fakeImage{Args: opts.BuildArgs}
	return nil
}
func (fr fakeRegistry) getFakeImage(image string) fakeImage {
	v, ok := fr.registry[image]
	if ok {
		return v
	}
	return fakeImage{}
}
func (fr fakeRegistry) GetImageReference(image string) (registry.OktetoImageReference, error) {
	ref, err := name.ParseReference(image)
	if err != nil {
		return registry.OktetoImageReference{}, err
	}
	return registry.OktetoImageReference{
		Registry: ref.Context().RegistryStr(),
		Repo:     ref.Context().RepositoryStr(),
		Tag:      ref.Identifier(),
		Image:    image,
	}, nil
}

func (fr fakeRegistry) IsGlobalRegistry(image string) bool { return false }

func (fr fakeRegistry) GetRegistryAndRepo(image string) (string, string) { return "", "" }
func (fr fakeRegistry) GetRepoNameAndTag(repo string) (string, string)   { return "", "" }
func (fr fakeRegistry) CloneGlobalImageToDev(imageWithDigest, tag string) (string, error) {
	return "", nil
}

type fakeAnalyticsTracker struct {
	metaPayload []*analytics.ImageBuildMetadata
}

func (a *fakeAnalyticsTracker) TrackImageBuild(meta ...*analytics.ImageBuildMetadata) {
	a.metaPayload = meta
}

func NewFakeBuilder(builder OktetoBuilderInterface, registry oktetoRegistryInterface, cfg oktetoBuilderConfigInterface, analyticsTracker analyticsTrackerInterface) *OktetoBuilder {
	return &OktetoBuilder{
		Registry:          registry,
		Builder:           builder,
		buildEnvironments: make(map[string]string),
		V1Builder: &v1.OktetoBuilder{
			Builder:  builder,
			Registry: registry,
		},
		Config:           cfg,
		analyticsTracker: analyticsTracker,
<<<<<<< HEAD
		oktetoContext: &buildCtx.OktetoContext{
			Store: &okteto.OktetoContextStore{
				Contexts: map[string]*okteto.OktetoContext{
					"test": {
						Namespace: "test",
						IsOkteto:  true,
					},
				},
				CurrentContext: "test",
			},
=======
		hasher: &serviceHasher{
			gitRepoCtrl:       fakeConfigRepo{},
			buildContextCache: map[string]string{},
>>>>>>> aa0bdefd
		},
	}
}

func TestValidateOptions(t *testing.T) {
	var tests = []struct {
		name         string
		buildSection model.ManifestBuild
		svcsToBuild  []string
		options      types.BuildOptions
		expectedErr  bool
	}{
		{
			name:         "no services to build",
			buildSection: model.ManifestBuild{},
			svcsToBuild:  []string{},
			options:      types.BuildOptions{},
			expectedErr:  true,
		},
		{
			name:         "svc not defined on manifest build section",
			buildSection: model.ManifestBuild{},
			svcsToBuild:  []string{"test"},
			options:      types.BuildOptions{},
			expectedErr:  true,
		},
		{
			name: "several services but with flag",
			buildSection: model.ManifestBuild{
				"test":   &model.BuildInfo{},
				"test-2": &model.BuildInfo{},
			},
			svcsToBuild: []string{"test", "test-2"},
			options: types.BuildOptions{
				Tag: "test",
			},
			expectedErr: true,
		},
		{
			name: "only one service without flags",
			buildSection: model.ManifestBuild{
				"test": &model.BuildInfo{},
			},
			svcsToBuild: []string{"test"},
			options:     types.BuildOptions{},
			expectedErr: false,
		},
		{
			name: "only one service with flags",
			buildSection: model.ManifestBuild{
				"test": &model.BuildInfo{},
			},
			svcsToBuild: []string{"test"},
			options: types.BuildOptions{
				Tag: "test",
			},
			expectedErr: false,
		},
	}

	for _, tt := range tests {
		t.Run(tt.name, func(t *testing.T) {
			manifest := &model.Manifest{Build: tt.buildSection}
			err := validateOptions(manifest, tt.svcsToBuild, &tt.options)
			if tt.expectedErr {
				assert.Error(t, err)
			} else {
				assert.NoError(t, err)
			}
		})
	}
}

func TestOnlyInjectVolumeMountsInOkteto(t *testing.T) {
	ctx := context.Background()
	dir := t.TempDir()

	registry := newFakeRegistry()
	builder := test.NewFakeOktetoBuilder(registry)
	fakeConfig := fakeConfig{
		isOkteto: true,
	}
	bc := NewFakeBuilder(builder, registry, fakeConfig, &fakeAnalyticsTracker{})
	manifest := &model.Manifest{
		Name: "test",
		Build: model.ManifestBuild{
			"test": &model.BuildInfo{
				Image: "nginx",
				VolumesToInclude: []model.StackVolume{
					{
						LocalPath:  dir,
						RemotePath: "test",
					},
				},
			},
		},
	}
	image, err := bc.buildServiceImages(ctx, manifest, "test", &types.BuildOptions{})

	// error from the build
	assert.NoError(t, err)
	// assert that the name of the image is the dev one
	assert.Equal(t, "okteto.dev/test-test:okteto-with-volume-mounts", image)
	// the image is at the fake registry
	image, err = bc.Registry.GetImageTagWithDigest(image)
	assert.NoError(t, err)
	assert.NotEmpty(t, image)
}

func TestTwoStepsBuild(t *testing.T) {
	ctx := context.Background()
	okteto.CurrentStore = &okteto.OktetoContextStore{
		Contexts: map[string]*okteto.OktetoContext{
			"test": {
				Namespace: "test",
				IsOkteto:  true,
			},
		},
		CurrentContext: "test",
	}

	dir, err := createDockerfile(t)
	assert.NoError(t, err)

	registry := newFakeRegistry()
	builder := test.NewFakeOktetoBuilder(registry)
	fakeConfig := fakeConfig{
		isOkteto: true,
	}
	bc := NewFakeBuilder(builder, registry, fakeConfig, &fakeAnalyticsTracker{})
	manifest := &model.Manifest{
		Name: "test",
		Build: model.ManifestBuild{
			"test": &model.BuildInfo{
				Context:    dir,
				Dockerfile: filepath.Join(dir, "Dockerfile"),
				VolumesToInclude: []model.StackVolume{
					{
						LocalPath:  dir,
						RemotePath: "test",
					},
				},
			},
		},
	}
	image, err := bc.buildServiceImages(ctx, manifest, "test", &types.BuildOptions{})

	// error from the build
	assert.NoError(t, err)
	// assert that the name of the image is the dev one
	assert.Equal(t, "okteto.dev/test-test:okteto-with-volume-mounts", image)
	// the image is at the fake registry
	image, err = bc.Registry.GetImageTagWithDigest(image)
	assert.NoError(t, err)
	assert.NotEmpty(t, image)
	image, err = bc.Registry.GetImageTagWithDigest("okteto.dev/test-test:okteto")
	assert.NoError(t, err)
	assert.NotEmpty(t, image)
}

func TestBuildWithoutVolumeMountWithoutImage(t *testing.T) {
	ctx := context.Background()
	okteto.CurrentStore = &okteto.OktetoContextStore{
		Contexts: map[string]*okteto.OktetoContext{
			"test": {
				Namespace: "test",
				IsOkteto:  true,
			},
		},
		CurrentContext: "test",
	}

	dir, err := createDockerfile(t)
	assert.NoError(t, err)

	registry := newFakeRegistry()
	builder := test.NewFakeOktetoBuilder(registry)
	fakeConfig := fakeConfig{
		isOkteto: true,
	}
	bc := NewFakeBuilder(builder, registry, fakeConfig, &fakeAnalyticsTracker{})
	manifest := &model.Manifest{
		Name: "test",
		Build: model.ManifestBuild{
			"test": &model.BuildInfo{
				Context:    dir,
				Dockerfile: filepath.Join(dir, "Dockerfile"),
			},
		},
	}
	image, err := bc.buildServiceImages(ctx, manifest, "test", &types.BuildOptions{})

	// error from the build
	assert.NoError(t, err)
	// assert that the name of the image is the dev one
	assert.Equal(t, "okteto.dev/test-test:okteto", image)
	// the image is at the fake registry
	image, err = bc.Registry.GetImageTagWithDigest(image)
	assert.NoError(t, err)
	assert.NotEmpty(t, image)
}

func TestBuildWithoutVolumeMountWithImage(t *testing.T) {
	ctx := context.Background()
	okteto.CurrentStore = &okteto.OktetoContextStore{
		Contexts: map[string]*okteto.OktetoContext{
			"test": {
				Namespace: "test",
				IsOkteto:  true,
			},
		},
		CurrentContext: "test",
	}

	dir, err := createDockerfile(t)
	assert.NoError(t, err)

	registry := newFakeRegistry()
	builder := test.NewFakeOktetoBuilder(registry)
	fakeConfig := fakeConfig{
		isOkteto: true,
	}
	bc := NewFakeBuilder(builder, registry, fakeConfig, &fakeAnalyticsTracker{})
	manifest := &model.Manifest{
		Name: "test",
		Build: model.ManifestBuild{
			"test": &model.BuildInfo{
				Context:    dir,
				Dockerfile: filepath.Join(dir, "Dockerfile"),
				Image:      "okteto/test",
			},
		},
	}
	image, err := bc.buildServiceImages(ctx, manifest, "test", &types.BuildOptions{})

	// error from the build
	assert.NoError(t, err)
	// assert that the name of the image is the dev one
	assert.Equal(t, "okteto/test", image)
	// the image is at the fake registry
	image, err = bc.Registry.GetImageTagWithDigest(image)
	assert.NoError(t, err)
	assert.NotEmpty(t, image)
}

func TestBuildWithStack(t *testing.T) {
	ctx := context.Background()
	okteto.CurrentStore = &okteto.OktetoContextStore{
		Contexts: map[string]*okteto.OktetoContext{
			"test": {
				Namespace: "test",
				IsOkteto:  true,
				Registry:  "my-registry",
			},
		},
		CurrentContext: "test",
	}

	dir, err := createDockerfile(t)
	assert.NoError(t, err)

	registry := newFakeRegistry()
	builder := test.NewFakeOktetoBuilder(registry)
	fakeConfig := fakeConfig{
		isOkteto: true,
	}
	bc := NewFakeBuilder(builder, registry, fakeConfig, &fakeAnalyticsTracker{})
	manifest := &model.Manifest{
		Name: "test",
		Type: model.StackType,
		Build: model.ManifestBuild{
			"test": &model.BuildInfo{
				Context:    dir,
				Dockerfile: filepath.Join(dir, "Dockerfile"),
				Image:      "okteto/test:q",
			},
		},
	}
	image, err := bc.buildServiceImages(ctx, manifest, "test", &types.BuildOptions{})

	// error from the build
	assert.NoError(t, err)
	// assert that the name of the image is the dev one
	assert.Equal(t, "okteto.dev/test-test:okteto", image)
	// the image is at the fake registry
	image, err = bc.Registry.GetImageTagWithDigest(image)
	assert.NoError(t, err)
	assert.NotEmpty(t, image)
}

func Test_getAccessibleVolumeMounts(t *testing.T) {
	existingPath := "./existing-folder"
	missingPath := "./missing-folder"
	buildInfo := &model.BuildInfo{
		VolumesToInclude: []model.StackVolume{
			{LocalPath: existingPath, RemotePath: "/data/logs"},
			{LocalPath: missingPath, RemotePath: "/data/logs"},
		},
	}
	err := os.Mkdir(existingPath, 0750)
	if err != nil {
		t.Fatal(err)
	}
	volumes := getAccessibleVolumeMounts(buildInfo)
	err = os.Remove(existingPath)
	assert.NoError(t, err)
	assert.Len(t, volumes, 1)
}

func createDockerfile(t *testing.T) (string, error) {
	dir := t.TempDir()
	dockerfilePath := filepath.Join(dir, "Dockerfile")
	err := os.WriteFile(dockerfilePath, []byte("Hello"), 0600)
	if err != nil {
		return "", err
	}
	return dir, nil
}

func TestBuildWithDependsOn(t *testing.T) {
	ctx := context.Background()
	okteto.CurrentStore = &okteto.OktetoContextStore{
		Contexts: map[string]*okteto.OktetoContext{
			"test": {
				Namespace: "test",
				IsOkteto:  true,
				Registry:  "my-registry",
			},
		},
		CurrentContext: "test",
	}

	firstImage := "okteto/a:test"
	secondImage := "okteto/b:test"
	dir, err := createDockerfile(t)
	assert.NoError(t, err)

	registry := newFakeRegistry()
	builder := test.NewFakeOktetoBuilder(registry)
	fakeConfig := fakeConfig{
		isOkteto: true,
	}

	bc := NewFakeBuilder(builder, registry, fakeConfig, &fakeAnalyticsTracker{})
	manifest := &model.Manifest{
		Name: "test",
		Build: model.ManifestBuild{
			"a": &model.BuildInfo{
				Context:    dir,
				Dockerfile: filepath.Join(dir, "Dockerfile"),
				Image:      firstImage,
			},
			"b": &model.BuildInfo{
				Context:    dir,
				Dockerfile: filepath.Join(dir, "Dockerfile"),
				Image:      secondImage,
				DependsOn:  []string{"a"},
			},
		},
	}
	err = bc.Build(ctx, &types.BuildOptions{
		Manifest: manifest,
	})

	// error from the build
	assert.NoError(t, err)

	// check that images are on the registry
	_, err = registry.GetImageTagWithDigest(firstImage)
	assert.NoError(t, err)

	_, err = registry.GetImageTagWithDigest(secondImage)
	assert.NoError(t, err)

	expectedKeys := map[string]bool{
		"OKTETO_BUILD_A_IMAGE":      false,
		"OKTETO_BUILD_A_REGISTRY":   false,
		"OKTETO_BUILD_A_REPOSITORY": false,
		"OKTETO_BUILD_A_TAG":        false,
		"OKTETO_BUILD_A_SHA":        false,
	}
	for _, arg := range registry.getFakeImage(secondImage).Args {
		parts := strings.SplitN(arg, "=", 2)
		if _, ok := expectedKeys[parts[0]]; ok {
			expectedKeys[parts[0]] = true
		}
	}
	for k, v := range expectedKeys {
		if !v {
			t.Fatalf("expected to inject '%s' on image '%s' but is not injected", k, secondImage)
		}
	}

}

func Test_areAllServicesBuilt(t *testing.T) {
	tests := []struct {
		name     string
		control  map[string]bool
		input    []string
		expected bool
	}{
		{
			name:     "all built",
			expected: true,
			input:    []string{"one", "two", "three"},
			control: map[string]bool{
				"one":   true,
				"two":   true,
				"three": true,
			},
		},
		{
			name:     "none built",
			expected: false,
			input:    []string{"one", "two", "three"},
			control:  map[string]bool{},
		},
		{
			name:     "some built",
			expected: false,
			input:    []string{"one", "two", "three"},
			control: map[string]bool{
				"one": true,
				"two": true,
			},
		},
		{
			name:     "nil control",
			expected: false,
			input:    []string{"one", "two", "three"},
		},
		{
			name:     "nil input",
			expected: true,
			control: map[string]bool{
				"one": true,
				"two": true,
			},
		},
		{
			name:     "empty input",
			expected: true,
			input:    []string{},
			control: map[string]bool{
				"one": true,
				"two": true,
			},
		},
	}

	for _, tt := range tests {
		t.Run(tt.name, func(t *testing.T) {
			got := areAllServicesBuilt(tt.input, tt.control)
			require.Equal(t, tt.expected, got)
		})

	}
}

func Test_skipServiceBuild(t *testing.T) {
	tests := []struct {
		name     string
		control  map[string]bool
		input    string
		expected bool
	}{
		{
			name:     "is built",
			expected: true,
			input:    "one",
			control: map[string]bool{
				"one":   true,
				"two":   true,
				"three": true,
			},
		},
		{
			name:     "not built",
			expected: false,
			input:    "one",
			control:  map[string]bool{},
		},
		{
			name:     "nil control",
			expected: false,
			input:    "one",
		},
		{
			name:     "empty input",
			expected: false,
			control: map[string]bool{
				"one": true,
				"two": true,
			},
		},
	}

	for _, tt := range tests {
		t.Run(tt.name, func(t *testing.T) {
			got := skipServiceBuild(tt.input, tt.control)
			require.Equal(t, tt.expected, got)
		})

	}
}

func Test_getBuildHashFromCommit(t *testing.T) {
	fs := afero.NewMemMapFs()
	err := afero.WriteFile(fs, "secret", []byte("bar"), 0600)
	assert.NoError(t, err)
	t.Setenv("BAR", "bar")
	type input struct {
		buildInfo *model.BuildInfo
		repo      fakeConfigRepo
	}
	tt := []struct {
		name     string
		expected string
		input    input
	}{
		{
			name: "valid commit",
			input: input{
				repo: fakeConfigRepo{
					sha:     "1234567890",
					isClean: true,
					err:     nil,
				},
				buildInfo: &model.BuildInfo{
					Args: model.BuildArgs{
						{
							Name:  "foo",
							Value: "bar",
						},
						{
							Name:  "key",
							Value: "value",
						},
					},
					Target: "target",
					Secrets: model.BuildSecrets{
						"secret": "secret",
					},
					Context:    "context",
					Dockerfile: "dockerfile",
					Image:      "image",
				},
			},
			expected: "commit:1234567890;target:target;build_args:foo=bar;key=value;secrets:secret=secret;context:context;dockerfile:dockerfile;image:image;",
		},
		{
			name: "invalid commit",
			input: input{
				repo: fakeConfigRepo{
					sha:     "",
					isClean: true,
					err:     assert.AnError,
				},
				buildInfo: &model.BuildInfo{
					Args: model.BuildArgs{
						{
							Name:  "foo",
							Value: "bar",
						},
						{
							Name:  "key",
							Value: "value",
						},
					},
					Target: "target",
					Secrets: model.BuildSecrets{
						"secret": "secret",
					},
					Context:    "context",
					Dockerfile: "dockerfile",
					Image:      "image",
				},
			},
			expected: "commit:;target:target;build_args:foo=bar;key=value;secrets:secret=secret;context:context;dockerfile:dockerfile;image:image;",
		},
		{
			name: "invalid commit and no args",
			input: input{
				repo: fakeConfigRepo{
					sha:     "",
					isClean: true,
					err:     assert.AnError,
				},
				buildInfo: &model.BuildInfo{
					Args:   model.BuildArgs{},
					Target: "target",
					Secrets: model.BuildSecrets{
						"secret": "secret",
					},
					Context:    "context",
					Dockerfile: "dockerfile",
					Image:      "image",
				},
			},
			expected: "commit:;target:target;build_args:;secrets:secret=secret;context:context;dockerfile:dockerfile;image:image;",
		},
		{
			name: "arg with expansion",
			input: input{
				repo: fakeConfigRepo{
					sha:     "",
					isClean: true,
					err:     assert.AnError,
				},
				buildInfo: &model.BuildInfo{
					Args: model.BuildArgs{
						{
							Name:  "foo",
							Value: "$BAR",
						},
					},
					Target: "target",
					Secrets: model.BuildSecrets{
						"secret": "secret",
					},
					Context:    "context",
					Dockerfile: "dockerfile",
					Image:      "image",
				},
			},
			expected: "commit:;target:target;build_args:foo=bar;secrets:secret=secret;context:context;dockerfile:dockerfile;image:image;",
		},
	}
	for _, tc := range tt {
		t.Run(tc.name, func(t *testing.T) {
			got := newServiceHasher(fakeConfigRepo{
				sha:     tc.input.repo.sha,
				isClean: tc.input.repo.isClean,
				err:     tc.input.repo.err,
			}).hashProjectCommit(tc.input.buildInfo)
			expectedHash := sha256.Sum256([]byte(tc.expected))
			assert.Equal(t, hex.EncodeToString(expectedHash[:]), got)
		})
	}

}<|MERGE_RESOLUTION|>--- conflicted
+++ resolved
@@ -169,7 +169,6 @@
 		},
 		Config:           cfg,
 		analyticsTracker: analyticsTracker,
-<<<<<<< HEAD
 		oktetoContext: &buildCtx.OktetoContext{
 			Store: &okteto.OktetoContextStore{
 				Contexts: map[string]*okteto.OktetoContext{
@@ -180,11 +179,6 @@
 				},
 				CurrentContext: "test",
 			},
-=======
-		hasher: &serviceHasher{
-			gitRepoCtrl:       fakeConfigRepo{},
-			buildContextCache: map[string]string{},
->>>>>>> aa0bdefd
 		},
 	}
 }
