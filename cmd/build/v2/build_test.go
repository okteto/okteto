--- conflicted
+++ resolved
@@ -262,45 +262,6 @@
 	}
 }
 
-<<<<<<< HEAD
-func TestOnlyInjectVolumeMountsInOkteto(t *testing.T) {
-	ctx := context.Background()
-	dir := t.TempDir()
-
-	registry := newFakeRegistry()
-	builder := test.NewFakeOktetoBuilder(registry)
-	fakeConfig := fakeConfig{
-		isOkteto: true,
-	}
-	bc := NewFakeBuilder(builder, registry, fakeConfig)
-	manifest := &model.Manifest{
-		Name: "test",
-		Build: build.ManifestBuild{
-			"test": &build.Info{
-				Image: "nginx",
-				VolumesToInclude: []build.VolumeMounts{
-					{
-						LocalPath:  dir,
-						RemotePath: "test",
-					},
-				},
-			},
-		},
-	}
-	image, err := bc.buildServiceImages(ctx, manifest, "test", &types.BuildOptions{})
-
-	// error from the build
-	assert.NoError(t, err)
-	// assert that the name of the image is the dev one
-	assert.Equal(t, "okteto.dev/test-test:okteto-with-volume-mounts", image)
-	// the image is at the fake registry
-	image, err = bc.Registry.GetImageTagWithDigest(image)
-	assert.NoError(t, err)
-	assert.NotEmpty(t, image)
-}
-
-=======
->>>>>>> 0a647a7f
 func TestTwoStepsBuild(t *testing.T) {
 	ctx := context.Background()
 
