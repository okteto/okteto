--- conflicted
+++ resolved
@@ -130,12 +130,8 @@
 }
 
 // getServiceImageReference returns the full image tag for the build
-<<<<<<< HEAD
 func (i imagerTaggerWithVolumes) getServiceImageReference(manifestName, svcName string, _ *build.Info, buildHash string) string {
 
-=======
-func (i imagerTaggerWithVolumes) getServiceImageReference(manifestName, svcName string, _ *model.BuildInfo, buildHash string) string {
->>>>>>> ff796137
 	targetRegistry := constants.DevRegistry
 	tag := ""
 	if i.cfg.HasGlobalAccess() && i.smartBuildController.IsEnabled() {
