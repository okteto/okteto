// Copyright 2023 The Okteto Authors
// Licensed under the Apache License, Version 2.0 (the "License");
// you may not use this file except in compliance with the License.
// You may obtain a copy of the License at
//
// http://www.apache.org/licenses/LICENSE-2.0
//
// Unless required by applicable law or agreed to in writing, software
// distributed under the License is distributed on an "AS IS" BASIS,
// WITHOUT WARRANTIES OR CONDITIONS OF ANY KIND, either express or implied.
// See the License for the specific language governing permissions and
// limitations under the License.

package v2

import (
	"fmt"

	"github.com/okteto/okteto/pkg/build"
	"github.com/okteto/okteto/pkg/constants"
	"github.com/okteto/okteto/pkg/format"
	"github.com/okteto/okteto/pkg/model"
)

type imageTaggerInterface interface {
	getServiceImageReference(manifestName, svcName string, b *build.Info, buildHash string) string
	getImageReferencesForTag(manifestName, svcToBuildName, tag string) []string
	getImageReferencesForTagWithDefaults(manifestName, svcToBuildName, tag string) []string
	getImageReferencesForDeploy(manifestName, svcToBuildName string) []string
}

type smartBuildController interface {
	IsEnabled() bool
}

// imageTagger implements an imageTaggerInterface with no volume mounts
type imageTagger struct {
	cfg                  oktetoBuilderConfigInterface
	smartBuildController smartBuildController
}

func getTargetRegistries(isOkteto bool) []string {
	registries := []string{}

	if isOkteto {
		registries = append(registries, constants.DevRegistry, constants.GlobalRegistry)
	}

	return registries
}

// newImageTagger returns an instance of imageTagger with the given config
func newImageTagger(cfg oktetoBuilderConfigInterface, sbc smartBuildController) imageTagger {
	return imageTagger{
		cfg:                  cfg,
		smartBuildController: sbc,
	}
}

/*
getServiceImageReference returns the image reference [name]:[tag] for the given service.

When service image is set on manifest, this is the returned one.

Inferred tag is constructed using the following:
[name] is the combination of the targetRegistry, manifestName and serviceName
[tag] it is either the buildHash or the default okteto tag "okteto". If the default tag "okteto" is used, the targetRegistry
should always be the dev registry
*/
func (it imageTagger) getServiceImageReference(manifestName, svcName string, b *build.Info, buildHash string) string {
	// when b.Image is set or services does not have dockerfile then no infer reference and return what is set on the manifest
	if b.Image != "" || !serviceHasDockerfile(b) {
		return b.Image
	}

	// build the image reference based on context and buildInfo
	targetRegistry := constants.DevRegistry
	tag := ""
	if it.cfg.HasGlobalAccess() && it.smartBuildController.IsEnabled() {
		// With build context enabled, we should always use global registry
		targetRegistry = constants.GlobalRegistry
		tag = buildHash
	}
	sanitizedName := format.ResourceK8sMetaString(manifestName)
	if tag != "" {
		return useReferenceTemplate(targetRegistry, sanitizedName, svcName, tag)
	}

	// If the tag is empty, and we default to "okteto" tag, we should not use global registry, we should use always
	// the dev registry
	targetRegistry = constants.DevRegistry
	return useReferenceTemplate(targetRegistry, sanitizedName, svcName, model.OktetoDefaultImageTag)
}

// getImageReferencesForTag returns all the possible images references that can be used for build with the given tag
func (it imageTagger) getImageReferencesForTag(manifestName, svcToBuildName, tag string) []string {
	if tag == "" {
		return []string{}
	}

	// manifestName can be not sanitized when option name is used at deploy
	sanitizedName := format.ResourceK8sMetaString(manifestName)
	referencesToCheck := []string{}

	for _, targetRegistry := range getTargetRegistries(it.cfg.IsOkteto()) {
		referencesToCheck = append(referencesToCheck, useReferenceTemplate(targetRegistry, sanitizedName, svcToBuildName, tag))
	}
	return referencesToCheck
}

// getImageReferencesForTagWithDefaults returns all the possible image references for a given service, options include
// the given tag and the default okteto tag. For the default tag, we only use dev registry.
func (it imageTagger) getImageReferencesForTagWithDefaults(manifestName, svcToBuildName, tag string) []string {
	var imageReferences []string
	if it.smartBuildController.IsEnabled() {
		imageReferences = append(imageReferences, it.getImageReferencesForTag(manifestName, svcToBuildName, tag)...)
	}

	// The default tag (okteto) should be considered only with the dev registry. It should never be used with the global
	// registry
	sanitizedName := format.ResourceK8sMetaString(manifestName)
	imageReferences = append(imageReferences, useReferenceTemplate(constants.DevRegistry, sanitizedName, svcToBuildName, model.OktetoDefaultImageTag))

	return imageReferences
}

// getImageReferencesForDeploy returns the list of images references for a service when deploying it. In case of deploy,
// we only have to check if the image is present with the okteto tag. We don't check anything related to the hash
func (imageTagger) getImageReferencesForDeploy(manifestName, svcToBuildName string) []string {
<<<<<<< HEAD
	var imageReferences []string
	sanitizedName := format.ResourceK8sMetaString(manifestName)
	imageReferences = append(imageReferences, useReferenceTemplate(constants.DevRegistry, sanitizedName, svcToBuildName, model.OktetoDefaultImageTag))
=======
	sanitizedName := format.ResourceK8sMetaString(manifestName)
	imageReferences := []string{useReferenceTemplate(constants.DevRegistry, sanitizedName, svcToBuildName, model.OktetoDefaultImageTag)}
>>>>>>> 7eff6296

	return imageReferences
}

// useReferenceTemplate returns the image reference with the given parameters [name]:[tag]
func useReferenceTemplate(targetRegistry, repoName, svcName, tag string) string {
	return fmt.Sprintf("%s/%s-%s:%s", targetRegistry, repoName, svcName, tag)
}<|MERGE_RESOLUTION|>--- conflicted
+++ resolved
@@ -127,14 +127,8 @@
 // getImageReferencesForDeploy returns the list of images references for a service when deploying it. In case of deploy,
 // we only have to check if the image is present with the okteto tag. We don't check anything related to the hash
 func (imageTagger) getImageReferencesForDeploy(manifestName, svcToBuildName string) []string {
-<<<<<<< HEAD
-	var imageReferences []string
-	sanitizedName := format.ResourceK8sMetaString(manifestName)
-	imageReferences = append(imageReferences, useReferenceTemplate(constants.DevRegistry, sanitizedName, svcToBuildName, model.OktetoDefaultImageTag))
-=======
 	sanitizedName := format.ResourceK8sMetaString(manifestName)
 	imageReferences := []string{useReferenceTemplate(constants.DevRegistry, sanitizedName, svcToBuildName, model.OktetoDefaultImageTag)}
->>>>>>> 7eff6296
 
 	return imageReferences
 }
