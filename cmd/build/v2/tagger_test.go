--- conflicted
+++ resolved
@@ -157,11 +157,7 @@
 				Dockerfile: "Dockerfile",
 				Context:    ".",
 			},
-<<<<<<< HEAD
 			expectedImage: "okteto.global/test-test:sha",
-=======
-			expectedImage: "okteto.global/test-test:4b8313e107c813315cb819d900d8c8a2ff1b04edae6aacc50313b7ebe7ae1b81",
->>>>>>> c001458e
 		},
 	}
 	for _, tc := range tt {
@@ -233,11 +229,7 @@
 				Dockerfile: "Dockerfile",
 				Context:    ".",
 			},
-<<<<<<< HEAD
 			expectedImage: "okteto.global/test-test:okteto-with-volume-mounts-sha",
-=======
-			expectedImage: "okteto.global/test-test:okteto-with-volume-mounts-4b8313e107c813315cb819d900d8c8a2ff1b04edae6aacc50313b7ebe7ae1b81",
->>>>>>> c001458e
 		},
 	}
 	for _, tc := range tt {
@@ -273,13 +265,11 @@
 	}
 	for _, tc := range tt {
 		t.Run(tc.name, func(t *testing.T) {
-<<<<<<< HEAD
-			tagger := newImageTagger(fakeConfig{}, &fakeSmartBuildCtrl{})
-=======
-			tagger := newImageTagger(fakeConfig{
-				isOkteto: true,
-			})
->>>>>>> c001458e
+			tagger := newImageTagger(
+				fakeConfig{
+					isOkteto: true,
+				},
+				&fakeSmartBuildCtrl{})
 			assert.Equal(t, tc.expectedImages, tagger.getImageReferencesForTag("test", "test", tc.sha))
 		})
 	}
@@ -307,13 +297,9 @@
 	}
 	for _, tc := range tt {
 		t.Run(tc.name, func(t *testing.T) {
-<<<<<<< HEAD
-			tagger := newImageWithVolumesTagger(fakeConfig{}, &fakeSmartBuildCtrl{})
-=======
 			tagger := newImageWithVolumesTagger(fakeConfig{
 				isOkteto: true,
-			})
->>>>>>> c001458e
+			}, &fakeSmartBuildCtrl{})
 			assert.Equal(t, tc.expectedImages, tagger.getImageReferencesForTag("test", "test", tc.sha))
 		})
 	}
@@ -358,14 +344,8 @@
 	}
 	for _, tc := range tt {
 		t.Run(tc.name, func(t *testing.T) {
-<<<<<<< HEAD
-			tagger := newImageTagger(fakeConfig{}, &fakeSmartBuildCtrl{
+			tagger := newImageTagger(fakeConfig{isOkteto: true}, &fakeSmartBuildCtrl{
 				isEnabled: tc.isSmartBuildsEnabled,
-=======
-			tagger := newImageTagger(fakeConfig{
-				isSmartBuildsEnable: tc.isSmartBuildsEnabled,
-				isOkteto:            true,
->>>>>>> c001458e
 			})
 			assert.Equal(t, tc.expectedImages, tagger.getImageReferencesForTagWithDefaults("test", "test", tc.sha))
 		})
@@ -399,13 +379,7 @@
 	}
 	for _, tc := range tt {
 		t.Run(tc.name, func(t *testing.T) {
-<<<<<<< HEAD
-			tagger := newImageWithVolumesTagger(fakeConfig{}, &fakeSmartBuildCtrl{})
-=======
-			tagger := newImageWithVolumesTagger(fakeConfig{
-				isOkteto: true,
-			})
->>>>>>> c001458e
+			tagger := newImageWithVolumesTagger(fakeConfig{isOkteto: true}, &fakeSmartBuildCtrl{})
 			assert.Equal(t, tc.expectedImages, tagger.getImageReferencesForTagWithDefaults("test", "test", tc.sha))
 		})
 	}
