// Copyright 2023 The Okteto Authors
// Licensed under the Apache License, Version 2.0 (the "License");
// you may not use this file except in compliance with the License.
// You may obtain a copy of the License at
//
// http://www.apache.org/licenses/LICENSE-2.0
//
// Unless required by applicable law or agreed to in writing, software
// distributed under the License is distributed on an "AS IS" BASIS,
// WITHOUT WARRANTIES OR CONDITIONS OF ANY KIND, either express or implied.
// See the License for the specific language governing permissions and
// limitations under the License.

package v2

import (
	"testing"

	"github.com/okteto/okteto/pkg/okteto"
	"github.com/spf13/afero"
	"github.com/stretchr/testify/assert"
	"github.com/stretchr/testify/require"
)

type fakeConfigRegistry struct {
	err    error
	access bool
}

func (fcr fakeConfigRegistry) HasGlobalPushAccess() (bool, error) { return fcr.access, fcr.err }

type fakeConfigRepo struct {
	err     error
	sha     string
	url     string
	diff    string
	isClean bool
}

func (fcr fakeConfigRepo) GetSHA() (string, error)                   { return fcr.sha, fcr.err }
func (fcr fakeConfigRepo) IsClean() (bool, error)                    { return fcr.isClean, fcr.err }
func (fcr fakeConfigRepo) GetAnonymizedRepo() string                 { return fcr.url }
func (fcr fakeConfigRepo) GetLatestDirCommit(string) (string, error) { return fcr.sha, fcr.err }
<<<<<<< HEAD
func (fcr fakeConfigRepo) GetDiffHash(string) (string, error)        { return fcr.diff, fcr.err }
=======
>>>>>>> c001458e

type fakeLogger struct{}

func (fl fakeLogger) Infof(format string, args ...interface{}) {}

func TestGetConfigStateless(t *testing.T) {
	type input struct {
		reg  fakeConfigRegistry
		repo fakeConfigRepo
	}
	tt := []struct {
		expected oktetoBuilderConfig
		name     string
		input    input
	}{
		{
			name: "global access clean commit",
			input: input{
				reg: fakeConfigRegistry{
					access: true,
					err:    nil,
				},
				repo: fakeConfigRepo{
					isClean: true,
					err:     nil,
				},
			},
			expected: oktetoBuilderConfig{
				hasGlobalAccess: true,
				isCleanProject:  true,
				repository: fakeConfigRepo{
					isClean: true,
					err:     nil,
				},
				fs:                  afero.NewOsFs(),
				isOkteto:            true,
				isSmartBuildsEnable: true,
			},
		},
		{
			name: "no global access clean commit",
			input: input{
				reg: fakeConfigRegistry{
					access: false,
					err:    nil,
				},
				repo: fakeConfigRepo{
					isClean: true,
					err:     nil,
				},
			},
			expected: oktetoBuilderConfig{
				hasGlobalAccess: false,
				isCleanProject:  true,
				repository: fakeConfigRepo{
					isClean: true,
					err:     nil,
				},
				fs:                  afero.NewOsFs(),
				isOkteto:            true,
				isSmartBuildsEnable: true,
			},
		},
		{
			name: "error on global access clean commit",
			input: input{
				reg: fakeConfigRegistry{
					access: false,
					err:    assert.AnError,
				},
				repo: fakeConfigRepo{
					isClean: true,
					err:     nil,
				},
			},
			expected: oktetoBuilderConfig{
				hasGlobalAccess: false,
				isCleanProject:  true,
				repository: fakeConfigRepo{
					isClean: true,
					err:     nil,
				},
				fs:                  afero.NewOsFs(),
				isOkteto:            true,
				isSmartBuildsEnable: true,
			},
		},
		{
			name: "error on clean commit and global access",
			input: input{
				reg: fakeConfigRegistry{
					access: false,
					err:    assert.AnError,
				},
				repo: fakeConfigRepo{
					isClean: false,
					err:     assert.AnError,
				},
			},
			expected: oktetoBuilderConfig{
				hasGlobalAccess: false,
				isCleanProject:  false,
				repository: fakeConfigRepo{
					isClean: false,
					err:     assert.AnError,
				},
				fs:                  afero.NewOsFs(),
				isOkteto:            true,
				isSmartBuildsEnable: true,
			},
		},
	}
	for _, tc := range tt {
		t.Run(tc.name, func(t *testing.T) {
			cfg := getConfigStateless(tc.input.reg, tc.input.repo, fakeLogger{}, true)
			assert.Equal(t, tc.expected, cfg)
		})
	}
}

func TestGetConfig(t *testing.T) {
	okteto.CurrentStore = &okteto.OktetoContextStore{
		Contexts: map[string]*okteto.OktetoContext{
			"test": {
				Namespace: "test",
				IsOkteto:  true,
			},
		},
		CurrentContext: "test",
	}
	type input struct {
		reg  fakeConfigRegistry
		repo fakeConfigRepo
	}
	tt := []struct {
		expected oktetoBuilderConfig
		name     string
		input    input
	}{
		{
			name: "global access clean commit",
			input: input{
				reg: fakeConfigRegistry{
					access: true,
					err:    nil,
				},
				repo: fakeConfigRepo{
					isClean: true,
					err:     nil,
				},
			},
			expected: oktetoBuilderConfig{
				hasGlobalAccess: true,
				isCleanProject:  true,
				repository: fakeConfigRepo{
					isClean: true,
					err:     nil,
				},
				fs:                  afero.NewOsFs(),
				isOkteto:            true,
				isSmartBuildsEnable: true,
			},
		},
		{
			name: "no global access clean commit",
			input: input{
				reg: fakeConfigRegistry{
					access: false,
					err:    nil,
				},
				repo: fakeConfigRepo{
					isClean: true,
					err:     nil,
				},
			},
			expected: oktetoBuilderConfig{
				hasGlobalAccess: false,
				isCleanProject:  true,
				repository: fakeConfigRepo{
					isClean: true,
					err:     nil,
				},
				fs:                  afero.NewOsFs(),
				isOkteto:            true,
				isSmartBuildsEnable: true,
			},
		},
		{
			name: "error on global access clean commit",
			input: input{
				reg: fakeConfigRegistry{
					access: false,
					err:    assert.AnError,
				},
				repo: fakeConfigRepo{
					isClean: true,
					err:     nil,
				},
			},
			expected: oktetoBuilderConfig{
				hasGlobalAccess: false,
				isCleanProject:  true,
				repository: fakeConfigRepo{
					isClean: true,
					err:     nil,
				},
				fs:                  afero.NewOsFs(),
				isOkteto:            true,
				isSmartBuildsEnable: true,
			},
		},
		{
			name: "error on clean commit and global access",
			input: input{
				reg: fakeConfigRegistry{
					access: false,
					err:    assert.AnError,
				},
				repo: fakeConfigRepo{
					isClean: false,
					err:     assert.AnError,
				},
			},
			expected: oktetoBuilderConfig{
				hasGlobalAccess: false,
				isCleanProject:  false,
				repository: fakeConfigRepo{
					isClean: false,
					err:     assert.AnError,
				},
				fs:                  afero.NewOsFs(),
				isOkteto:            true,
				isSmartBuildsEnable: true,
			},
		},
	}
	for _, tc := range tt {
		t.Run(tc.name, func(t *testing.T) {
			cfg := getConfig(tc.input.reg, tc.input.repo, fakeLogger{})
			assert.Equal(t, tc.expected, cfg)
		})
	}
}

func TestGetIsSmartBuildEnabled(t *testing.T) {
	tt := []struct {
		name     string
		input    string
		expected bool
	}{
		{
			name:     "enabled feature flag",
			input:    "true",
			expected: true,
		},
		{
			name:     "disabled feature flag",
			input:    "false",
			expected: false,
		},
		{
			name:     "wrong feature flag value default true",
			input:    "falsess",
			expected: true,
		},
	}
	for _, tc := range tt {
		t.Run(tc.name, func(t *testing.T) {
			t.Setenv(OktetoEnableSmartBuildEnvVar, tc.input)
			cfg := getIsSmartBuildEnabled()
			assert.Equal(t, tc.expected, cfg)
		})
	}
}

func TestGetGitCommit(t *testing.T) {
	tt := []struct {
		name     string
		expected string
		input    fakeConfigRepo
	}{
		{
			name: "valid commit",
			input: fakeConfigRepo{
				sha:     "1234567890",
				isClean: true,
				err:     nil,
			},
			expected: "1234567890",
		},
		{
			name: "invalid commit",
			input: fakeConfigRepo{
				sha:     "",
				isClean: true,
				err:     assert.AnError,
			},
			expected: "",
		},
	}
	for _, tc := range tt {
		t.Run(tc.name, func(t *testing.T) {
			cfg := oktetoBuilderConfig{
				repository: tc.input,
			}
			assert.Equal(t, tc.expected, cfg.GetGitCommit())
		})
	}
}

func Test_GetAnonymizedRepo(t *testing.T) {
	cfg := oktetoBuilderConfig{
		repository: fakeConfigRepo{
			url: "repository url",
		},
	}

	require.Equal(t, "repository url", cfg.GetAnonymizedRepo())
}<|MERGE_RESOLUTION|>--- conflicted
+++ resolved
@@ -41,10 +41,7 @@
 func (fcr fakeConfigRepo) IsClean() (bool, error)                    { return fcr.isClean, fcr.err }
 func (fcr fakeConfigRepo) GetAnonymizedRepo() string                 { return fcr.url }
 func (fcr fakeConfigRepo) GetLatestDirCommit(string) (string, error) { return fcr.sha, fcr.err }
-<<<<<<< HEAD
 func (fcr fakeConfigRepo) GetDiffHash(string) (string, error)        { return fcr.diff, fcr.err }
-=======
->>>>>>> c001458e
 
 type fakeLogger struct{}
 
