// Copyright 2023 The Okteto Authors
// Licensed under the Apache License, Version 2.0 (the "License");
// you may not use this file except in compliance with the License.
// You may obtain a copy of the License at
//
// http://www.apache.org/licenses/LICENSE-2.0
//
// Unless required by applicable law or agreed to in writing, software
// distributed under the License is distributed on an "AS IS" BASIS,
// WITHOUT WARRANTIES OR CONDITIONS OF ANY KIND, either express or implied.
// See the License for the specific language governing permissions and
// limitations under the License.

package v2

import (
	"context"
	"fmt"
	"os"
	"strings"
	"testing"

	"github.com/okteto/okteto/internal/test"
	"github.com/okteto/okteto/pkg/build"
	"github.com/okteto/okteto/pkg/model"
	"github.com/okteto/okteto/pkg/types"
	"github.com/stretchr/testify/assert"
	"github.com/stretchr/testify/require"
)

func Test_SetServiceEnvVars(t *testing.T) {
	type input struct {
		service   string
		reference string
	}
	type expected struct {
		expRegistry   string
		expRepository string
		expImage      string
		expTag        string
		expSHA        string
	}
	tests := []struct {
		name     string
		input    input
		expected expected
	}{
		{
			name: "setting-variables",
			input: input{
				service:   "frontend",
				reference: "registry.url/namespace/frontend@sha256:7075f1094117e418764bb9b47a5dfc093466e714ec385223fb582d78220c7252",
			},
			expected: expected{
				expRegistry:   "registry.url",
				expRepository: "namespace/frontend",
				expImage:      "registry.url/namespace/frontend@sha256:7075f1094117e418764bb9b47a5dfc093466e714ec385223fb582d78220c7252",
				expTag:        "sha256:7075f1094117e418764bb9b47a5dfc093466e714ec385223fb582d78220c7252",
				expSHA:        "okteto@sha256:7075f1094117e418764bb9b47a5dfc093466e714ec385223fb582d78220c7252",
			},
		},
		{
			name: "setting-variables-no-tag",
			input: input{
				service:   "frontend",
				reference: "registry.url/namespace/frontend",
			},
			expected: expected{
				expRegistry:   "registry.url",
				expRepository: "namespace/frontend",
				expImage:      "registry.url/namespace/frontend",
				expTag:        "latest",
				expSHA:        "latest",
			},
		},
	}

	for _, tt := range tests {
		t.Run(tt.name, func(t *testing.T) {
			registryEnv := fmt.Sprintf("OKTETO_BUILD_%s_REGISTRY", strings.ToUpper(tt.input.service))
			imageEnv := fmt.Sprintf("OKTETO_BUILD_%s_IMAGE", strings.ToUpper(tt.input.service))
			repositoryEnv := fmt.Sprintf("OKTETO_BUILD_%s_REPOSITORY", strings.ToUpper(tt.input.service))
			tagEnv := fmt.Sprintf("OKTETO_BUILD_%s_TAG", strings.ToUpper(tt.input.service))
			shaEnv := fmt.Sprintf("OKTETO_BUILD_%s_SHA", strings.ToUpper(tt.input.service))

			envs := []string{registryEnv, imageEnv, repositoryEnv, tagEnv}
			for _, e := range envs {
				if err := os.Unsetenv(e); err != nil {
					t.Errorf("error unsetting var %s", err.Error())
				}
			}
			for _, e := range envs {
				if v := os.Getenv(e); v != "" {
					t.Errorf("env variable is already set [%v]", e)
				}
			}

			registry := newFakeRegistry()
			fakeConfig := fakeConfig{
				isOkteto: true,
			}
			bc := NewFakeBuilder(nil, registry, fakeConfig)
			bc.SetServiceEnvVars(tt.input.service, tt.input.reference)

			registryEnvValue := os.Getenv(registryEnv)
			imageEnvValue := os.Getenv(imageEnv)
			repositoryEnvValue := os.Getenv(repositoryEnv)
			tagEnvValue := os.Getenv(tagEnv)
			shaEnvValue := os.Getenv(shaEnv)

			assert.Equal(t, tt.expected.expRegistry, registryEnvValue)
			assert.Equal(t, tt.expected.expImage, imageEnvValue)
			assert.Equal(t, tt.expected.expRepository, repositoryEnvValue)
			assert.Equal(t, tt.expected.expTag, tagEnvValue)
			assert.Equal(t, tt.expected.expSHA, shaEnvValue)
		})
	}
}

func TestExpandStackVariables(t *testing.T) {
	ctx := context.Background()
	registry := newFakeRegistry()
	builder := test.NewFakeOktetoBuilder(registry)
	fakeConfig := fakeConfig{
		isOkteto: true,
	}

<<<<<<< HEAD
	bc := NewFakeBuilder(builder, registry, fakeConfig)
=======
	err := registry.AddImageByName("okteto.global/test-test:5f2d51f7ce48b2d3396d2a38c8e7f2010234d3e6c2c17566f93f9c27532037d5")
	require.NoError(t, err)
	bc := NewFakeBuilder(builder, registry, fakeConfig, &fakeAnalyticsTracker{})
>>>>>>> 0a647a7f
	stack := &model.Stack{
		Services: map[string]*model.Service{
			"test": {
				Image: "{OKTETO_BUILD_TEST_IMAGE}",
			},
		},
	}

	manifest := &model.Manifest{
		Name: "test",
		Build: build.ManifestBuild{
			"test": &build.Info{
				VolumesToInclude: []build.VolumeMounts{
					{
						LocalPath:  "test",
						RemotePath: "test",
					},
				},
			},
		},
		Deploy: &model.DeployInfo{
			ComposeSection: &model.ComposeSectionInfo{
				Stack: stack,
			},
		},
		Type: model.StackType,
		IsV2: true,
	}
	err = bc.Build(ctx, &types.BuildOptions{
		Manifest: manifest,
	})

	// error from the build
	assert.NoError(t, err)

	// Not substituted by empty string
	assert.NotEmpty(t, manifest.Deploy.ComposeSection.Stack.Services["test"].Image)
	assert.NotEqual(t, manifest.Deploy.ComposeSection.Stack.Services["test"].Image, "{OKTETO_BUILD_TEST_IMAGE}")
}<|MERGE_RESOLUTION|>--- conflicted
+++ resolved
@@ -125,13 +125,9 @@
 		isOkteto: true,
 	}
 
-<<<<<<< HEAD
-	bc := NewFakeBuilder(builder, registry, fakeConfig)
-=======
 	err := registry.AddImageByName("okteto.global/test-test:5f2d51f7ce48b2d3396d2a38c8e7f2010234d3e6c2c17566f93f9c27532037d5")
 	require.NoError(t, err)
-	bc := NewFakeBuilder(builder, registry, fakeConfig, &fakeAnalyticsTracker{})
->>>>>>> 0a647a7f
+	bc := NewFakeBuilder(builder, registry, fakeConfig)
 	stack := &model.Stack{
 		Services: map[string]*model.Service{
 			"test": {
