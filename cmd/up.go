--- conflicted
+++ resolved
@@ -42,18 +42,11 @@
 func executeUp(devPath, namespace string) error {
 	fmt.Println("Activating your cloud native development environment...")
 
-<<<<<<< HEAD
-	n, deploymentName, _, err := findDevEnvironment(true)
+	n, deploymentName, c, err := findDevEnvironment(true)
 
 	if err != errNoCNDEnvironment {
 		log.Info(err)
-		return fmt.Errorf("there is already an entry for %s. Are you running 'cnd up' somewhere else?", deployments.GetFullName(n, deploymentName))
-=======
-	namespace, deploymentName, container, err := findDevEnvironment(true)
-
-	if err != errNoCNDEnvironment {
-		return fmt.Errorf("there is already an entry for %s/%s. Are you running 'cnd up' somewhere else?", deployments.GetFullName(namespace, deploymentName), container)
->>>>>>> 57622981
+		return fmt.Errorf("there is already an entry for %s/%s Are you running 'cnd up' somewhere else?", deployments.GetFullName(n, deploymentName), c)
 	}
 
 	namespace, client, restConfig, err := getKubernetesClient(namespace)
