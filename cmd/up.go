--- conflicted
+++ resolved
@@ -135,7 +135,7 @@
 				displayDisconnectionNotification = false
 			}
 
-			if err := ReconnectPortForward(up.Context, up.client, up.deployment, up.forwarder); err != nil {
+			if err := up.ReconnectPortForward(); err != nil {
 				log.Infof("failed to reconnect port forward. will retry: %s", err)
 			}
 		case err := <-up.forwarder.ErrChan:
@@ -163,11 +163,7 @@
 		return fmt.Errorf("there is already an entry for %s/%s Are you running '%s up' somewhere else?", config.GetBinaryName(), deployments.GetFullName(n, deploymentName), c)
 	}
 
-<<<<<<< HEAD
-	up.namespace, up.client, up.restConfig, up.currentContext, err = GetKubernetesClient(up.namespace)
-=======
-	namespace, client, restConfig, k8sContext, err := k8Client.Get(namespace)
->>>>>>> 1d26319d
+	up.namespace, up.client, up.restConfig, up.currentContext, err = k8Client.Get(up.namespace)
 	if err != nil {
 		return err
 	}
@@ -253,25 +249,16 @@
 }
 
 // ReconnectPortForward stops pf and starts it again with the same ports
-func ReconnectPortForward(ctx context.Context, c *kubernetes.Clientset, d *appsv1.Deployment, pf *forward.CNDPortForwardManager) error {
-
-	pf.Stop()
-
-<<<<<<< HEAD
-	pod, err := deployments.GetCNDPod(ctx, d, c)
-=======
-	_, client, restConfig, _, err := k8Client.Get(d.Namespace)
-	if err != nil {
-		return err
-	}
-
-	pod, err := deployments.GetCNDPod(ctx, d, client)
->>>>>>> 1d26319d
-	if err != nil {
-		return err
-	}
-
-	pf.Start(pod)
+func (up *UpContext) ReconnectPortForward() error {
+
+	up.forwarder.Stop()
+
+	pod, err := deployments.GetCNDPod(up.Context, up.deployment, up.client)
+	if err != nil {
+		return err
+	}
+
+	up.forwarder.Start(pod)
 	return nil
 }
 
