// Copyright 2021 The Okteto Authors
// Licensed under the Apache License, Version 2.0 (the "License");
// you may not use this file except in compliance with the License.
// You may obtain a copy of the License at
//
// http://www.apache.org/licenses/LICENSE-2.0
//
// Unless required by applicable law or agreed to in writing, software
// distributed under the License is distributed on an "AS IS" BASIS,
// WITHOUT WARRANTIES OR CONDITIONS OF ANY KIND, either express or implied.
// See the License for the specific language governing permissions and
// limitations under the License.

package cmd

import (
	"context"
	"fmt"
	"os"
	"os/signal"

	contextCMD "github.com/okteto/okteto/cmd/context"
	"github.com/okteto/okteto/cmd/utils"
	"github.com/okteto/okteto/pkg/analytics"
	"github.com/okteto/okteto/pkg/cmd/down"
	"github.com/okteto/okteto/pkg/errors"
	"github.com/okteto/okteto/pkg/k8s/apps"
	"github.com/okteto/okteto/pkg/k8s/deployments"
	"github.com/okteto/okteto/pkg/k8s/diverts"
	"github.com/okteto/okteto/pkg/k8s/volumes"
	"github.com/okteto/okteto/pkg/log"
	"github.com/okteto/okteto/pkg/model"
	"github.com/okteto/okteto/pkg/okteto"
	"github.com/okteto/okteto/pkg/syncthing"
	"github.com/spf13/cobra"
	metav1 "k8s.io/apimachinery/pkg/apis/meta/v1"
)

// Down deactivates the development container
func Down() *cobra.Command {
	var devPath string
	var namespace string
	var k8sContext string
	var rm bool

	cmd := &cobra.Command{
		Use:   "down",
		Short: "Deactivates your development container",
		Args:  utils.NoArgsAccepted("https://okteto.com/docs/reference/cli/#down"),
		RunE: func(cmd *cobra.Command, args []string) error {
			ctx := context.Background()
			if err := contextCMD.Init(ctx); err != nil {
				return err
			}

			dev, err := utils.LoadDev(devPath, namespace, k8sContext)
			if err != nil {
				return err
			}

			if err := okteto.SetCurrentContext(dev.Context, dev.Namespace); err != nil {
				return err
			}

			if err := runDown(ctx, dev, rm); err != nil {
				analytics.TrackDown(false)
				return err
			}

			analytics.TrackDown(true)
			return nil
		},
	}

	cmd.Flags().StringVarP(&devPath, "file", "f", utils.DefaultDevManifest, "path to the manifest file")
	cmd.Flags().BoolVarP(&rm, "volumes", "v", false, "remove persistent volume")
	cmd.Flags().StringVarP(&namespace, "namespace", "n", "", "namespace where the down command is executed")
	cmd.Flags().StringVarP(&k8sContext, "context", "c", "", "context where the down command is executed")
	return cmd
}

func runDown(ctx context.Context, dev *model.Dev, rm bool) error {
	spinner := utils.NewSpinner("Deactivating your development container...")
	spinner.Start()
	defer spinner.Stop()

	stop := make(chan os.Signal, 1)
	signal.Notify(stop, os.Interrupt)
	exit := make(chan error, 1)

	go func() {
		c, _, err := okteto.GetK8sClient()
		if err != nil {
			exit <- err
			return
		}

		if dev.Divert != nil {
			if err := diverts.Delete(ctx, dev, c); err != nil {
				exit <- err
				return
			}
		}

<<<<<<< HEAD
		spinner.Stop()
		app, err := apps.Get(ctx, dev, dev.Namespace, client)
=======
		app, _, err := utils.GetApp(ctx, dev, c)
>>>>>>> 396789d7
		if err != nil {
			if !errors.IsNotFound(err) {
				exit <- err
				return
			}
			app = apps.NewDeploymentApp(deployments.Sandbox(dev))
		}
		spinner.Start()

		trMap, err := apps.GetTranslations(ctx, dev, app, false, c)
		if err != nil {
			exit <- err
			return
		}

		if err := down.Run(dev, app, trMap, true, c); err != nil {
			exit <- err
			return
		}

		if err := c.CoreV1().PersistentVolumeClaims(dev.Namespace).Delete(ctx, fmt.Sprintf(model.DeprecatedOktetoVolumeNameTemplate, dev.Name), metav1.DeleteOptions{}); err != nil {
			log.Infof("error deleting deprecated volume: %v", err)
		}

		spinner.Stop()
		log.Success("Development container deactivated")

		if !rm {
			exit <- nil
			return
		}

		spinner.Update("Removing persistent volume...")
		spinner.Start()
		if err := removeVolume(ctx, dev); err != nil {
			analytics.TrackDownVolumes(false)
			exit <- err
			return
		}
		spinner.Stop()
		log.Success("Persistent volume removed")

		if os.Getenv("OKTETO_SKIP_CLEANUP") == "" {
			if err := syncthing.RemoveFolder(dev); err != nil {
				log.Infof("failed to delete existing syncthing folder")
			}
		}

		analytics.TrackDownVolumes(true)
		exit <- nil
	}()

	select {
	case <-stop:
		log.Infof("CTRL+C received, starting shutdown sequence")
		spinner.Stop()
		return errors.ErrIntSig
	case err := <-exit:
		if err != nil {
			log.Infof("exit signal received due to error: %s", err)
			return err
		}
	}
	return nil
}

func removeVolume(ctx context.Context, dev *model.Dev) error {
	c, _, err := okteto.GetK8sClient()
	if err != nil {
		return err
	}

	return volumes.Destroy(ctx, dev.GetVolumeName(), dev.Namespace, c, dev.Timeout.Default)
}<|MERGE_RESOLUTION|>--- conflicted
+++ resolved
@@ -102,12 +102,8 @@
 			}
 		}
 
-<<<<<<< HEAD
 		spinner.Stop()
-		app, err := apps.Get(ctx, dev, dev.Namespace, client)
-=======
 		app, _, err := utils.GetApp(ctx, dev, c)
->>>>>>> 396789d7
 		if err != nil {
 			if !errors.IsNotFound(err) {
 				exit <- err
