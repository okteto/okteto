// Copyright 2023 The Okteto Authors
// Licensed under the Apache License, Version 2.0 (the "License");
// you may not use this file except in compliance with the License.
// You may obtain a copy of the License at
//
// http://www.apache.org/licenses/LICENSE-2.0
//
// Unless required by applicable law or agreed to in writing, software
// distributed under the License is distributed on an "AS IS" BASIS,
// WITHOUT WARRANTIES OR CONDITIONS OF ANY KIND, either express or implied.
// See the License for the specific language governing permissions and
// limitations under the License.

package up

import (
	"context"
	"errors"
	"fmt"
	"testing"

	"github.com/okteto/okteto/internal/test"
	"github.com/okteto/okteto/internal/test/client"
	"github.com/okteto/okteto/pkg/constants"
	oktetoErrors "github.com/okteto/okteto/pkg/errors"
	"github.com/okteto/okteto/pkg/model"
	"github.com/okteto/okteto/pkg/model/forward"
	"github.com/okteto/okteto/pkg/okteto"
	"github.com/okteto/okteto/pkg/types"
	"github.com/stretchr/testify/assert"
	"github.com/stretchr/testify/require"
	authenticationv1 "k8s.io/api/authentication/v1"
	v1 "k8s.io/api/core/v1"
	metav1 "k8s.io/apimachinery/pkg/apis/meta/v1"
	"k8s.io/client-go/kubernetes/fake"
	"k8s.io/client-go/tools/clientcmd/api"
)

func Test_waitUntilExitOrInterrupt(t *testing.T) {
	up := upContext{
		Options:           &UpOptions{},
		K8sClientProvider: test.NewFakeK8sProvider(),
	}
	up.CommandResult = make(chan error, 1)
	up.CommandResult <- nil
	ctx := context.Background()
	err := up.waitUntilExitOrInterruptOrApply(ctx)
	if err != nil {
		t.Errorf("exited with error instead of nil: %s", err)
	}

	up.CommandResult <- fmt.Errorf("custom-error")
	err = up.waitUntilExitOrInterruptOrApply(ctx)
	if err == nil {
		t.Errorf("didn't report proper error")
	}
	if _, ok := err.(oktetoErrors.CommandError); !ok {
		t.Errorf("didn't translate the error: %s", err)
	}

	up.Disconnect = make(chan error, 1)
	up.Disconnect <- oktetoErrors.ErrLostSyncthing
	err = up.waitUntilExitOrInterruptOrApply(ctx)
	if err != oktetoErrors.ErrLostSyncthing {
		t.Errorf("exited with error %s instead of %s", err, oktetoErrors.ErrLostSyncthing)
	}
}

func Test_printDisplayContext(t *testing.T) {
	var tests = []struct {
		name string
		up   *upContext
	}{
		{
			name: "basic",
			up: &upContext{
				Dev: &model.Dev{
					Name:      "dev",
					Namespace: "namespace",
				},
				Manifest: &model.Manifest{
					GlobalForward: []forward.GlobalForward{},
				},
			},
		},
		{
			name: "single-forward",
			up: &upContext{
				Dev: &model.Dev{
					Name:      "dev",
					Namespace: "namespace",
					Forward:   []forward.Forward{{Local: 1000, Remote: 1000}},
				},
				Manifest: &model.Manifest{
					GlobalForward: []forward.GlobalForward{},
				},
			},
		},
		{
			name: "multiple-forward",
			up: &upContext{
				Dev: &model.Dev{
					Name:      "dev",
					Namespace: "namespace",
					Forward:   []forward.Forward{{Local: 1000, Remote: 1000}, {Local: 2000, Remote: 2000}},
				},
				Manifest: &model.Manifest{
					GlobalForward: []forward.GlobalForward{
						{
							Local:  8080,
							Remote: 8080,
						},
						{
							Local:       8080,
							Remote:      8080,
							ServiceName: "api",
						},
					},
				},
			},
		},
		{
			name: "single-reverse",
			up: &upContext{
				Dev: &model.Dev{
					Name:      "dev",
					Namespace: "namespace",
					Reverse:   []model.Reverse{{Local: 1000, Remote: 1000}},
				},
				Manifest: &model.Manifest{
					GlobalForward: []forward.GlobalForward{},
				},
			},
		},
		{
			name: "multiple-reverse+global-forward",
			up: &upContext{
				Dev: &model.Dev{
					Name:      "dev",
					Namespace: "namespace",
					Reverse:   []model.Reverse{{Local: 1000, Remote: 1000}, {Local: 2000, Remote: 2000}},
				},
				Manifest: &model.Manifest{
					GlobalForward: []forward.GlobalForward{
						{
							Local:  8080,
							Remote: 8080,
						},
						{
							Local:       8080,
							Remote:      8080,
							ServiceName: "api",
						},
					},
				},
			},
		},
		{
			name: "global-forward",
			up: &upContext{
				Dev: &model.Dev{
					Name:      "dev",
					Namespace: "namespace",
				},
				Manifest: &model.Manifest{
					GlobalForward: []forward.GlobalForward{
						{
							Local:       8080,
							Remote:      8080,
							ServiceName: "api",
						},
					},
				},
			},
		},
		{
			name: "multiple-global-forward",
			up: &upContext{
				Dev: &model.Dev{
					Name:      "dev",
					Namespace: "namespace",
				},
				Manifest: &model.Manifest{
					GlobalForward: []forward.GlobalForward{
						{
							Local:       8080,
							Remote:      8080,
							ServiceName: "api",
						},
						{
							Local:       27017,
							Remote:      27017,
							ServiceName: "mongodb",
						},
					},
				},
			},
		},
	}

	for _, tt := range tests {
		t.Run(tt.name, func(t *testing.T) {
			printDisplayContext(tt.up)
		})
	}

}

func TestEnvVarIsAddedProperlyToDevContainerWhenIsSetFromCmd(t *testing.T) {
	var tests = []struct {
		name                    string
		dev                     *model.Dev
		upOptions               *UpOptions
		expectedNumManifestEnvs int
	}{
		{
			name:                    "Add only env vars from cmd to dev container",
			dev:                     &model.Dev{},
			upOptions:               &UpOptions{Envs: []string{"VAR1=value1", "VAR2=value2"}},
			expectedNumManifestEnvs: 2,
		},
		{
			name:                    "Add only env vars from cmd to dev container using envsubst format",
			dev:                     &model.Dev{},
			upOptions:               &UpOptions{Envs: []string{"VAR1=value1", "VAR2=${var=$USER}"}},
			expectedNumManifestEnvs: 2,
		},
		{
			name:                    "Add only env vars from cmd to dev container using non ascii characters",
			dev:                     &model.Dev{},
			upOptions:               &UpOptions{Envs: []string{"PASS=~$#@"}},
			expectedNumManifestEnvs: 1,
		},
		{
			name: "Add env vars from cmd and manifest to dev container",
			dev: &model.Dev{
				Environment: model.Environment{
					{
						Name:  "VAR_FROM_MANIFEST",
						Value: "value",
					},
				},
			},
			upOptions:               &UpOptions{Envs: []string{"VAR1=value1", "VAR2=value2"}},
			expectedNumManifestEnvs: 3,
		},
		{
			name: "Overwrite env vars when is required",
			dev: &model.Dev{
				Environment: model.Environment{
					{
						Name:  "VAR_TO_OVERWRITE",
						Value: "oldValue",
					},
				},
			},
			upOptions:               &UpOptions{Envs: []string{"VAR_TO_OVERWRITE=newValue", "VAR2=value2"}},
			expectedNumManifestEnvs: 2,
		},
	}

	for _, tt := range tests {
		t.Run(tt.name, func(t *testing.T) {
			overridedEnvVars, err := getOverridedEnvVarsFromCmd(tt.dev.Environment, tt.upOptions.Envs)
			if err != nil {
				t.Fatalf("unexpected error in setEnvVarsFromCmd: %s", err)
			}

			if tt.expectedNumManifestEnvs != len(*overridedEnvVars) {
				t.Fatalf("error in setEnvVarsFromCmd; expected num variables in container %d but got %d", tt.expectedNumManifestEnvs, len(tt.dev.Environment))
			}
		})
	}
}

func TestEnvVarIsNotAddedWhenHasBuiltInOktetoEnvVarsFormat(t *testing.T) {
	var tests = []struct {
		name                    string
		dev                     *model.Dev
		upOptions               *UpOptions
		expectedNumManifestEnvs int
	}{
		{
			name:                    "Unable to set built-in okteto environment variable OKTETO_NAMESPACE",
			dev:                     &model.Dev{},
			upOptions:               &UpOptions{Envs: []string{"OKTETO_NAMESPACE=value"}},
			expectedNumManifestEnvs: 2,
		},
		{
			name:                    "Unable to set built-in okteto environment variable OKTETO_GIT_BRANCH",
			dev:                     &model.Dev{},
			upOptions:               &UpOptions{Envs: []string{"OKTETO_GIT_BRANCH=value"}},
			expectedNumManifestEnvs: 2,
		},
		{
			name:                    "Unable to set built-in okteto environment variable OKTETO_GIT_COMMIT",
			dev:                     &model.Dev{},
			upOptions:               &UpOptions{Envs: []string{"OKTETO_GIT_COMMIT=value"}},
			expectedNumManifestEnvs: 2,
		},
		{
			name:                    "Unable to set built-in okteto environment variable OKTETO_REGISTRY_URL",
			dev:                     &model.Dev{},
			upOptions:               &UpOptions{Envs: []string{"OKTETO_REGISTRY_URL=value"}},
			expectedNumManifestEnvs: 2,
		},
		{
			name:                    "Unable to set built-in okteto environment variable BUILDKIT_HOST",
			dev:                     &model.Dev{},
			upOptions:               &UpOptions{Envs: []string{"BUILDKIT_HOST=value"}},
			expectedNumManifestEnvs: 2,
		},
	}
	for _, tt := range tests {
		t.Run(tt.name, func(t *testing.T) {
			_, err := getOverridedEnvVarsFromCmd(tt.dev.Environment, tt.upOptions.Envs)
			if !errors.Is(err, oktetoErrors.ErrBuiltInOktetoEnvVarSetFromCMD) {
				t.Fatalf("expected error in setEnvVarsFromCmd: %s due to try to set a built-in okteto environment variable", err)
			}
		})
	}
}

func TestCommandAddedToUpOptionsWhenPassedAsFlag(t *testing.T) {
	var tests = []struct {
		name            string
		command         []string
		expectedCommand []string
	}{
		{
			name:            "Passing no commands",
			command:         []string{""},
			expectedCommand: []string{},
		},
		{
			name:            "Passing commands",
			command:         []string{"echo", "hello"},
			expectedCommand: []string{"echo", "hello"},
		},
	}
	for _, tt := range tests {
		t.Run(tt.name, func(t *testing.T) {

			cmd := Up(nil)
			for _, val := range tt.command {
				err := cmd.Flags().Set("command", val)
				if err != nil {
					t.Fatalf("unexpected error in Set: %s", err)
				}
			}

			flagValue, err := cmd.Flags().GetStringArray("command")
			if err != nil {
				t.Fatalf("unexpected error in GetStringArray: %s", err)
			}

			assert.Equal(t, tt.expectedCommand, flagValue)
		})
	}
}

func TestWakeNamespaceIfAppliesWithoutErrors(t *testing.T) {
	tests := []struct {
		name              string
		ns                v1.Namespace
		expectedWakeCalls int
	}{
		{
			name: "wake namespace if it is not sleeping",
			ns: v1.Namespace{
				ObjectMeta: metav1.ObjectMeta{
					Name: "test",
					Labels: map[string]string{
						constants.NamespaceStatusLabel: "Active",
					},
				},
			},
			expectedWakeCalls: 0,
		},
		{
			name: "wake namespace if it is sleeping",
			ns: v1.Namespace{
				ObjectMeta: metav1.ObjectMeta{
					Name: "test",
					Labels: map[string]string{
						constants.NamespaceStatusLabel: constants.NamespaceStatusSleeping,
					},
				},
			},
			expectedWakeCalls: 1,
		},
	}
	ctx := context.Background()

	for _, tt := range tests {
		t.Run(tt.name, func(t *testing.T) {
			k8sClient := fake.NewSimpleClientset(&tt.ns)
			nsClient := client.NewFakeNamespaceClient([]types.Namespace{}, nil)
			oktetoClient := &client.FakeOktetoClient{
				Namespace: nsClient,
			}

			err := wakeNamespaceIfApplies(ctx, tt.ns.Name, k8sClient, oktetoClient)

			require.NoError(t, err)
			require.Equal(t, tt.expectedWakeCalls, nsClient.WakeCalls)
		})
	}
}

func TestSetSyncDefaultsByDevMode(t *testing.T) {
	fakeSyncFolderName := "test"
	tests := []struct {
		name           string
		dev            *model.Dev
		expectedDev    *model.Dev
		syncFolderName string
		expectedError  error
	}{
		{
			name: "hybrid mode not enabled: return nil",
			dev: &model.Dev{
				Mode: "sync",
			},
			expectedDev: &model.Dev{
				Mode: "sync",
			},
		},
		{
			name:           "hybrid mode enabled: return dev modified",
			syncFolderName: fakeSyncFolderName,
			dev: &model.Dev{
				Mode: "hybrid",
				PersistentVolumeInfo: &model.PersistentVolumeInfo{
					Enabled: true,
				},
			},
			expectedDev: &model.Dev{
				Mode: "hybrid",
				Sync: model.Sync{
					Folders: []model.SyncFolder{
						{
							LocalPath:  fakeSyncFolderName,
							RemotePath: "/okteto",
						},
					},
				},
				PersistentVolumeInfo: &model.PersistentVolumeInfo{
					Enabled: false,
				},
			},
		},
	}

	for _, tt := range tests {
		t.Run(tt.name, func(t *testing.T) {
			getSyncTempDirFake := func() (string, error) {
				return tt.syncFolderName, tt.expectedError
			}
			err := setSyncDefaultsByDevMode(tt.dev, getSyncTempDirFake)
			require.NoError(t, err)
			require.Equal(t, tt.dev, tt.expectedDev)
		})
	}
}

func TestSetSyncDefaultsByDevModeError(t *testing.T) {
	dev := &model.Dev{
		Mode: "hybrid",
		PersistentVolumeInfo: &model.PersistentVolumeInfo{
			Enabled: true,
		},
	}

	expectedDev := *dev
	getSyncTempDirFake := func() (string, error) {
		return "", assert.AnError
	}
	err := setSyncDefaultsByDevMode(dev, getSyncTempDirFake)
	require.Error(t, err)
	require.Equal(t, *dev, expectedDev)
}

func TestUpdateKubetoken(t *testing.T) {
	tt := []struct {
		name        string
		f           *client.FakeOktetoClient
		context     *okteto.OktetoContextStore
		expectedCfg *api.Config
		expected    error
	}{
		{
			name: "oktetoClientError",
			f: &client.FakeOktetoClient{
				KubetokenClient: client.NewFakeKubetokenClient(client.FakeKubetokenResponse{
					Err: assert.AnError,
					Token: types.KubeTokenResponse{
						TokenRequest: authenticationv1.TokenRequest{
							Status: authenticationv1.TokenRequestStatus{
								Token: "token",
							},
						},
					},
				}),
			},
			context: &okteto.OktetoContextStore{
				CurrentContext: "test",
				Contexts: map[string]*okteto.OktetoContext{
					"test": {
						UserID: "test",
						Cfg: &api.Config{
							AuthInfos: map[string]*api.AuthInfo{
								"test": {},
							},
						},
					},
				},
			},
			expectedCfg: &api.Config{
				AuthInfos: map[string]*api.AuthInfo{
					"test": {},
				},
			},
			expected: assert.AnError,
		},
		{
			name: "oktetoClientCorrect",
			f: &client.FakeOktetoClient{
				KubetokenClient: client.NewFakeKubetokenClient(client.FakeKubetokenResponse{
					Token: types.KubeTokenResponse{
						TokenRequest: authenticationv1.TokenRequest{
							Status: authenticationv1.TokenRequestStatus{
								Token: "token",
							},
						},
					},
				}),
			},
			context: &okteto.OktetoContextStore{
				CurrentContext: "test",
				Contexts: map[string]*okteto.OktetoContext{
					"test": {
						UserID: "test",
						Cfg: &api.Config{
							AuthInfos: map[string]*api.AuthInfo{
								"test": {},
							},
						},
					},
				},
			},
			expectedCfg: &api.Config{
				AuthInfos: map[string]*api.AuthInfo{
					"test": {
						Token: "token",
					},
				},
			},
			expected: nil,
		},
		{
			name: "cfg not configured",
			f: &client.FakeOktetoClient{
				KubetokenClient: client.NewFakeKubetokenClient(client.FakeKubetokenResponse{
					Token: types.KubeTokenResponse{
						TokenRequest: authenticationv1.TokenRequest{
							Status: authenticationv1.TokenRequestStatus{
								Token: "token",
							},
						},
					},
				}),
			},
			context: &okteto.OktetoContextStore{
				CurrentContext: "123",
				Contexts: map[string]*okteto.OktetoContext{
					"test": {
						UserID: "test",
						Cfg: &api.Config{
							AuthInfos: map[string]*api.AuthInfo{
								"test": {},
							},
						},
					},
					"123": {},
				},
			},
			expectedCfg: &api.Config{
				AuthInfos: map[string]*api.AuthInfo{
					"test": {},
				},
			},
			expected: errConfigNotConfigured,
		},
		{
			name: "incorrect authInfo",
			f: &client.FakeOktetoClient{
				KubetokenClient: client.NewFakeKubetokenClient(client.FakeKubetokenResponse{
					Token: types.KubeTokenResponse{
						TokenRequest: authenticationv1.TokenRequest{
							Status: authenticationv1.TokenRequestStatus{
								Token: "token",
							},
						},
					},
				}),
			},
			context: &okteto.OktetoContextStore{
				CurrentContext: "test",
				Contexts: map[string]*okteto.OktetoContext{
					"test": {
						UserID: "test",
						Cfg: &api.Config{
							AuthInfos: map[string]*api.AuthInfo{
								"123": {},
							},
						},
					},
				},
			},
			expectedCfg: &api.Config{
				AuthInfos: map[string]*api.AuthInfo{
					"123": {},
				},
			},
			expected: fmt.Errorf("user %s not found in kubeconfig", "test"),
		},
	}
	for _, tt := range tt {
		t.Run(tt.name, func(t *testing.T) {
			tokenUpdater := newTokenUpdaterController()
			tokenUpdater.oktetoClientProvider = client.NewFakeOktetoClientProvider(tt.f)
			okteto.CurrentStore = tt.context

			err := tokenUpdater.UpdateKubeConfigToken()
			if err != nil {
				assert.Equal(t, tt.expected, err)
			}

			resultCFG := okteto.CurrentStore.Contexts["test"].Cfg
			assert.Equal(t, tt.expectedCfg, resultCFG)
		})
	}
}

type fakeBuilder struct {
	usedBuildOptions *types.BuildOptions
	services         []string
	getServicesErr   error
	buildErr         error
}

func (b *fakeBuilder) GetServicesToBuild(_ context.Context, _ *model.Manifest, _ []string) ([]string, error) {
	if b.getServicesErr != nil {
		return nil, b.getServicesErr
	}
	return b.services, nil
}

func (b *fakeBuilder) Build(_ context.Context, opts *types.BuildOptions) error {
	b.usedBuildOptions = opts
	if b.buildErr != nil {
		return b.buildErr
	}
	return nil
}

<<<<<<< HEAD
func (b *fakeBuilder) GetBuildEnvVars() map[string]string {
=======
func (*fakeBuilder) GetBuildEnvVars() map[string]string {
>>>>>>> 227deb8e
	return nil
}

func Test_buildServicesAndSetBuildEnvs(t *testing.T) {
	tests := []struct {
		name              string
		m                 *model.Manifest
		builder           *fakeBuilder
		expectedErr       error
		expectedBuildOpts *types.BuildOptions
	}{
		{
			name: "builder GetServicesToBuild returns error",
			builder: &fakeBuilder{
				getServicesErr: assert.AnError,
			},
			expectedErr: assert.AnError,
		},
		{
			name: "builder GetServicesToBuild returns empty list",
			builder: &fakeBuilder{
				services: nil,
			},
		},
		{
			name: "builder GetServicesToBuild returns list, Build is called with the list and the input manifest",
			builder: &fakeBuilder{
				services: []string{"test", "okteto"},
				usedBuildOptions: &types.BuildOptions{
					CommandArgs: []string{"test", "okteto"},
					Manifest: &model.Manifest{
						Name: "test-okteto",
					},
				},
			},
			m: &model.Manifest{
				Name: "test-okteto",
			},
			expectedBuildOpts: &types.BuildOptions{
				CommandArgs: []string{"test", "okteto"},
				Manifest: &model.Manifest{
					Name: "test-okteto",
				},
			},
		},
		{
			name: "builder GetServicesToBuild returns list, Build returns error",
			builder: &fakeBuilder{
				services: []string{"test", "okteto"},
				usedBuildOptions: &types.BuildOptions{
					CommandArgs: []string{"test", "okteto"},
					Manifest: &model.Manifest{
						Name: "test-okteto",
					},
				},
				buildErr: assert.AnError,
			},
			m: &model.Manifest{
				Name: "test-okteto",
			},
			expectedBuildOpts: &types.BuildOptions{
				CommandArgs: []string{"test", "okteto"},
				Manifest: &model.Manifest{
					Name: "test-okteto",
				},
			},
			expectedErr: assert.AnError,
		},
	}

	for _, tt := range tests {
		t.Run(tt.name, func(t *testing.T) {
			ctx := context.Background()
			got := buildServicesAndSetBuildEnvs(ctx, tt.m, tt.builder)

			require.Equal(t, tt.expectedErr, got)
			require.Equal(t, tt.expectedBuildOpts, tt.builder.usedBuildOptions)
		})
	}
}<|MERGE_RESOLUTION|>--- conflicted
+++ resolved
@@ -665,11 +665,7 @@
 	return nil
 }
 
-<<<<<<< HEAD
-func (b *fakeBuilder) GetBuildEnvVars() map[string]string {
-=======
 func (*fakeBuilder) GetBuildEnvVars() map[string]string {
->>>>>>> 227deb8e
 	return nil
 }
 
