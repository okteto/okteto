// Copyright 2021 The Okteto Authors
// Licensed under the Apache License, Version 2.0 (the "License");
// you may not use this file except in compliance with the License.
// You may obtain a copy of the License at
//
// http://www.apache.org/licenses/LICENSE-2.0
//
// Unless required by applicable law or agreed to in writing, software
// distributed under the License is distributed on an "AS IS" BASIS,
// WITHOUT WARRANTIES OR CONDITIONS OF ANY KIND, either express or implied.
// See the License for the specific language governing permissions and
// limitations under the License.

package up

import (
	"bufio"
	"crypto/md5"
	"fmt"
	"io"
	"os"
	"path"
	"path/filepath"
	"strings"

	initCMD "github.com/okteto/okteto/cmd/init"
	"github.com/okteto/okteto/cmd/utils"
	"github.com/okteto/okteto/pkg/config"
	"github.com/okteto/okteto/pkg/linguist"
	"github.com/okteto/okteto/pkg/log"
	"github.com/okteto/okteto/pkg/model"
)

func addStignoreSecrets(dev *model.Dev) error {
	output := ""
	for i, folder := range dev.Sync.Folders {
		stignorePath := filepath.Join(folder.LocalPath, ".stignore")
		if !model.FileExists(stignorePath) {
			continue
		}
		infile, err := os.Open(stignorePath)
		if err != nil {
			return err
		}
		defer infile.Close()
		reader := bufio.NewReader(infile)

<<<<<<< HEAD
		stignoreName := fmt.Sprintf(".stignore-%d", i+1)
		transformedStignorePath := filepath.Join(config.GetDeploymentHome(dev.Namespace, dev.Name), stignoreName)
=======
		stignoreName := fmt.Sprintf("stignore-%d", i+1)
		transformedStignorePath := filepath.Join(config.GetAppHome(dev.Namespace, dev.Name), stignoreName)
>>>>>>> 396789d7
		outfile, err := os.OpenFile(transformedStignorePath, os.O_CREATE|os.O_WRONLY|os.O_TRUNC, 0644)
		if err != nil {
			return err
		}
		defer outfile.Close()

		writer := bufio.NewWriter(outfile)
		defer writer.Flush()

		for {
			bytes, _, err := reader.ReadLine()
			if err != nil {
				if err == io.EOF {
					break
				}
				return err
			}

			line := strings.TrimSpace(string(bytes))
			if line == "" {
				continue
			}
			if strings.Contains(line, "(?d)") {
				continue
			}
			if strings.HasPrefix(line, "#") {
				continue
			}

			_, err = writer.WriteString(fmt.Sprintf("(?d)%s\n", line))
			if err != nil {
				return err
			}
			output = fmt.Sprintf("%s\n%s", output, line)
		}

		dev.Secrets = append(
			dev.Secrets,
			model.Secret{
				LocalPath:  transformedStignorePath,
				RemotePath: path.Join(folder.RemotePath, ".stignore"),
				Mode:       0644,
			},
		)
	}
	dev.Annotations[model.OktetoStignoreAnnotation] = fmt.Sprintf("%x", md5.Sum([]byte(output)))
	return nil
}

func checkStignoreConfiguration(dev *model.Dev) error {
	for _, folder := range dev.Sync.Folders {
		stignorePath := filepath.Join(folder.LocalPath, ".stignore")
		gitPath := filepath.Join(folder.LocalPath, ".git")
		if !model.FileExists(stignorePath) {
			if err := askIfCreateStignoreDefaults(folder.LocalPath, stignorePath); err != nil {
				return err
			}
			continue
		}

		log.Infof("'.stignore' exists in folder '%s'", folder.LocalPath)
		if !model.FileExists(gitPath) {
			continue
		}

		if err := askIfUpdatingStignore(folder.LocalPath, stignorePath); err != nil {
			return err
		}
	}
	return nil
}

func askIfCreateStignoreDefaults(folder, stignorePath string) error {
	log.Information("'.stignore' does not exist in folder '%s'. Okteto requires a '.stignore' file to ignore file patterns that help optimize the synchronization service.", folder)
	stignoreDefaults, err := utils.AskYesNo("    Do you want to infer defaults for the '.stignore' file? (otherwise, it will be left blank) [y/n] ")
	if err != nil {
		return fmt.Errorf("failed to add '.stignore' to '%s': %s", folder, err.Error())
	}

	if !stignoreDefaults {
		stignoreContent := ""
		if err := os.WriteFile(stignorePath, []byte(stignoreContent), 0644); err != nil {
			return fmt.Errorf("failed to create empty '%s': %s", stignorePath, err.Error())
		}
		return nil
	}

	language, err := initCMD.GetLanguage("", folder)
	if err != nil {
		return fmt.Errorf("failed to get language for '%s': %s", folder, err.Error())
	}
	c := linguist.GetSTIgnore(language)
	if err := os.WriteFile(stignorePath, c, 0600); err != nil {
		return fmt.Errorf("failed to write stignore file for '%s': %s", folder, err.Error())
	}
	return nil
}

func askIfUpdatingStignore(folder, stignorePath string) error {
	stignoreBytes, err := os.ReadFile(stignorePath)
	if err != nil {
		return fmt.Errorf("failed to read '%s': %s", stignorePath, err.Error())
	}
	stignoreContent := string(stignoreBytes)
	if strings.Contains(stignoreContent, ".git") {
		return nil
	}

	log.Information("The synchronization service performance is degraded if the '.git' folder is synchronized.")
	ignoreGit, err := utils.AskYesNo("    Do you want to ignore the '.git' folder in your '.stignore' file? [y/n] ")
	if err != nil {
		return fmt.Errorf("failed to ask for adding '.git' to '%s': %s", stignorePath, err.Error())
	}
	log.Infof("adding '.git' to '%s'", stignorePath)
	if ignoreGit {
		stignoreContent = fmt.Sprintf(".git\n%s", stignoreContent)
	} else {
		stignoreContent = fmt.Sprintf("// .git\n%s", stignoreContent)
	}
	if err := os.WriteFile(stignorePath, []byte(stignoreContent), 0644); err != nil {
		return fmt.Errorf("failed to update '%s': %s", stignorePath, err.Error())
	}
	return nil
}<|MERGE_RESOLUTION|>--- conflicted
+++ resolved
@@ -45,13 +45,8 @@
 		defer infile.Close()
 		reader := bufio.NewReader(infile)
 
-<<<<<<< HEAD
-		stignoreName := fmt.Sprintf(".stignore-%d", i+1)
-		transformedStignorePath := filepath.Join(config.GetDeploymentHome(dev.Namespace, dev.Name), stignoreName)
-=======
 		stignoreName := fmt.Sprintf("stignore-%d", i+1)
 		transformedStignorePath := filepath.Join(config.GetAppHome(dev.Namespace, dev.Name), stignoreName)
->>>>>>> 396789d7
 		outfile, err := os.OpenFile(transformedStignorePath, os.O_CREATE|os.O_WRONLY|os.O_TRUNC, 0644)
 		if err != nil {
 			return err
