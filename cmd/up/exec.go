--- conflicted
+++ resolved
@@ -440,11 +440,7 @@
 			hybridCtx := &HybridExecCtx{
 				Dev:       up.Dev,
 				Name:      up.Manifest.Name,
-<<<<<<< HEAD
-				Namespace: okteto.GetContext().Namespace,
-=======
 				Namespace: up.Namespace,
->>>>>>> 82125302
 				Client:    k8sClient,
 				Workdir:   up.Dev.Workdir,
 			}
