// Copyright 2021 The Okteto Authors
// Licensed under the Apache License, Version 2.0 (the "License");
// you may not use this file except in compliance with the License.
// You may obtain a copy of the License at
//
// http://www.apache.org/licenses/LICENSE-2.0
//
// Unless required by applicable law or agreed to in writing, software
// distributed under the License is distributed on an "AS IS" BASIS,
// WITHOUT WARRANTIES OR CONDITIONS OF ANY KIND, either express or implied.
// See the License for the specific language governing permissions and
// limitations under the License.

package up

import (
	"context"
	"fmt"
	"strings"
	"time"

	"github.com/okteto/okteto/cmd/utils"
	"github.com/okteto/okteto/pkg/analytics"
	"github.com/okteto/okteto/pkg/config"
	"github.com/okteto/okteto/pkg/errors"
	"github.com/okteto/okteto/pkg/k8s/apps"
	"github.com/okteto/okteto/pkg/k8s/ingressesv1"
	"github.com/okteto/okteto/pkg/k8s/pods"
	"github.com/okteto/okteto/pkg/k8s/secrets"
	"github.com/okteto/okteto/pkg/k8s/services"
	"github.com/okteto/okteto/pkg/k8s/volumes"
	"github.com/okteto/okteto/pkg/log"
	"github.com/okteto/okteto/pkg/model"
	"github.com/okteto/okteto/pkg/okteto"
	"github.com/okteto/okteto/pkg/registry"
	apiv1 "k8s.io/api/core/v1"
	metav1 "k8s.io/apimachinery/pkg/apis/meta/v1"
)

<<<<<<< HEAD
func (up *upContext) activate(build bool) error {
=======
func (up *upContext) activate() error {
	if up.Options.Build && okteto.Context().Buildkit == "" {
		log.Information(errors.ErrNoBuilderInContext)
		return nil
	}
>>>>>>> a5f1554b

	log.Infof("activating development container retry=%t", up.isRetry)

	if err := config.UpdateStateFile(up.Dev, config.Activating); err != nil {
		return err
	}

	// create a new context on every iteration
	ctx, cancel := context.WithCancel(context.Background())
	up.Cancel = cancel
	up.ShutdownCompleted = make(chan bool, 1)
	up.Sy = nil
	up.Forwarder = nil
	defer up.shutdown()

	up.Disconnect = make(chan error, 1)
	up.CommandResult = make(chan error, 1)
	up.cleaned = make(chan string, 1)
	up.hardTerminate = make(chan error, 1)

	app, create, err := utils.GetApp(ctx, up.Dev, up.Client)
	if err != nil {
		return err
	}

	if up.isRetry && !apps.IsDevModeOn(app) {
		log.Information("Development container has been deactivated")
		return nil
	}

	if err := app.RestoreOriginal(); err != nil {
		return err
	}

	if err := apps.ValidateMountPaths(app.PodSpec(), up.Dev); err != nil {
		return err
	}

	if _, err := registry.GetImageTagWithDigest(up.Dev.Image.Name); err == errors.ErrNotFound {
		log.Infof("image '%s' not found, building it: %s", up.Dev.Image.Name, err.Error())
		up.Options.Build = true
	}

	if !up.isRetry && up.Options.Build {
		if err := up.buildDevImage(ctx, app); err != nil {
			return fmt.Errorf("error building dev image: %s", err)
		}
	}

	go up.initializeSyncthing()

	if err := up.setDevContainer(app); err != nil {
		return err
	}

	if err := up.devMode(ctx, app, create); err != nil {
		if errors.IsTransient(err) {
			return err
		}
		if strings.Contains(err.Error(), "Privileged containers are not allowed") && up.Dev.Docker.Enabled {
			return fmt.Errorf("docker support requires privileged containers. Privileged containers are not allowed in your current cluster")
		}
		if _, ok := err.(errors.UserError); ok {
			return err
		}
		return fmt.Errorf("couldn't activate your development container\n    %s", err.Error())
	}

	if up.isRetry {
		analytics.TrackReconnect(true)
	}

	up.isRetry = true

	if err := up.forwards(ctx); err != nil {
		if err == errors.ErrSSHConnectError {
			err := up.checkOktetoStartError(ctx, "Failed to connect to your development container")
			if err == errors.ErrLostSyncthing {
				if err := pods.Destroy(ctx, up.Pod.Name, up.Dev.Namespace, up.Client); err != nil {
					return fmt.Errorf("error recreating development container: %s", err.Error())
				}
			}
			return err
		}
		return fmt.Errorf("couldn't connect to your development container: %s", err.Error())
	}
	go up.cleanCommand(ctx)

	if err := up.sync(ctx); err != nil {
		if up.shouldRetry(ctx, err) {
			return errors.ErrLostSyncthing
		}
		return err
	}

	up.success = true

	go func() {
		output := <-up.cleaned
		log.Debugf("clean command output: %s", output)

		outByCommand := strings.Split(strings.TrimSpace(output), "\n")
		var version, watches, hook string
		if len(outByCommand) >= 3 {
			version, watches, hook = outByCommand[0], outByCommand[1], outByCommand[2]

			if isWatchesConfigurationTooLow(watches) {
				folder := config.GetNamespaceHome(up.Dev.Namespace)
				if utils.GetWarningState(folder, ".remotewatcher") == "" {
					log.Yellow("The value of /proc/sys/fs/inotify/max_user_watches in your cluster nodes is too low.")
					log.Yellow("This can affect file synchronization performance.")
					log.Yellow("Visit https://okteto.com/docs/reference/known-issues/ for more information.")
					if err := utils.SetWarningState(folder, ".remotewatcher", "true"); err != nil {
						log.Infof("failed to set warning remotewatcher state: %s", err.Error())
					}
				}
			}

			if version != model.OktetoBinImageTag {
				log.Yellow("The Okteto CLI version %s uses the init container image %s.", config.VersionString, model.OktetoBinImageTag)
				log.Yellow("Please consider upgrading your init container image %s with the content of %s", up.Dev.InitContainer.Image, model.OktetoBinImageTag)
				log.Infof("Using init image %s instead of default init image (%s)", up.Dev.InitContainer.Image, model.OktetoBinImageTag)
			}

		}
		divertURL := ""
		if up.Dev.Divert != nil {
			username := okteto.GetSanitizedUsername()
			name := model.DivertName(up.Dev.Divert.Ingress, username)
			i, err := ingressesv1.Get(ctx, name, up.Dev.Namespace, up.Client)
			if err != nil {
				log.Errorf("error getting diverted ingress %s: %s", name, err.Error())
			} else if len(i.Spec.Rules) > 0 {
				divertURL = i.Spec.Rules[0].Host
			}
		}
		printDisplayContext(up.Dev, divertURL)
		durationActivateUp := time.Since(up.StartTime)
		analytics.TrackDurationActivateUp(durationActivateUp)
		if hook == "yes" {
			log.Information("Running start.sh hook...")
			if err := up.runCommand(ctx, []string{"/var/okteto/cloudbin/start.sh"}); err != nil {
				up.CommandResult <- err
				return
			}
		}
		up.CommandResult <- up.runCommand(ctx, up.Dev.Command.Values)
	}()

	prevError := up.waitUntilExitOrInterruptOrApply(ctx)

	if up.shouldRetry(ctx, prevError) {
		if !up.Dev.PersistentVolumeEnabled() {
			if err := pods.Destroy(ctx, up.Pod.Name, up.Dev.Namespace, up.Client); err != nil {
				return err
			}
		}
		return errors.ErrLostSyncthing
	}

	return prevError
}

func (up *upContext) shouldRetry(ctx context.Context, err error) bool {
	switch err {
	case nil:
		return false
	case errors.ErrLostSyncthing:
		return true
	case errors.ErrCommandFailed:
		return !up.Sy.Ping(ctx, false)
	case errors.ErrApplyToApp:
		return true
	}

	return false
}

func (up *upContext) devMode(ctx context.Context, app apps.App, create bool) error {
	if err := up.createDevContainer(ctx, app, create); err != nil {
		return err
	}
	return up.waitUntilDevelopmentContainerIsRunning(ctx, app)
}

func (up *upContext) createDevContainer(ctx context.Context, app apps.App, create bool) error {
	spinner := utils.NewSpinner("Activating your development container...")
	spinner.Start()
	up.spinner = spinner
	defer spinner.Stop()

	if err := config.UpdateStateFile(up.Dev, config.Starting); err != nil {
		return err
	}

	if up.Dev.PersistentVolumeEnabled() {
		if err := volumes.CreateForDev(ctx, up.Dev, up.Client, up.Options.DevPath); err != nil {
			return err
		}
	}

	resetOnDevContainerStart := up.resetSyncthing || !up.Dev.PersistentVolumeEnabled()
	trMap, err := apps.GetTranslations(ctx, up.Dev, app, resetOnDevContainerStart, up.Client)
	if err != nil {
		return err
	}
	up.Translations = trMap

	if err := apps.TranslateDevMode(trMap); err != nil {
		return err
	}

	initSyncErr := <-up.hardTerminate
	if initSyncErr != nil {
		return initSyncErr
	}

	log.Info("create deployment secrets")
	if err := secrets.Create(ctx, up.Dev, up.Client, up.Sy); err != nil {
		return err
	}

	var devApp apps.App
	for _, tr := range trMap {
		delete(tr.DevApp.ObjectMeta().Annotations, model.DeploymentRevisionAnnotation)
		if err := tr.DevApp.Deploy(ctx, up.Client); err != nil {
			return err
		}
		if err := tr.App.Deploy(ctx, up.Client); err != nil {
			return err
		}
		if tr.MainDev == tr.Dev {
			devApp = tr.DevApp
		}
	}

	if create {
		if err := services.CreateDev(ctx, up.Dev, up.Client); err != nil {
			return err
		}
	}

	pod, err := apps.GetRunningPodInLoop(ctx, up.Dev, devApp, up.Client)
	if err != nil {
		return err
	}

	up.Pod = pod

	return nil
}

func (up *upContext) waitUntilDevelopmentContainerIsRunning(ctx context.Context, app apps.App) error {
	msg := "Pulling images..."
	if up.Dev.PersistentVolumeEnabled() {
		msg = "Attaching persistent volume..."
		if err := config.UpdateStateFile(up.Dev, config.Attaching); err != nil {
			log.Infof("error updating state: %s", err.Error())
		}
	}

	spinner := utils.NewSpinner(msg)
	spinner.Start()
	up.spinner = spinner
	defer spinner.Stop()

	optsWatchPod := metav1.ListOptions{
		Watch:         true,
		FieldSelector: fmt.Sprintf("metadata.name=%s", up.Pod.Name),
	}

	watcherPod, err := up.Client.CoreV1().Pods(up.Dev.Namespace).Watch(ctx, optsWatchPod)
	if err != nil {
		return err
	}

	optsWatchEvents := metav1.ListOptions{
		Watch:         true,
		FieldSelector: fmt.Sprintf("involvedObject.kind=Pod,involvedObject.name=%s", up.Pod.Name),
	}

	watcherEvents, err := up.Client.CoreV1().Events(up.Dev.Namespace).Watch(ctx, optsWatchEvents)
	if err != nil {
		return err
	}

	killing := false
	to := time.Now().Add(up.Dev.Timeout.Resources)
	var insufficientResourcesErr error
	for {
		if time.Now().After(to) && insufficientResourcesErr != nil {
			return errors.UserError{E: fmt.Errorf("insufficient resources"),
				Hint: "Increase cluster resources or timeout of resources. More information is available here: https://okteto.com/docs/reference/manifest/#timeout-time-optional"}
		}
		select {
		case event := <-watcherEvents.ResultChan():
			if killing {
				continue
			}
			e, ok := event.Object.(*apiv1.Event)
			if !ok {
				log.Infof("failed to cast event")
				watcherEvents, err = up.Client.CoreV1().Events(up.Dev.Namespace).Watch(ctx, optsWatchEvents)
				if err != nil {
					log.Infof("error watching events: %s", err.Error())
					return err
				}
				time.Sleep(100 * time.Millisecond)
				continue
			}
			podEvent, ok := event.Object.(*apiv1.Event)
			if !ok {
				continue
			}
			if up.Pod.UID != podEvent.InvolvedObject.UID {
				continue
			}
			optsWatchEvents.ResourceVersion = e.ResourceVersion
			log.Infof("pod event: %s:%s", e.Reason, e.Message)
			switch e.Reason {
			case "Failed", "FailedScheduling", "FailedCreatePodSandBox", "ErrImageNeverPull", "InspectFailed", "FailedCreatePodContainer":
				if strings.Contains(e.Message, "pod has unbound immediate PersistentVolumeClaims") {
					continue
				}
				if strings.Contains(e.Message, "is in the cache, so can't be assumed") {
					continue
				}
				if strings.Contains(e.Message, "Insufficient cpu") || strings.Contains(e.Message, "Insufficient memory") {
					insufficientResourcesErr = fmt.Errorf(e.Message)
					spinner.Update("Insufficient cpu/memory in the cluster. Waiting for new nodes to come up...")
					continue
				}
				return fmt.Errorf(e.Message)
			case "SuccessfulAttachVolume":
				spinner.Stop()
				log.Success("Persistent volume successfully attached")
				spinner.Update("Pulling images...")
				spinner.Start()
			case "Killing":
				if app.TypeMeta().Kind == model.StatefulSet {
					killing = true
					continue
				}
				return errors.ErrDevPodDeleted
			case "Started":
				if e.Message == "Started container okteto-init-data" {
					spinner.Update("Initializing persistent volume content...")
				}
			case "Pulling":
				message := getPullingMessage(e.Message, up.Dev.Namespace)
				spinner.Update(fmt.Sprintf("%s...", message))
				if err := config.UpdateStateFile(up.Dev, config.Pulling); err != nil {
					log.Infof("error updating state: %s", err.Error())
				}
			}
		case event := <-watcherPod.ResultChan():
			pod, ok := event.Object.(*apiv1.Pod)
			if !ok {
				log.Infof("failed to cast pod event")
				watcherPod, err = up.Client.CoreV1().Pods(up.Dev.Namespace).Watch(ctx, optsWatchPod)
				if err != nil {
					log.Infof("error watching pod events: %s", err.Error())
					return err
				}
				time.Sleep(100 * time.Millisecond)
				continue
			}
			if pod.UID != up.Pod.UID {
				continue
			}

			log.Infof("dev pod %s is now %s", pod.Name, pod.Status.Phase)
			if pod.Status.Phase == apiv1.PodRunning {
				spinner.Stop()
				log.Success("Images successfully pulled")
				return nil
			}
			if pod.DeletionTimestamp != nil {
				return errors.ErrDevPodDeleted
			}
		case <-ctx.Done():
			log.Debug("call to waitUntilDevelopmentContainerIsRunning cancelled")
			return ctx.Err()
		}
	}
}

func getPullingMessage(message, namespace string) string {
	registry := okteto.Context().Registry
	if registry == "" {
		return message
	}
	toReplace := fmt.Sprintf("%s/%s", registry, namespace)
	return strings.Replace(message, toReplace, okteto.DevRegistry, 1)
}<|MERGE_RESOLUTION|>--- conflicted
+++ resolved
@@ -37,15 +37,7 @@
 	metav1 "k8s.io/apimachinery/pkg/apis/meta/v1"
 )
 
-<<<<<<< HEAD
-func (up *upContext) activate(build bool) error {
-=======
 func (up *upContext) activate() error {
-	if up.Options.Build && okteto.Context().Buildkit == "" {
-		log.Information(errors.ErrNoBuilderInContext)
-		return nil
-	}
->>>>>>> a5f1554b
 
 	log.Infof("activating development container retry=%t", up.isRetry)
 
