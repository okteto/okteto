// Copyright 2021 The Okteto Authors
// Licensed under the Apache License, Version 2.0 (the "License");
// you may not use this file except in compliance with the License.
// You may obtain a copy of the License at
//
// http://www.apache.org/licenses/LICENSE-2.0
//
// Unless required by applicable law or agreed to in writing, software
// distributed under the License is distributed on an "AS IS" BASIS,
// WITHOUT WARRANTIES OR CONDITIONS OF ANY KIND, either express or implied.
// See the License for the specific language governing permissions and
// limitations under the License.

package up

import (
	"context"
	"fmt"
	"strings"
	"time"

	"github.com/okteto/okteto/cmd/utils"
	"github.com/okteto/okteto/pkg/analytics"
	"github.com/okteto/okteto/pkg/config"
	"github.com/okteto/okteto/pkg/errors"
	"github.com/okteto/okteto/pkg/k8s/apps"
	"github.com/okteto/okteto/pkg/k8s/ingressesv1"
	"github.com/okteto/okteto/pkg/k8s/pods"
	"github.com/okteto/okteto/pkg/k8s/secrets"
	"github.com/okteto/okteto/pkg/k8s/services"
	"github.com/okteto/okteto/pkg/k8s/volumes"
	"github.com/okteto/okteto/pkg/log"
	"github.com/okteto/okteto/pkg/model"
	"github.com/okteto/okteto/pkg/okteto"
	"github.com/okteto/okteto/pkg/registry"
	apiv1 "k8s.io/api/core/v1"
	metav1 "k8s.io/apimachinery/pkg/apis/meta/v1"
)

func (up *upContext) activate(build bool) error {
	log.Infof("activating development container retry=%t", up.isRetry)

	if err := config.UpdateStateFile(up.Dev, config.Activating); err != nil {
		return err
	}

	// create a new context on every iteration
	ctx, cancel := context.WithCancel(context.Background())
	up.Cancel = cancel
	up.ShutdownCompleted = make(chan bool, 1)
	up.Sy = nil
	up.Forwarder = nil
	defer up.shutdown()

	up.Disconnect = make(chan error, 1)
	up.CommandResult = make(chan error, 1)
	up.cleaned = make(chan string, 1)
	up.hardTerminate = make(chan error, 1)

<<<<<<< HEAD
	k8sObject, create, err := up.getCurrentK8sObject(ctx)
=======
	app, create, err := up.getApp(ctx)
>>>>>>> 02590031
	if err != nil {
		return err
	}

	if err := apps.ValidateMountPaths(app.PodSpec(), up.Dev); err != nil {
		return err
	}

	if up.isRetry && !apps.IsDevModeOn(app) {
		log.Information("Development container has been deactivated")
		return nil
	}

	if apps.IsDevModeOn(app) && apps.HasBeenChanged(app) {
		analytics.TrackManifestHasChanged(true)
		return errors.UserError{
			E: fmt.Errorf("%s '%s' has been modified while your development container was active", app.TypeMeta().Kind, app.ObjectMeta().Name),
			Hint: `Follow these steps:
	  1. Execute 'okteto down'
	  2. Apply your manifest changes again: 'kubectl apply'
	  3. Execute 'okteto up' again
    More information is available here: https://okteto.com/docs/reference/known-issues/#kubectl-apply-changes-are-undone-by-okteto-up`,
		}
	}

	if _, err := registry.GetImageTagWithDigest(ctx, up.Dev.Namespace, up.Dev.Image.Name); err == errors.ErrNotFound {
		log.Infof("image '%s' not found, building it: %s", up.Dev.Image.Name, err.Error())
		build = true
	}

	if !up.isRetry && build {
		if err := up.buildDevImage(ctx, app); err != nil {
			return fmt.Errorf("error building dev image: %s", err)
		}
	}

	go up.initializeSyncthing()

	if err := up.setDevContainer(app); err != nil {
		return err
	}

	if err := up.devMode(ctx, app, create); err != nil {
		if errors.IsTransient(err) {
			return err
		}
		if strings.Contains(err.Error(), "Privileged containers are not allowed") && up.Dev.Docker.Enabled {
			return fmt.Errorf("docker support requires privileged containers. Privileged containers are not allowed in your current cluster")
		}
		if _, ok := err.(errors.UserError); ok {
			return err
		}
		return fmt.Errorf("couldn't activate your development container\n    %s", err.Error())
	}

	if up.isRetry {
		analytics.TrackReconnect(true)
	}

	up.isRetry = true

	if err := up.forwards(ctx); err != nil {
		if err == errors.ErrSSHConnectError {
			err := up.checkOktetoStartError(ctx, "Failed to connect to your development container")
			if err == errors.ErrLostSyncthing {
				if err := pods.Destroy(ctx, up.Pod.Name, up.Dev.Namespace, up.Client); err != nil {
					return fmt.Errorf("error recreating development container: %s", err.Error())
				}
			}
			return err
		}
		return fmt.Errorf("couldn't connect to your development container: %s", err.Error())
	}
	go up.cleanCommand(ctx)

	if err := up.sync(ctx); err != nil {
		if up.shouldRetry(ctx, err) {
			return errors.ErrLostSyncthing
		}
		return err
	}

	up.success = true

	go func() {
		output := <-up.cleaned
		log.Debugf("clean command output: %s", output)

		outByCommand := strings.Split(strings.TrimSpace(output), "\n")
		var version, watches, hook string
		if len(outByCommand) >= 3 {
			version, watches, hook = outByCommand[0], outByCommand[1], outByCommand[2]

			if isWatchesConfigurationTooLow(watches) {
				folder := config.GetNamespaceHome(up.Dev.Namespace)
				if utils.GetWarningState(folder, ".remotewatcher") == "" {
					log.Yellow("The value of /proc/sys/fs/inotify/max_user_watches in your cluster nodes is too low.")
					log.Yellow("This can affect file synchronization performance.")
					log.Yellow("Visit https://okteto.com/docs/reference/known-issues/ for more information.")
					if err := utils.SetWarningState(folder, ".remotewatcher", "true"); err != nil {
						log.Infof("failed to set warning remotewatcher state: %s", err.Error())
					}
				}
			}

			if version != model.OktetoBinImageTag {
				log.Yellow("The Okteto CLI version %s uses the init container image %s.", config.VersionString, model.OktetoBinImageTag)
				log.Yellow("Please consider upgrading your init container image %s with the content of %s", up.Dev.InitContainer.Image, model.OktetoBinImageTag)
				log.Infof("Using init image %s instead of default init image (%s)", up.Dev.InitContainer.Image, model.OktetoBinImageTag)
			}

		}
		divertURL := ""
		if up.Dev.Divert != nil {
			username := okteto.GetSanitizedUsername()
			name := apps.DivertName(username, up.Dev.Divert.Ingress)
			i, err := ingressesv1.Get(ctx, name, up.Dev.Namespace, up.Client)
			if err != nil {
				log.Errorf("error getting diverted ingress %s: %s", name, err.Error())
			} else if len(i.Spec.Rules) > 0 {
				divertURL = i.Spec.Rules[0].Host
			}
		}
		printDisplayContext(up.Dev, divertURL)
		durationActivateUp := time.Since(up.StartTime)
		analytics.TrackDurationActivateUp(durationActivateUp)
		if hook == "yes" {
			log.Information("Running start.sh hook...")
			if err := up.runCommand(ctx, []string{"/var/okteto/cloudbin/start.sh"}); err != nil {
				up.CommandResult <- err
				return
			}
		}
		up.CommandResult <- up.runCommand(ctx, up.Dev.Command.Values)
	}()
	prevError := up.waitUntilExitOrInterrupt()

	up.isRetry = true
	if up.shouldRetry(ctx, prevError) {
		if !up.Dev.PersistentVolumeEnabled() {
			if err := pods.Destroy(ctx, up.Pod.Name, up.Dev.Namespace, up.Client); err != nil {
				return err
			}
		}
		return errors.ErrLostSyncthing
	}

	return prevError
}

func (up *upContext) shouldRetry(ctx context.Context, err error) bool {
	switch err {
	case nil:
		return false
	case errors.ErrLostSyncthing:
		return true
	case errors.ErrCommandFailed:
		return !up.Sy.Ping(ctx, false)
	}

	return false
}

func (up *upContext) devMode(ctx context.Context, app apps.App, create bool) error {
	if err := up.createDevContainer(ctx, app, create); err != nil {
		return err
	}
	return up.waitUntilDevelopmentContainerIsRunning(ctx, app)
}

func (up *upContext) createDevContainer(ctx context.Context, app apps.App, create bool) error {
	spinner := utils.NewSpinner("Activating your development container...")
	spinner.Start()
	up.spinner = spinner
	defer spinner.Stop()

	if err := config.UpdateStateFile(up.Dev, config.Starting); err != nil {
		return err
	}

	if up.Dev.PersistentVolumeEnabled() {
		if err := volumes.CreateForDev(ctx, up.Dev, up.Client); err != nil {
			return err
		}
	}

	resetOnDevContainerStart := up.resetSyncthing || !up.Dev.PersistentVolumeEnabled()
	tList, err := apps.GetTranslations(ctx, up.Dev, app, resetOnDevContainerStart, up.Client)
	if err != nil {
		return err
	}

	if err := apps.TranslateDevMode(tList, up.isOktetoNamespace); err != nil {
		return err
	}

	initSyncErr := <-up.hardTerminate
	if initSyncErr != nil {
		return initSyncErr
	}

	log.Info("create deployment secrets")
	if err := secrets.Create(ctx, up.Dev, up.Client, up.Sy); err != nil {
		return err
	}

	for name := range tList {
		if name == tList[name].App.ObjectMeta().Name && create {
			if err := tList[name].App.Create(ctx, up.Client); err != nil {
				return err
			}
		} else {
			if err := tList[name].App.Update(ctx, up.Client); err != nil {
				return err
			}
		}
	}

	if create {
		if err := services.CreateDev(ctx, up.Dev, up.Client); err != nil {
			return err
		}
	}

	pod, err := apps.GetRunningPodInLoop(ctx, up.Dev, app, up.Client, up.isOktetoNamespace)
	if err != nil {
		return err
	}

	up.Pod = pod

	return nil
}

func (up *upContext) waitUntilDevelopmentContainerIsRunning(ctx context.Context, app apps.App) error {
	msg := "Pulling images..."
	if up.Dev.PersistentVolumeEnabled() {
		msg = "Attaching persistent volume..."
		if err := config.UpdateStateFile(up.Dev, config.Attaching); err != nil {
			log.Infof("error updating state: %s", err.Error())
		}
	}

	spinner := utils.NewSpinner(msg)
	spinner.Start()
	up.spinner = spinner
	defer spinner.Stop()

	optsWatchPod := metav1.ListOptions{
		Watch:         true,
		FieldSelector: fmt.Sprintf("metadata.name=%s", up.Pod.Name),
	}

	watcherPod, err := up.Client.CoreV1().Pods(up.Dev.Namespace).Watch(ctx, optsWatchPod)
	if err != nil {
		return err
	}

	optsWatchEvents := metav1.ListOptions{
		Watch:         true,
		FieldSelector: fmt.Sprintf("involvedObject.kind=Pod,involvedObject.name=%s", up.Pod.Name),
	}

	watcherEvents, err := up.Client.CoreV1().Events(up.Dev.Namespace).Watch(ctx, optsWatchEvents)
	if err != nil {
		return err
	}

	killing := false
	to := time.Now().Add(up.Dev.Timeout.Resources)
	var insufficientResourcesErr error
	for {
		if time.Now().After(to) && insufficientResourcesErr != nil {
			return errors.UserError{E: fmt.Errorf("insufficient resources"),
				Hint: "Increase cluster resources or timeout of resources. More information is available here: https://okteto.com/docs/reference/manifest/#timeout-time-optional"}
		}
		select {
		case event := <-watcherEvents.ResultChan():
			if killing {
				continue
			}
			e, ok := event.Object.(*apiv1.Event)
			if !ok {
				watcherEvents, err = up.Client.CoreV1().Events(up.Dev.Namespace).Watch(ctx, optsWatchEvents)
				if err != nil {
					log.Infof("error watching events: %s", err.Error())
					return err
				}
				continue
			}
			podEvent, ok := event.Object.(*apiv1.Event)
			if !ok {
				continue
			}
			if up.Pod.UID != podEvent.InvolvedObject.UID {
				continue
			}
			optsWatchEvents.ResourceVersion = e.ResourceVersion
			log.Infof("pod event: %s:%s", e.Reason, e.Message)
			switch e.Reason {
			case "Failed", "FailedScheduling", "FailedCreatePodSandBox", "ErrImageNeverPull", "InspectFailed", "FailedCreatePodContainer":
				if strings.Contains(e.Message, "pod has unbound immediate PersistentVolumeClaims") {
					continue
				}
				if strings.Contains(e.Message, "is in the cache, so can't be assumed") {
					continue
				}
				if strings.Contains(e.Message, "Insufficient cpu") || strings.Contains(e.Message, "Insufficient memory") {
					insufficientResourcesErr = fmt.Errorf(e.Message)
					spinner.Update("Insufficient cpu/memory in the cluster. Waiting for new nodes to come up...")
					continue
				}
				return fmt.Errorf(e.Message)
			case "SuccessfulAttachVolume":
				spinner.Stop()
				log.Success("Persistent volume successfully attached")
				spinner.Update("Pulling images...")
				spinner.Start()
			case "Killing":
				if app.TypeMeta().Kind == model.StatefulSet {
					killing = true
					continue
				}
				return errors.ErrDevPodDeleted
			case "Started":
				if e.Message == "Started container okteto-init-data" {
					spinner.Update("Initializing persistent volume content...")
				}
			case "Pulling":
				message := getPullingMessage(e.Message, up.Dev.Namespace)
				spinner.Update(fmt.Sprintf("%s...", message))
				if err := config.UpdateStateFile(up.Dev, config.Pulling); err != nil {
					log.Infof("error updating state: %s", err.Error())
				}
			}
		case event := <-watcherPod.ResultChan():
			pod, ok := event.Object.(*apiv1.Pod)
			if !ok {
				watcherPod, err = up.Client.CoreV1().Pods(up.Dev.Namespace).Watch(ctx, optsWatchPod)
				if err != nil {
					log.Infof("error watching pod events: %s", err.Error())
					return err
				}
				continue
			}
			if pod.UID != up.Pod.UID {
				continue
			}

			log.Infof("dev pod %s is now %s", pod.Name, pod.Status.Phase)
			if pod.Status.Phase == apiv1.PodRunning {
				spinner.Stop()
				log.Success("Images successfully pulled")
				return nil
			}
			if pod.DeletionTimestamp != nil {
				return errors.ErrDevPodDeleted
			}
		case <-ctx.Done():
			log.Debug("call to waitUntilDevelopmentContainerIsRunning cancelled")
			return ctx.Err()
		}
	}
}

func getPullingMessage(message, namespace string) string {
	registry, err := okteto.GetRegistry()
	if err != nil {
		return message
	}
	toReplace := fmt.Sprintf("%s/%s", registry, namespace)
	return strings.Replace(message, toReplace, okteto.DevRegistry, 1)
}<|MERGE_RESOLUTION|>--- conflicted
+++ resolved
@@ -57,11 +57,7 @@
 	up.cleaned = make(chan string, 1)
 	up.hardTerminate = make(chan error, 1)
 
-<<<<<<< HEAD
-	k8sObject, create, err := up.getCurrentK8sObject(ctx)
-=======
 	app, create, err := up.getApp(ctx)
->>>>>>> 02590031
 	if err != nil {
 		return err
 	}
