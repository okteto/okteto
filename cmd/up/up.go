// Copyright 2021 The Okteto Authors
// Licensed under the Apache License, Version 2.0 (the "License");
// you may not use this file except in compliance with the License.
// You may obtain a copy of the License at
//
// http://www.apache.org/licenses/LICENSE-2.0
//
// Unless required by applicable law or agreed to in writing, software
// distributed under the License is distributed on an "AS IS" BASIS,
// WITHOUT WARRANTIES OR CONDITIONS OF ANY KIND, either express or implied.
// See the License for the specific language governing permissions and
// limitations under the License.

package up

import (
	"context"
	"fmt"
	"os"
	"os/signal"
	"path/filepath"
	"runtime"
	"strings"
	"time"

	"github.com/moby/term"
	initCMD "github.com/okteto/okteto/cmd/init"
	"github.com/okteto/okteto/cmd/utils"
	"github.com/okteto/okteto/pkg/analytics"
	buildCMD "github.com/okteto/okteto/pkg/cmd/build"
	"github.com/okteto/okteto/pkg/config"
	"github.com/okteto/okteto/pkg/errors"
	k8sClient "github.com/okteto/okteto/pkg/k8s/client"
	"github.com/okteto/okteto/pkg/k8s/deployments"
	"github.com/okteto/okteto/pkg/k8s/diverts"
	"github.com/okteto/okteto/pkg/k8s/namespaces"
	"github.com/okteto/okteto/pkg/log"
	"github.com/okteto/okteto/pkg/model"
	"github.com/okteto/okteto/pkg/okteto"
	"github.com/okteto/okteto/pkg/registry"
	"github.com/okteto/okteto/pkg/ssh"
	"github.com/okteto/okteto/pkg/syncthing"

	"github.com/spf13/cobra"
	appsv1 "k8s.io/api/apps/v1"
)

// ReconnectingMessage is the message shown when we are trying to reconnect
const ReconnectingMessage = "Trying to reconnect to your cluster. File synchronization will automatically resume when the connection improves."

// Up starts a development container
func Up() *cobra.Command {
	var devPath string
	var namespace string
	var k8sContext string
	var remote int
	var autoDeploy bool
	var build bool
	var forcePull bool
	var reset bool
	cmd := &cobra.Command{
		Use:   "up",
		Short: "Activates your development container",
		Args:  utils.NoArgsAccepted("https://okteto.com/docs/reference/cli/#up"),
		RunE: func(cmd *cobra.Command, args []string) error {
			if okteto.InDevContainer() {
				return errors.ErrNotInDevContainer
			}

			u := utils.UpgradeAvailable()
			if len(u) > 0 {
				warningFolder := filepath.Join(config.GetOktetoHome(), ".warnings")
				if utils.GetWarningState(warningFolder, "version") != u {
					log.Yellow("Okteto %s is available. To upgrade:", u)
					log.Yellow("    %s", utils.GetUpgradeCommand())
					if err := utils.SetWarningState(warningFolder, "version", u); err != nil {
						log.Infof("failed to set warning version state: %s", err.Error())
					}
				}
			}

			if syncthing.ShouldUpgrade() {
				fmt.Println("Installing dependencies...")
				if err := downloadSyncthing(); err != nil {
					log.Infof("failed to upgrade syncthing: %s", err)

					if !syncthing.IsInstalled() {
						return fmt.Errorf("couldn't download syncthing, please try again")
					}

					log.Yellow("couldn't upgrade syncthing, will try again later")
					fmt.Println()
				} else {
					log.Success("Dependencies successfully installed")
				}
			}

			checkLocalWatchesConfiguration()

			if autoDeploy {
				log.Warning(`The 'deploy' flag is deprecated and will be removed in a future release.
    Set the 'autocreate' field in your okteto manifest to get the same behavior.
    More information is available here: https://okteto.com/docs/reference/cli/#up`)
			}

			ctx := context.Background()
			if err := utils.LoadEnvironment(ctx, false); err != nil {
				return err
			}

			dev, err := loadDevOrInit(namespace, k8sContext, devPath)
			if err != nil {
				return err
			}

			if err := loadDevOverrides(dev, forcePull, remote, autoDeploy); err != nil {
				return err
			}

			log.ConfigureFileLogger(config.GetDeploymentHome(dev.Namespace, dev.Name), config.VersionString)

			if err := checkStignoreConfiguration(dev); err != nil {
				log.Infof("failed to check '.stignore' configuration: %s", err.Error())
			}

			if err := addStignoreSecrets(dev); err != nil {
				return err
			}

			if _, ok := os.LookupEnv("OKTETO_AUTODEPLOY"); ok {
				autoDeploy = true
			}

			up := &upContext{
				Dev:            dev,
				Exit:           make(chan error, 1),
				resetSyncthing: reset,
				StartTime:      time.Now(),
			}
			up.inFd, up.isTerm = term.GetFdInfo(os.Stdin)
			if up.isTerm {
				var err error
				up.stateTerm, err = term.SaveState(up.inFd)
				if err != nil {
					log.Infof("failed to save the state of the terminal: %s", err.Error())
					return fmt.Errorf("failed to save the state of the terminal")
				}
				log.Infof("Terminal: %v", up.stateTerm)
			}

			err = up.start(autoDeploy, build)
			return err
		},
	}

	cmd.Flags().StringVarP(&devPath, "file", "f", utils.DefaultDevManifest, "path to the manifest file")
	cmd.Flags().StringVarP(&namespace, "namespace", "n", "", "namespace where the up command is executed")
	cmd.Flags().StringVarP(&k8sContext, "context", "c", "", "context where the up command is executed")
	cmd.Flags().IntVarP(&remote, "remote", "r", 0, "configures remote execution on the specified port")
	cmd.Flags().BoolVarP(&autoDeploy, "deploy", "d", false, "create deployment when it doesn't exist in a namespace")
	cmd.Flags().MarkHidden("deploy")
	cmd.Flags().BoolVarP(&build, "build", "", false, "build on-the-fly the dev image using the info provided by the 'build' okteto manifest field")
	cmd.Flags().BoolVarP(&forcePull, "pull", "", false, "force dev image pull")
	cmd.Flags().BoolVarP(&reset, "reset", "", false, "reset the file synchronization database")
	return cmd
}

func loadDevOrInit(namespace, k8sContext, devPath string) (*model.Dev, error) {
	dev, err := utils.LoadDev(devPath, namespace, k8sContext)

	if err == nil {
		return dev, nil
	}
	if !strings.Contains(err.Error(), "okteto init") {
		return nil, err
	}
	if !utils.AskIfOktetoInit(devPath) {
		return nil, err
	}

	workDir, err := os.Getwd()
	if err != nil {
		return nil, fmt.Errorf("unknown current folder: %s", err)
	}
	if err := initCMD.Run(namespace, k8sContext, devPath, "", workDir, false); err != nil {
		return nil, err
	}

	log.Success(fmt.Sprintf("okteto manifest (%s) created", devPath))
	return utils.LoadDev(devPath, namespace, k8sContext)
}

func loadDevOverrides(dev *model.Dev, forcePull bool, remote int, autoDeploy bool) error {
	if remote > 0 {
		dev.RemotePort = remote
	}

	if dev.RemoteModeEnabled() {
		if err := sshKeys(); err != nil {
			return err
		}

		dev.LoadRemote(ssh.GetPublicKey())
	}

	if !dev.Autocreate {
		dev.Autocreate = autoDeploy
	}

	if forcePull {
		dev.LoadForcePull()
	}

	dev.Username = okteto.GetUsername()
	if registryURL, err := okteto.GetRegistry(); err == nil {
		dev.RegistryURL = registryURL
	}

	return nil
}

func (up *upContext) start(autoDeploy, build bool) error {
	var err error
	up.Client, up.RestConfig, err = k8sClient.GetLocalWithContext(up.Dev.Context)
	if err != nil {
		kubecfg := config.GetKubeConfigFile()
		log.Infof("failed to load local Kubeconfig: %s", err)
		if up.Dev.Context == "" {
			return fmt.Errorf("failed to load your local Kubeconfig %q", kubecfg)
		}
		return fmt.Errorf("failed to load your local Kubeconfig: %q context not found in %q", up.Dev.Context, kubecfg)
	}

	ctx := context.Background()
	ns, err := namespaces.Get(ctx, up.Dev.Namespace, up.Client)
	if err != nil {
		return err
	}

	if !namespaces.IsOktetoAllowed(ns) {
		return fmt.Errorf("'okteto up' is not allowed in the current namespace")
	}

	up.isOktetoNamespace = namespaces.IsOktetoNamespace(ns)

	if up.Dev.Divert != nil {
		if err := diverts.Create(ctx, up.Dev, up.isOktetoNamespace, up.Client); err != nil {
			return err
		}
	}

	if err := createPIDFile(up.Dev.Namespace, up.Dev.Name); err != nil {
		log.Infof("failed to create pid file for %s - %s: %s", up.Dev.Namespace, up.Dev.Name, err)
		return fmt.Errorf("couldn't create pid file for %s - %s", up.Dev.Namespace, up.Dev.Name)
	}

	defer cleanPIDFile(up.Dev.Namespace, up.Dev.Name)

	stop := make(chan os.Signal, 1)
	signal.Notify(stop, os.Interrupt)

	analytics.TrackUp(true, up.Dev.Name, up.getInteractive(), len(up.Dev.Services) == 0, up.isSwap, up.Dev.Divert != nil)

	go up.activateLoop(autoDeploy, build)

	select {
	case <-stop:
		log.Infof("CTRL+C received, starting shutdown sequence")
		up.shutdown()
		fmt.Println()
	case err := <-up.Exit:
		if err != nil {
			log.Infof("exit signal received due to error: %s", err)
			return err
		}
	}
	return nil
}

// activateLoop activates the development container in a retry loop
func (up *upContext) activateLoop(autoDeploy, build bool) {
	isTransientError := false
	t := time.NewTicker(1 * time.Second)
	iter := 0
	defer t.Stop()

	defer config.DeleteStateFile(up.Dev)

	for {
		if up.isRetry || isTransientError {
			log.Infof("waiting for shutdown sequence to finish")
			<-up.ShutdownCompleted
			if iter == 0 {
				log.Yellow("Connection lost to your development container, reconnecting...")
			}
			iter++
			iter = iter % 10
			if isTransientError {
				<-t.C
			}
		}

		err := up.activate(autoDeploy, build)
		if err != nil {
			log.Infof("activate failed with: %s", err)

			if err == errors.ErrLostSyncthing {
				isTransientError = false
				iter = 0
				continue
			}

			if errors.IsTransient(err) {
				isTransientError = true
				continue
			}

			up.Exit <- err
			return
		}
		up.Exit <- nil
		return
	}
}

func (up *upContext) getCurrentDeployment(ctx context.Context, autoDeploy bool) (*appsv1.Deployment, bool, error) {
	d, err := deployments.Get(ctx, up.Dev, up.Dev.Namespace, up.Client)
	if err == nil {
		if d.Annotations[model.OktetoAutoCreateAnnotation] != model.OktetoUpCmd {
			up.isSwap = true
		}
		return d, false, nil
	}

	if !errors.IsNotFound(err) || up.isRetry {
		return nil, false, fmt.Errorf("couldn't get deployment %s/%s, please try again: %s", up.Dev.Namespace, up.Dev.Name, err)
	}

	if len(up.Dev.Labels) > 0 {
		if err == errors.ErrNotFound {
			err = errors.UserError{
				E:    fmt.Errorf("Didn't find a deployment in namespace %s that matches the labels in your Okteto manifest", up.Dev.Namespace),
				Hint: "Update your labels or use 'okteto namespace' to select a different namespace and try again"}
		}
		return nil, false, err
	}

	if !up.Dev.Autocreate {
		err = errors.UserError{
			E: fmt.Errorf("Deployment '%s' not found in namespace '%s'", up.Dev.Name, up.Dev.Namespace),
			Hint: `Verify that your application has been deployed and your Kubernetes context is pointing to the right namespace
    Or set the 'autocreate' field in your okteto manifest if you want to create a standalone development container
    More information is available here: https://okteto.com/docs/reference/cli/#up`,
		}
		return nil, false, err
	}

	return up.Dev.GevSandbox(), true, nil
}

// waitUntilExitOrInterrupt blocks execution until a stop signal is sent or a disconnect event or an error
func (up *upContext) waitUntilExitOrInterrupt() error {
	for {
		select {
		case err := <-up.CommandResult:
			fmt.Println()
			if err != nil {
				log.Infof("command failed: %s", err)
				if errors.IsTransient(err) {
					return err
				}
				return errors.CommandError{
					E:      errors.ErrCommandFailed,
					Reason: err,
				}
			}

			log.Info("command completed")
			return nil

		case err := <-up.Disconnect:
			if err == errors.ErrInsufficientSpace {
				return up.getInsufficientSpaceError(err)
			}
			return err
		}
	}
}

func (up *upContext) buildDevImage(ctx context.Context, d *appsv1.Deployment, create bool) error {
	if _, err := os.Stat(up.Dev.Image.Dockerfile); err != nil {
		return errors.UserError{
			E:    fmt.Errorf("'--build' argument given but there is no Dockerfile"),
			Hint: "Try creating a Dockerfile or specify 'context' and 'dockerfile' fields.",
		}
	}

	oktetoRegistryURL := ""
	if up.isOktetoNamespace {
		var err error
		oktetoRegistryURL, err = okteto.GetRegistry()
		if err != nil {
			return err
		}
	}

	if oktetoRegistryURL == "" && create && up.Dev.Image.Name == "" {
		return fmt.Errorf("no value for 'Image' has been provided in your okteto manifest")
	}

	if up.Dev.Image.Name == "" {
		devContainer := deployments.GetDevContainer(&d.Spec.Template.Spec, up.Dev.Container)
		if devContainer == nil {
			return fmt.Errorf("container '%s' does not exist in deployment '%s'", up.Dev.Container, up.Dev.Name)
		}
		up.Dev.Image.Name = devContainer.Image
	}

	buildKitHost, isOktetoCluster, err := buildCMD.GetBuildKitHost()
	if err != nil {
		return err
	}
	log.Information("Running your build in %s...", buildKitHost)

	imageTag := registry.GetImageTag(up.Dev.Image.Name, up.Dev.Name, up.Dev.Namespace, oktetoRegistryURL)
	log.Infof("building dev image tag %s", imageTag)

	buildArgs := model.SerializeBuildArgs(up.Dev.Image.Args)
	if err := buildCMD.Run(ctx, up.Dev.Namespace, buildKitHost, isOktetoCluster, up.Dev.Image.Context, up.Dev.Image.Dockerfile, imageTag, up.Dev.Image.Target, false, up.Dev.Image.CacheFrom, buildArgs, nil, "tty"); err != nil {
		return err
	}
	for _, s := range up.Dev.Services {
		if s.Image.Name == up.Dev.Image.Name {
			s.Image.Name = imageTag
			s.SetLastBuiltAnnotation()
		}
	}
	up.Dev.Image.Name = imageTag
	up.Dev.SetLastBuiltAnnotation()
	return nil
}

func (up *upContext) setDevContainer(d *appsv1.Deployment) error {
	devContainer := deployments.GetDevContainer(&d.Spec.Template.Spec, up.Dev.Container)
	if devContainer == nil {
		return fmt.Errorf("container '%s' does not exist in deployment '%s'", up.Dev.Container, up.Dev.Name)
	}

	up.Dev.Container = devContainer.Name

	if up.Dev.Image.Name == "" {
		up.Dev.Image.Name = devContainer.Image
	}

	return nil
}

func (up *upContext) getInteractive() bool {
	if len(up.Dev.Command.Values) == 0 {
		return true
	}
	if len(up.Dev.Command.Values) == 1 {
		switch up.Dev.Command.Values[0] {
		case "sh", "bash":
			return true
		default:
			return false
		}
	}
	return false
}

func (up *upContext) getInsufficientSpaceError(err error) error {
	if up.Dev.PersistentVolumeEnabled() {
		return errors.UserError{
			E: err,
			Hint: `Okteto volume is full.
    Increase your persistent volume size, run 'okteto down -v' and try 'okteto up' again.
    More information about configuring your persistent volume at https://okteto.com/docs/reference/manifest/#persistentvolume-object-optional`,
		}
	}
	return errors.UserError{
		E: err,
		Hint: `The synchronization service is running out of space.
    Enable persistent volumes in your okteto manifest and try again.
    More information about configuring your persistent volume at https://okteto.com/docs/reference/manifest/#persistentvolume-object-optional`,
	}

}

// Shutdown runs the cancellation sequence. It will wait for all tasks to finish for up to 500 milliseconds
func (up *upContext) shutdown() {
	if up.isTerm {
		if err := term.RestoreTerminal(up.inFd, up.stateTerm); err != nil {
			log.Infof("failed to restore terminal: %s", err.Error())
		}
<<<<<<< HEAD
		up.spinner.Stop()
=======
		restoreCursor()
>>>>>>> 45719e32
	}

	log.Infof("starting shutdown sequence")
	if !up.success {
		analytics.TrackUpError(true, up.isSwap)
	}

	if up.Cancel != nil {
		up.Cancel()
		log.Info("sent cancellation signal")
	}

	if up.Sy != nil {
		log.Infof("stopping syncthing")
		if err := up.Sy.SoftTerminate(); err != nil {
			log.Infof("failed to stop syncthing during shutdown: %s", err.Error())
		}
	}

	log.Infof("stopping forwarders")
	if up.Forwarder != nil {
		up.Forwarder.Stop()
	}

	log.Info("completed shutdown sequence")
	up.ShutdownCompleted <- true

}

func restoreCursor() {
	if runtime.GOOS != "windows" {
		fmt.Fprint(os.Stdin, "\033[?25h")
	}
}

func printDisplayContext(dev *model.Dev, divertURL string) {
	if dev.Context != "" {
		log.Println(fmt.Sprintf("    %s   %s", log.BlueString("Context:"), dev.Context))
	}
	log.Println(fmt.Sprintf("    %s %s", log.BlueString("Namespace:"), dev.Namespace))
	log.Println(fmt.Sprintf("    %s      %s", log.BlueString("Name:"), dev.Name))

	if len(dev.Forward) > 0 {
		if dev.Forward[0].Service {
			log.Println(fmt.Sprintf("    %s   %d -> %s:%d", log.BlueString("Forward:"), dev.Forward[0].Local, dev.Forward[0].ServiceName, dev.Forward[0].Remote))
		} else {
			log.Println(fmt.Sprintf("    %s   %d -> %d", log.BlueString("Forward:"), dev.Forward[0].Local, dev.Forward[0].Remote))
		}

		for i := 1; i < len(dev.Forward); i++ {
			if dev.Forward[i].Service {
				log.Println(fmt.Sprintf("           %d -> %s:%d", dev.Forward[i].Local, dev.Forward[i].ServiceName, dev.Forward[i].Remote))
				continue
			}
			log.Println(fmt.Sprintf("               %d -> %d", dev.Forward[i].Local, dev.Forward[i].Remote))
		}
	}

	if len(dev.Reverse) > 0 {
		log.Println(fmt.Sprintf("    %s   %d <- %d", log.BlueString("Reverse:"), dev.Reverse[0].Local, dev.Reverse[0].Remote))
		for i := 1; i < len(dev.Reverse); i++ {
			log.Println(fmt.Sprintf("               %d <- %d", dev.Reverse[i].Local, dev.Reverse[i].Remote))
		}
	}

	if divertURL != "" {
		log.Println(fmt.Sprintf("    %s       %s", log.BlueString("URL:"), divertURL))
	}
	fmt.Println()
}<|MERGE_RESOLUTION|>--- conflicted
+++ resolved
@@ -494,11 +494,7 @@
 		if err := term.RestoreTerminal(up.inFd, up.stateTerm); err != nil {
 			log.Infof("failed to restore terminal: %s", err.Error())
 		}
-<<<<<<< HEAD
 		up.spinner.Stop()
-=======
-		restoreCursor()
->>>>>>> 45719e32
 	}
 
 	log.Infof("starting shutdown sequence")
