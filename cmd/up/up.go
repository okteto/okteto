--- conflicted
+++ resolved
@@ -321,16 +321,11 @@
 	}
 }
 
-<<<<<<< HEAD
-func (up *upContext) getCurrentK8sObject(ctx context.Context) (*model.K8sObject, bool, error) {
-	k8sObject, err := apps.GetResource(ctx, up.Dev, up.Dev.Namespace, up.Client)
-=======
 func (up *upContext) getApp(ctx context.Context) (apps.App, bool, error) {
 	app, err := apps.Get(ctx, up.Dev, up.Dev.Namespace, up.Client)
 	if errors.IsNotFound(err) && up.Dev.Autocreate {
 		return apps.NewDeploymentApp(apps.GetDeploymentSandbox(up.Dev)), true, nil
 	}
->>>>>>> 02590031
 	if err == nil {
 		return app, false, nil
 	}
