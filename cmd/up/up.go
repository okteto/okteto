--- conflicted
+++ resolved
@@ -160,16 +160,12 @@
 				log.Infof("Terminal: %v", up.stateTerm)
 			}
 
-<<<<<<< HEAD
 			err = up.start()
-=======
-			err = up.start(build)
 
 			if err := up.Client.CoreV1().PersistentVolumeClaims(dev.Namespace).Delete(ctx, fmt.Sprintf(model.DeprecatedOktetoVolumeNameTemplate, dev.Name), metav1.DeleteOptions{}); err != nil {
 				log.Infof("error deleting deprecated volume: %v", err)
 			}
 
->>>>>>> 396789d7
 			return err
 		},
 	}
