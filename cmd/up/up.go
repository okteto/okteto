// Copyright 2021 The Okteto Authors
// Licensed under the Apache License, Version 2.0 (the "License");
// you may not use this file except in compliance with the License.
// You may obtain a copy of the License at
//
// http://www.apache.org/licenses/LICENSE-2.0
//
// Unless required by applicable law or agreed to in writing, software
// distributed under the License is distributed on an "AS IS" BASIS,
// WITHOUT WARRANTIES OR CONDITIONS OF ANY KIND, either express or implied.
// See the License for the specific language governing permissions and
// limitations under the License.

package up

import (
	"context"
	"fmt"
	"os"
	"os/signal"
	"path/filepath"
	"strings"
	"time"

	"github.com/moby/term"
	contextCMD "github.com/okteto/okteto/cmd/context"
	initCMD "github.com/okteto/okteto/cmd/init"
	"github.com/okteto/okteto/cmd/utils"
	"github.com/okteto/okteto/pkg/analytics"
	buildCMD "github.com/okteto/okteto/pkg/cmd/build"
	"github.com/okteto/okteto/pkg/config"
	"github.com/okteto/okteto/pkg/errors"
	"github.com/okteto/okteto/pkg/k8s/apps"
	"github.com/okteto/okteto/pkg/k8s/diverts"
	"github.com/okteto/okteto/pkg/log"
	"github.com/okteto/okteto/pkg/model"
	"github.com/okteto/okteto/pkg/okteto"
	"github.com/okteto/okteto/pkg/registry"
	"github.com/okteto/okteto/pkg/ssh"
	"github.com/okteto/okteto/pkg/syncthing"

	"github.com/spf13/cobra"
)

// ReconnectingMessage is the message shown when we are trying to reconnect
const ReconnectingMessage = "Trying to reconnect to your cluster. File synchronization will automatically resume when the connection improves."

// Up starts a development container
func Up() *cobra.Command {
	var devPath string
	var namespace string
	var k8sContext string
	var remote int
	var autoDeploy bool
	var build bool
	var forcePull bool
	var reset bool
	cmd := &cobra.Command{
		Use:   "up",
		Short: "Activates your development container",
		Args:  utils.NoArgsAccepted("https://okteto.com/docs/reference/cli/#up"),
		RunE: func(cmd *cobra.Command, args []string) error {
			if okteto.InDevContainer() {
				return errors.ErrNotInDevContainer
			}

			u := utils.UpgradeAvailable()
			if len(u) > 0 {
				warningFolder := filepath.Join(config.GetOktetoHome(), ".warnings")
				if utils.GetWarningState(warningFolder, "version") != u {
					log.Yellow("Okteto %s is available. To upgrade:", u)
					log.Yellow("    %s", utils.GetUpgradeCommand())
					if err := utils.SetWarningState(warningFolder, "version", u); err != nil {
						log.Infof("failed to set warning version state: %s", err.Error())
					}
				}
			}

			if syncthing.ShouldUpgrade() {
				fmt.Println("Installing dependencies...")
				if err := downloadSyncthing(); err != nil {
					log.Infof("failed to upgrade syncthing: %s", err)

					if !syncthing.IsInstalled() {
						return fmt.Errorf("couldn't download syncthing, please try again")
					}

					log.Yellow("couldn't upgrade syncthing, will try again later")
					fmt.Println()
				} else {
					log.Success("Dependencies successfully installed")
				}
			}

			checkLocalWatchesConfiguration()

			if autoDeploy {
				log.Warning(`The 'deploy' flag is deprecated and will be removed in a future release.
    Set the 'autocreate' field in your okteto manifest to get the same behavior.
    More information is available here: https://okteto.com/docs/reference/cli/#up`)
			}

			ctx := context.Background()

			if err := contextCMD.Init(ctx); err != nil {
				return err
			}

			if err := utils.LoadEnvironment(ctx, false); err != nil {
				return err
			}

			dev, err := loadDevOrInit(namespace, k8sContext, devPath)
			if err != nil {
				return err
			}

			if err := loadDevOverrides(dev, forcePull, remote, autoDeploy); err != nil {
				return err
			}

			if err := okteto.SetCurrentContext(dev.Context, dev.Namespace); err != nil {
				return err
			}

			log.ConfigureFileLogger(config.GetAppHome(dev.Namespace, dev.Name), config.VersionString)

			if err := checkStignoreConfiguration(dev); err != nil {
				log.Infof("failed to check '.stignore' configuration: %s", err.Error())
			}

			if err := addStignoreSecrets(dev); err != nil {
				return err
			}

			if _, ok := os.LookupEnv("OKTETO_AUTODEPLOY"); ok {
				autoDeploy = true
			}

			up := &upContext{
				Dev:            dev,
				Exit:           make(chan error, 1),
				resetSyncthing: reset,
				StartTime:      time.Now(),
			}
			up.inFd, up.isTerm = term.GetFdInfo(os.Stdin)
			if up.isTerm {
				var err error
				up.stateTerm, err = term.SaveState(up.inFd)
				if err != nil {
					log.Infof("failed to save the state of the terminal: %s", err.Error())
					return fmt.Errorf("failed to save the state of the terminal")
				}
				log.Infof("Terminal: %v", up.stateTerm)
			}

			err = up.start(build)
			return err
		},
	}

	cmd.Flags().StringVarP(&devPath, "file", "f", utils.DefaultDevManifest, "path to the manifest file")
	cmd.Flags().StringVarP(&namespace, "namespace", "n", "", "namespace where the up command is executed")
	cmd.Flags().StringVarP(&k8sContext, "context", "c", "", "context where the up command is executed")
	cmd.Flags().IntVarP(&remote, "remote", "r", 0, "configures remote execution on the specified port")
	cmd.Flags().BoolVarP(&autoDeploy, "deploy", "d", false, "create deployment when it doesn't exist in a namespace")
	cmd.Flags().MarkHidden("deploy")
	cmd.Flags().BoolVarP(&build, "build", "", false, "build on-the-fly the dev image using the info provided by the 'build' okteto manifest field")
	cmd.Flags().BoolVarP(&forcePull, "pull", "", false, "force dev image pull")
	cmd.Flags().BoolVarP(&reset, "reset", "", false, "reset the file synchronization database")
	return cmd
}

func loadDevOrInit(namespace, oktetoContext, devPath string) (*model.Dev, error) {
	dev, err := utils.LoadDev(devPath, namespace, oktetoContext)

	if err == nil {
		return dev, nil
	}
	if !strings.Contains(err.Error(), "okteto init") {
		return nil, err
	}
	if !utils.AskIfOktetoInit(devPath) {
		return nil, err
	}

	workDir, err := os.Getwd()
	if err != nil {
		return nil, fmt.Errorf("unknown current folder: %s", err)
	}
	if err := initCMD.Run(devPath, "", workDir, false); err != nil {
		return nil, err
	}

	log.Success(fmt.Sprintf("okteto manifest (%s) created", devPath))
	return utils.LoadDev(devPath, namespace, oktetoContext)
}

func loadDevOverrides(dev *model.Dev, forcePull bool, remote int, autoDeploy bool) error {
	if remote > 0 {
		dev.RemotePort = remote
	}

	if dev.RemoteModeEnabled() {
		if err := sshKeys(); err != nil {
			return err
		}

		dev.LoadRemote(ssh.GetPublicKey())
	}

	if !dev.Autocreate {
		dev.Autocreate = autoDeploy
	}

	if forcePull {
		dev.LoadForcePull()
	}

	dev.Username = okteto.Context().Username
	dev.RegistryURL = okteto.Context().Registry

	return nil
}

func (up *upContext) start(build bool) error {
	var err error
	up.Client, up.RestConfig, err = okteto.GetK8sClient()
	if err != nil {
		kubecfg := config.GetOktetoContextKubeconfigPath()
		log.Infof("failed to load okteto Kubeconfig: %s", err)
		if up.Dev.Context == "" {
			return fmt.Errorf("failed to load your okteto Kubeconfig %q", kubecfg)
		}
		return fmt.Errorf("failed to load your okteto Kubeconfig: %q context not found in %q", up.Dev.Context, kubecfg)
	}

	ctx := context.Background()

	if up.Dev.Divert != nil {
		if err := diverts.Create(ctx, up.Dev, up.Client); err != nil {
			return err
		}
	}

	if err := createPIDFile(up.Dev.Namespace, up.Dev.Name); err != nil {
		log.Infof("failed to create pid file for %s - %s: %s", up.Dev.Namespace, up.Dev.Name, err)
		return fmt.Errorf("couldn't create pid file for %s - %s", up.Dev.Namespace, up.Dev.Name)
	}

	defer cleanPIDFile(up.Dev.Namespace, up.Dev.Name)

	stop := make(chan os.Signal, 1)
	signal.Notify(stop, os.Interrupt)

	analytics.TrackUp(true, up.Dev.Name, up.getInteractive(), len(up.Dev.Services) == 0, up.Dev.Divert != nil)

	go up.activateLoop(build)

	select {
	case <-stop:
		log.Infof("CTRL+C received, starting shutdown sequence")
		up.shutdown()
		fmt.Println()
	case err := <-up.Exit:
		if err != nil {
			log.Infof("exit signal received due to error: %s", err)
			return err
		}
	}
	return nil
}

// activateLoop activates the development container in a retry loop
func (up *upContext) activateLoop(build bool) {
	isTransientError := false
	t := time.NewTicker(1 * time.Second)
	iter := 0
	defer t.Stop()

	defer config.DeleteStateFile(up.Dev)

	for {
		if up.isRetry || isTransientError {
			log.Infof("waiting for shutdown sequence to finish")
			<-up.ShutdownCompleted
			if iter == 0 {
				log.Yellow("Connection lost to your development container, reconnecting...")
			}
			iter++
			iter = iter % 10
			if isTransientError {
				<-t.C
			}
			if up.Dev.Divert != nil {
				up.Dev.Name = strings.Replace(up.Dev.Name, fmt.Sprintf("%s-", okteto.GetSanitizedUsername()), "", 1)
			}
		}

		err := up.activate(build)
		if err != nil {
			log.Infof("activate failed with: %s", err)

			if err == errors.ErrLostSyncthing {
				isTransientError = false
				iter = 0
				continue
			}

			if errors.IsTransient(err) {
				isTransientError = true
				continue
			}

			up.Exit <- err
			return
		}
		up.Exit <- nil
		return
	}
}

func (up *upContext) getApp(ctx context.Context) (apps.App, bool, error) {
	app, err := apps.Get(ctx, up.Dev, up.Dev.Namespace, up.Client)
	if errors.IsNotFound(err) && up.Dev.Autocreate {
		return apps.NewDeploymentApp(apps.GetDeploymentSandbox(up.Dev)), true, nil
	}
	if err == nil {
		return app, false, nil
	}

	if !errors.IsNotFound(err) || up.isRetry {
		return nil, false, err
	}

	if len(up.Dev.Labels) > 0 {
		if err == errors.ErrNotFound {
			err = errors.UserError{
				E:    fmt.Errorf("Didn't find an application in namespace %s that matches the labels in your Okteto manifest", up.Dev.Namespace),
				Hint: "Update the labels or point your context to a different namespace and try again"}
		}
		return nil, false, err
	}

	err = errors.UserError{
		E: fmt.Errorf("Application '%s' not found in namespace '%s'", up.Dev.Name, up.Dev.Namespace),
		Hint: `Verify that your application has been deployed and your Kubernetes context is pointing to the right namespace
Or set the 'autocreate' field in your okteto manifest if you want to create a standalone development container
More information is available here: https://okteto.com/docs/reference/cli/#up`,
	}
	return nil, false, err
}

// waitUntilExitOrInterrupt blocks execution until a stop signal is sent or a disconnect event or an error
func (up *upContext) waitUntilExitOrInterrupt() error {
	for {
		select {
		case err := <-up.CommandResult:
			fmt.Println()
			if err != nil {
				log.Infof("command failed: %s", err)
				if errors.IsTransient(err) {
					return err
				}
				return errors.CommandError{
					E:      errors.ErrCommandFailed,
					Reason: err,
				}
			}

			log.Info("command completed")
			return nil

		case err := <-up.Disconnect:
			if err == errors.ErrInsufficientSpace {
				return up.getInsufficientSpaceError(err)
			}
			return err
		}
	}
}

func (up *upContext) buildDevImage(ctx context.Context, app apps.App) error {
	if _, err := os.Stat(up.Dev.Image.Dockerfile); err != nil {
		return errors.UserError{
			E:    fmt.Errorf("'--build' argument given but there is no Dockerfile"),
			Hint: "Try creating a Dockerfile or specify 'context' and 'dockerfile' fields.",
		}
	}

	oktetoRegistryURL := okteto.Context().Registry
	if oktetoRegistryURL == "" && up.Dev.Autocreate && up.Dev.Image.Name == "" {
		return fmt.Errorf("no value for 'image' has been provided in your okteto manifest")
	}

	if up.Dev.Image.Name == "" {
		devContainer := apps.GetDevContainer(app.PodSpec(), up.Dev.Container)
		if devContainer == nil {
			return fmt.Errorf("container '%s' does not exist in deployment '%s'", up.Dev.Container, up.Dev.Name)
		}
		up.Dev.Image.Name = devContainer.Image
	}

	log.Information("Running your build in %s...", okteto.Context().Buildkit)

	imageTag := registry.GetImageTag(up.Dev.Image.Name, up.Dev.Name, up.Dev.Namespace, oktetoRegistryURL)
	log.Infof("building dev image tag %s", imageTag)

	buildArgs := model.SerializeBuildArgs(up.Dev.Image.Args)
<<<<<<< HEAD

	buildOptions := buildCMD.BuildOptions{
		Path:       up.Dev.Image.Context,
		File:       up.Dev.Image.Dockerfile,
		Tag:        imageTag,
		Target:     up.Dev.Image.Target,
		CacheFrom:  up.Dev.Image.CacheFrom,
		BuildArgs:  buildArgs,
		OutputMode: "tty",
	}
	if err := buildCMD.Run(ctx, up.Dev.Namespace, buildKitHost, isOktetoCluster, buildOptions); err != nil {
=======
	if err := buildCMD.Run(ctx, up.Dev.Image.Context, up.Dev.Image.Dockerfile, imageTag, up.Dev.Image.Target, false, up.Dev.Image.CacheFrom, buildArgs, nil, "tty"); err != nil {
>>>>>>> 21dd0d77
		return err
	}
	for _, s := range up.Dev.Services {
		if s.Image.Name == up.Dev.Image.Name {
			s.Image.Name = imageTag
			s.SetLastBuiltAnnotation()
		}
	}
	up.Dev.Image.Name = imageTag
	up.Dev.SetLastBuiltAnnotation()
	return nil
}

func (up *upContext) setDevContainer(app apps.App) error {
	devContainer := apps.GetDevContainer(app.PodSpec(), up.Dev.Container)
	if devContainer == nil {
		return fmt.Errorf("container '%s' does not exist in deployment '%s'", up.Dev.Container, up.Dev.Name)
	}

	up.Dev.Container = devContainer.Name

	if up.Dev.Image.Name == "" {
		up.Dev.Image.Name = devContainer.Image
	}

	return nil
}

func (up *upContext) getInteractive() bool {
	if len(up.Dev.Command.Values) == 0 {
		return true
	}
	if len(up.Dev.Command.Values) == 1 {
		switch up.Dev.Command.Values[0] {
		case "sh", "bash":
			return true
		default:
			return false
		}
	}
	return false
}

func (up *upContext) getInsufficientSpaceError(err error) error {
	if up.Dev.PersistentVolumeEnabled() {
		return errors.UserError{
			E: err,
			Hint: `Okteto volume is full.
    Increase your persistent volume size, run 'okteto down -v' and try 'okteto up' again.
    More information about configuring your persistent volume at https://okteto.com/docs/reference/manifest/#persistentvolume-object-optional`,
		}
	}
	return errors.UserError{
		E: err,
		Hint: `The synchronization service is running out of space.
    Enable persistent volumes in your okteto manifest and try again.
    More information about configuring your persistent volume at https://okteto.com/docs/reference/manifest/#persistentvolume-object-optional`,
	}

}

// Shutdown runs the cancellation sequence. It will wait for all tasks to finish for up to 500 milliseconds
func (up *upContext) shutdown() {
	if up.isTerm {
		if err := term.RestoreTerminal(up.inFd, up.stateTerm); err != nil {
			log.Infof("failed to restore terminal: %s", err.Error())
		}
		if up.spinner != nil {
			up.spinner.Stop()
		}
	}

	log.Infof("starting shutdown sequence")
	if !up.success {
		analytics.TrackUpError(true)
	}

	if up.Cancel != nil {
		up.Cancel()
		log.Info("sent cancellation signal")
	}

	if up.Sy != nil {
		log.Infof("stopping syncthing")
		if err := up.Sy.SoftTerminate(); err != nil {
			log.Infof("failed to stop syncthing during shutdown: %s", err.Error())
		}
	}

	log.Infof("stopping forwarders")
	if up.Forwarder != nil {
		up.Forwarder.Stop()
	}

	log.Info("completed shutdown sequence")
	up.ShutdownCompleted <- true

}

func printDisplayContext(dev *model.Dev, divertURL string) {
	log.Println(fmt.Sprintf("    %s   %s", log.BlueString("Context:"), dev.Context))
	log.Println(fmt.Sprintf("    %s %s", log.BlueString("Namespace:"), dev.Namespace))
	log.Println(fmt.Sprintf("    %s      %s", log.BlueString("Name:"), dev.Name))

	if len(dev.Forward) > 0 {
		if dev.Forward[0].Service {
			log.Println(fmt.Sprintf("    %s   %d -> %s:%d", log.BlueString("Forward:"), dev.Forward[0].Local, dev.Forward[0].ServiceName, dev.Forward[0].Remote))
		} else {
			log.Println(fmt.Sprintf("    %s   %d -> %d", log.BlueString("Forward:"), dev.Forward[0].Local, dev.Forward[0].Remote))
		}

		for i := 1; i < len(dev.Forward); i++ {
			if dev.Forward[i].Service {
				log.Println(fmt.Sprintf("               %d -> %s:%d", dev.Forward[i].Local, dev.Forward[i].ServiceName, dev.Forward[i].Remote))
				continue
			}
			log.Println(fmt.Sprintf("               %d -> %d", dev.Forward[i].Local, dev.Forward[i].Remote))
		}
	}

	if len(dev.Reverse) > 0 {
		log.Println(fmt.Sprintf("    %s   %d <- %d", log.BlueString("Reverse:"), dev.Reverse[0].Local, dev.Reverse[0].Remote))
		for i := 1; i < len(dev.Reverse); i++ {
			log.Println(fmt.Sprintf("               %d <- %d", dev.Reverse[i].Local, dev.Reverse[i].Remote))
		}
	}

	if divertURL != "" {
		log.Println(fmt.Sprintf("    %s       %s", log.BlueString("URL:"), divertURL))
	}
	fmt.Println()
}<|MERGE_RESOLUTION|>--- conflicted
+++ resolved
@@ -407,7 +407,6 @@
 	log.Infof("building dev image tag %s", imageTag)
 
 	buildArgs := model.SerializeBuildArgs(up.Dev.Image.Args)
-<<<<<<< HEAD
 
 	buildOptions := buildCMD.BuildOptions{
 		Path:       up.Dev.Image.Context,
@@ -418,10 +417,7 @@
 		BuildArgs:  buildArgs,
 		OutputMode: "tty",
 	}
-	if err := buildCMD.Run(ctx, up.Dev.Namespace, buildKitHost, isOktetoCluster, buildOptions); err != nil {
-=======
-	if err := buildCMD.Run(ctx, up.Dev.Image.Context, up.Dev.Image.Dockerfile, imageTag, up.Dev.Image.Target, false, up.Dev.Image.CacheFrom, buildArgs, nil, "tty"); err != nil {
->>>>>>> 21dd0d77
+	if err := buildCMD.Run(ctx, up.Dev.Namespace, buildOptions); err != nil {
 		return err
 	}
 	for _, s := range up.Dev.Services {
