--- conflicted
+++ resolved
@@ -911,10 +911,6 @@
 	}
 
 	if up.isTerm {
-<<<<<<< HEAD
-		log.Debug("restoring terminal")
-=======
->>>>>>> 6b80e7a7
 		if err := term.RestoreTerminal(up.inFd, up.stateTerm); err != nil {
 			log.Infof("failed to restore terminal: %s", err)
 		}
