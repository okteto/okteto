--- conflicted
+++ resolved
@@ -32,11 +32,8 @@
 	"github.com/okteto/okteto/cmd/utils"
 	"github.com/okteto/okteto/cmd/utils/executor"
 	"github.com/okteto/okteto/pkg/analytics"
-<<<<<<< HEAD
-	buildCMD "github.com/okteto/okteto/pkg/cmd/build"
-=======
+
 	"github.com/okteto/okteto/pkg/cmd/build"
->>>>>>> b4ec3051
 	"github.com/okteto/okteto/pkg/cmd/pipeline"
 	"github.com/okteto/okteto/pkg/config"
 	oktetoErrors "github.com/okteto/okteto/pkg/errors"
@@ -803,16 +800,6 @@
 	defer sp.Stop()
 
 	for buildName, buildInfo := range m.Build {
-<<<<<<< HEAD
-		opts := buildCMD.OptsFromManifest(buildName, buildInfo, &buildCMD.BuildOptions{})
-		imageWithDigest, err := registry.GetImageTagWithDigest(opts.Tag)
-		if err == oktetoErrors.ErrNotFound {
-			os.Setenv(fmt.Sprintf("OKTETO_BUILD_%s_IMAGE", strings.ToUpper(buildName)), opts.Tag)
-		} else if err != nil {
-			return fmt.Errorf("error checking image at registry %s: %v", opts.Tag, err)
-		} else {
-			if err := deploy.SetManifestEnvVars(buildName, imageWithDigest); err != nil {
-=======
 		opts := build.OptsFromBuildInfo(m.Name, buildName, buildInfo, &types.BuildOptions{})
 		imageWithDigest, err := registry.NewOktetoRegistry().GetImageTagWithDigest(opts.Tag)
 		if err == nil {
@@ -821,7 +808,6 @@
 		} else if errors.Is(err, oktetoErrors.ErrNotFound) {
 			sanitizedSvc := strings.ReplaceAll(buildName, "-", "_")
 			if err := os.Setenv(fmt.Sprintf("OKTETO_BUILD_%s_IMAGE", strings.ToUpper(sanitizedSvc)), opts.Tag); err != nil {
->>>>>>> b4ec3051
 				return err
 			}
 		} else {
