// Copyright 2022 The Okteto Authors
// Licensed under the Apache License, Version 2.0 (the "License");
// you may not use this file except in compliance with the License.
// You may obtain a copy of the License at
//
// http://www.apache.org/licenses/LICENSE-2.0
//
// Unless required by applicable law or agreed to in writing, software
// distributed under the License is distributed on an "AS IS" BASIS,
// WITHOUT WARRANTIES OR CONDITIONS OF ANY KIND, either express or implied.
// See the License for the specific language governing permissions and
// limitations under the License.

package up

import (
	"context"
	"fmt"
	"os"
	"os/signal"
	"path/filepath"
	"strings"
	"time"

	"github.com/moby/term"
	contextCMD "github.com/okteto/okteto/cmd/context"
	"github.com/okteto/okteto/cmd/deploy"
	initCMD "github.com/okteto/okteto/cmd/init"
	"github.com/okteto/okteto/cmd/utils"
	"github.com/okteto/okteto/cmd/utils/executor"
	"github.com/okteto/okteto/pkg/analytics"
	buildCMD "github.com/okteto/okteto/pkg/cmd/build"
	"github.com/okteto/okteto/pkg/cmd/pipeline"
	"github.com/okteto/okteto/pkg/config"
	oktetoErrors "github.com/okteto/okteto/pkg/errors"
	"github.com/okteto/okteto/pkg/k8s/apps"
	"github.com/okteto/okteto/pkg/k8s/diverts"
	oktetoLog "github.com/okteto/okteto/pkg/log"
	"github.com/okteto/okteto/pkg/model"
	"github.com/okteto/okteto/pkg/okteto"
	"github.com/okteto/okteto/pkg/registry"
	"github.com/okteto/okteto/pkg/ssh"
	"github.com/okteto/okteto/pkg/syncthing"
	metav1 "k8s.io/apimachinery/pkg/apis/meta/v1"

	"github.com/spf13/cobra"
)

// ReconnectingMessage is the message shown when we are trying to reconnect
const ReconnectingMessage = "Trying to reconnect to your cluster. File synchronization will automatically resume when the connection improves."

type UpOptions struct {
	DevPath    string
	Namespace  string
	K8sContext string
	Remote     int
	Deploy     bool
	Build      bool
	ForcePull  bool
	Reset      bool
}

// Up starts a development container
func Up() *cobra.Command {
	upOptions := &UpOptions{}
	cmd := &cobra.Command{
		Use:   "up [svc]",
		Short: "Activate your development container",
		Args:  utils.MaximumNArgsAccepted(1, "https://okteto.com/docs/reference/cli/#up"),
		RunE: func(cmd *cobra.Command, args []string) error {
			if okteto.InDevContainer() {
				return oktetoErrors.ErrNotInDevContainer
			}

			u := utils.UpgradeAvailable()
			if len(u) > 0 {
				warningFolder := filepath.Join(config.GetOktetoHome(), ".warnings")
				if utils.GetWarningState(warningFolder, "version") != u {
					oktetoLog.Yellow("Okteto %s is available. To upgrade:", u)
					oktetoLog.Yellow("    %s", utils.GetUpgradeCommand())
					if err := utils.SetWarningState(warningFolder, "version", u); err != nil {
						oktetoLog.Infof("failed to set warning version state: %s", err.Error())
					}
				}
			}

			checkLocalWatchesConfiguration()

			ctx := context.Background()

			manifestOpts := contextCMD.ManifestOptions{Filename: upOptions.DevPath, Namespace: upOptions.Namespace, K8sContext: upOptions.K8sContext}
			manifest, err := contextCMD.LoadManifestWithContext(ctx, manifestOpts)
			if err != nil {
				if !strings.Contains(err.Error(), "okteto init") {
					return err
				}
				if !utils.AskIfOktetoInit(upOptions.DevPath) {
					return err
				}

				manifest, err = LoadManifestWithInit(ctx, upOptions.K8sContext, upOptions.Namespace, upOptions.DevPath)
				if err != nil {
					return err
				}
			}
<<<<<<< HEAD
			if manifest.Name == "" {
				wd, err := os.Getwd()
				if err != nil {
					return err
				}
				manifest.Name = utils.InferApplicationName(wd)
			}

			dev, err := utils.GetDevFromManifest(manifest)
=======
			devName := ""
			if len(args) == 1 {
				devName = args[0]
			}
			dev, err := utils.GetDevFromManifest(manifest, devName)
>>>>>>> 69bef729
			if err != nil {
				return err
			}

			if err := loadManifestOverrides(dev, upOptions); err != nil {
				return err
			}

			if syncthing.ShouldUpgrade() {
				oktetoLog.Println("Installing dependencies...")
				if err := downloadSyncthing(); err != nil {
					oktetoLog.Infof("failed to upgrade syncthing: %s", err)

					if !syncthing.IsInstalled() {
						return fmt.Errorf("couldn't download syncthing, please try again")
					}

					oktetoLog.Yellow("couldn't upgrade syncthing, will try again later")
					oktetoLog.Println()
				} else {
					oktetoLog.Success("Dependencies successfully installed")
				}
			}

			oktetoLog.ConfigureFileLogger(config.GetAppHome(dev.Namespace, dev.Name), config.VersionString)

			if err := checkStignoreConfiguration(dev); err != nil {
				oktetoLog.Infof("failed to check '.stignore' configuration: %s", err.Error())
			}

			if err := addStignoreSecrets(dev); err != nil {
				return err
			}

			if err := addSyncFieldHash(dev); err != nil {
				return err
			}

			if _, ok := os.LookupEnv(model.OktetoAutoDeployEnvVar); ok {
				upOptions.Deploy = true
			}

			up := &upContext{
				Manifest:       manifest,
				Dev:            dev,
				Exit:           make(chan error, 1),
				resetSyncthing: upOptions.Reset,
				StartTime:      time.Now(),
				Options:        upOptions,
			}
			up.inFd, up.isTerm = term.GetFdInfo(os.Stdin)
			if up.isTerm {
				var err error
				up.stateTerm, err = term.SaveState(up.inFd)
				if err != nil {
					oktetoLog.Infof("failed to save the state of the terminal: %s", err.Error())
					return fmt.Errorf("failed to save the state of the terminal")
				}
				oktetoLog.Infof("Terminal: %v", up.stateTerm)
			}
			up.Client, up.RestConfig, err = okteto.GetK8sClient()
			if err != nil {
				return fmt.Errorf("failed to load okteto context '%s': %v", up.Dev.Context, err)
			}

			if upOptions.Deploy || (up.Manifest.IsV2 && !pipeline.IsDeployed(ctx, up.Manifest.Name, up.Manifest.Namespace, up.Client)) {
				err := up.deployApp(ctx)
				if err != nil && oktetoErrors.ErrManifestFoundButNoDeployCommands != err {
					return err
				}
				if oktetoErrors.ErrManifestFoundButNoDeployCommands != err {
					up.Dev.Autocreate = false
				}
			}

			err = up.start()

			if err := up.Client.CoreV1().PersistentVolumeClaims(dev.Namespace).Delete(ctx, fmt.Sprintf(model.DeprecatedOktetoVolumeNameTemplate, dev.Name), metav1.DeleteOptions{}); err != nil {
				oktetoLog.Infof("error deleting deprecated volume: %v", err)
			}

			if err != nil {
				switch err.(type) {
				default:
					err = fmt.Errorf("%w\n    Find additional logs at: %s/okteto.log", err, config.GetAppHome(dev.Namespace, dev.Name))
				case oktetoErrors.CommandError:
					oktetoLog.Infof("CommandError: %v", err)
				}

			}

			return err
		},
	}

	cmd.Flags().StringVarP(&upOptions.DevPath, "file", "f", "", "path to the manifest file")
	cmd.Flags().StringVarP(&upOptions.Namespace, "namespace", "n", "", "namespace where the up command is executed")
	cmd.Flags().StringVarP(&upOptions.K8sContext, "context", "c", "", "context where the up command is executed")
	cmd.Flags().IntVarP(&upOptions.Remote, "remote", "r", 0, "configures remote execution on the specified port")
	cmd.Flags().BoolVarP(&upOptions.Deploy, "deploy", "d", false, "run deploy section of dev manifest")
	cmd.Flags().BoolVarP(&upOptions.Build, "build", "", false, "build on-the-fly the dev image using the info provided by the 'build' okteto manifest field")
	cmd.Flags().BoolVarP(&upOptions.ForcePull, "pull", "", false, "force dev image pull")
	cmd.Flags().BoolVarP(&upOptions.Reset, "reset", "", false, "reset the file synchronization database")
	return cmd
}

func LoadManifestWithInit(ctx context.Context, k8sContext, namespace, devPath string) (*model.Manifest, error) {
	workDir, err := os.Getwd()
	if err != nil {
		return nil, fmt.Errorf("unknown current folder: %s", err)
	}
	ctxOptions := &contextCMD.ContextOptions{
		Context:   k8sContext,
		Namespace: namespace,
		Show:      true,
	}
	if err := contextCMD.NewContextCommand().Run(ctx, ctxOptions); err != nil {
		return nil, err
	}

	if err := initCMD.Run(devPath, "", workDir, false); err != nil {
		return nil, err
	}

	oktetoLog.Success(fmt.Sprintf("okteto manifest (%s) created", devPath))
	return model.GetManifestV2(devPath)
}

func loadManifestOverrides(dev *model.Dev, upOptions *UpOptions) error {
	if upOptions.Remote > 0 {
		dev.RemotePort = upOptions.Remote
	}

	if dev.RemoteModeEnabled() {
		if err := sshKeys(); err != nil {
			return err
		}

		dev.LoadRemote(ssh.GetPublicKey())
	}

	if upOptions.ForcePull {
		dev.LoadForcePull()
	}

	dev.Username = okteto.Context().Username
	dev.RegistryURL = okteto.Context().Registry

	return nil
}

func (up *upContext) deployApp(ctx context.Context) error {
	kubeconfig := deploy.NewKubeConfig()
	proxy, err := deploy.NewProxy(up.Manifest.Name, kubeconfig)
	if err != nil {
		return err
	}

	c := &deploy.DeployCommand{
		GetManifest:        up.getManifest,
		Kubeconfig:         kubeconfig,
		Executor:           executor.NewExecutor(oktetoLog.GetOutputFormat()),
		Proxy:              proxy,
		TempKubeconfigFile: deploy.GetTempKubeConfigFile(up.Manifest.Name),
		K8sClientProvider:  okteto.NewK8sClientProvider(),
	}

	return c.RunDeploy(ctx, &deploy.Options{
		Name:         up.Manifest.Name,
		ManifestPath: up.Manifest.Filename,
		Timeout:      5 * time.Minute,
		Build:        true,
	})
}

func (up *upContext) getManifest(path string) (*model.Manifest, error) {
	if up.Manifest != nil {
		return up.Manifest, nil
	}
	return model.GetManifestV2(path)
}
func (up *upContext) start() error {

	ctx := context.Background()

	if up.Dev.Divert != nil {
		if err := diverts.Create(ctx, up.Dev, up.Client); err != nil {
			return err
		}
	}

	if err := createPIDFile(up.Dev.Namespace, up.Dev.Name); err != nil {
		oktetoLog.Infof("failed to create pid file for %s - %s: %s", up.Dev.Namespace, up.Dev.Name, err)
		return fmt.Errorf("couldn't create pid file for %s - %s", up.Dev.Namespace, up.Dev.Name)
	}

	defer cleanPIDFile(up.Dev.Namespace, up.Dev.Name)

	stop := make(chan os.Signal, 1)
	signal.Notify(stop, os.Interrupt)

	analytics.TrackUp(true, up.Dev.Name, up.getInteractive(), len(up.Dev.Services) == 0, utils.IsOktetoRepo(), up.Dev.Divert != nil)

	go up.activateLoop()

	select {
	case <-stop:
		oktetoLog.Infof("CTRL+C received, starting shutdown sequence")
		up.shutdown()
		oktetoLog.Println()
	case err := <-up.Exit:
		if err != nil {
			oktetoLog.Infof("exit signal received due to error: %s", err)
			return err
		}
	}
	return nil
}

// activateLoop activates the development container in a retry loop
func (up *upContext) activateLoop() {
	isTransientError := false
	t := time.NewTicker(1 * time.Second)
	iter := 0
	defer t.Stop()

	defer config.DeleteStateFile(up.Dev)

	for {
		if up.isRetry || isTransientError {
			oktetoLog.Infof("waiting for shutdown sequence to finish")
			<-up.ShutdownCompleted
			if iter == 0 {
				oktetoLog.Yellow("Connection lost to your development container, reconnecting...")
			}
			iter++
			iter = iter % 10
			if isTransientError {
				<-t.C
			}
		}

		err := up.activate()
		if err != nil {
			oktetoLog.Infof("activate failed with: %s", err)

			if err == oktetoErrors.ErrLostSyncthing {
				isTransientError = false
				iter = 0
				continue
			}

			if oktetoErrors.IsTransient(err) {
				isTransientError = true
				continue
			}

			up.Exit <- err
			return
		}
		up.Exit <- nil
		return
	}
}

// waitUntilExitOrInterruptOrApply blocks execution until a stop signal is sent, a disconnect event or an error or the app is modify
func (up *upContext) waitUntilExitOrInterruptOrApply(ctx context.Context) error {
	for {
		select {
		case err := <-up.CommandResult:
			oktetoLog.Println()
			if err != nil {
				oktetoLog.Infof("command failed: %s", err)
				if oktetoErrors.IsTransient(err) {
					return err
				}
				return oktetoErrors.CommandError{
					E:      oktetoErrors.ErrCommandFailed,
					Reason: err,
				}
			}

			oktetoLog.Info("command completed")
			return nil

		case err := <-up.Disconnect:
			if err == oktetoErrors.ErrInsufficientSpace {
				return up.getInsufficientSpaceError(err)
			}
			return err

		case err := <-up.applyToApps(ctx):
			oktetoLog.Infof("exiting by applyToAppsChan: %v", err)
			return err
		}
	}
}

func (up *upContext) applyToApps(ctx context.Context) chan error {
	result := make(chan error, 1)
	for _, tr := range up.Translations {
		go tr.App.Watch(ctx, result, up.Client)
	}
	return result
}

func (up *upContext) buildDevImage(ctx context.Context, app apps.App) error {
	if _, err := os.Stat(up.Dev.Image.Dockerfile); err != nil {
		return oktetoErrors.UserError{
			E:    fmt.Errorf("'--build' argument given but there is no Dockerfile"),
			Hint: "Try creating a Dockerfile or specify 'context' and 'dockerfile' fields.",
		}
	}

	oktetoRegistryURL := okteto.Context().Registry
	if oktetoRegistryURL == "" && up.Dev.Autocreate && up.Dev.Image.Name == "" {
		return fmt.Errorf("no value for 'image' has been provided in your okteto manifest")
	}

	if up.Dev.Image.Name == "" {
		devContainer := apps.GetDevContainer(app.PodSpec(), up.Dev.Container)
		if devContainer == nil {
			return fmt.Errorf("container '%s' does not exist in deployment '%s'", up.Dev.Container, up.Dev.Name)
		}
		up.Dev.Image.Name = devContainer.Image
	}

	oktetoLog.Information("Running your build in %s...", okteto.Context().Builder)

	imageTag := registry.GetImageTag(up.Dev.Image.Name, up.Dev.Name, up.Dev.Namespace, oktetoRegistryURL)
	oktetoLog.Infof("building dev image tag %s", imageTag)

	buildArgs := model.SerializeBuildArgs(up.Dev.Image.Args)

	buildOptions := buildCMD.BuildOptions{
		Path:       up.Dev.Image.Context,
		File:       up.Dev.Image.Dockerfile,
		Tag:        imageTag,
		Target:     up.Dev.Image.Target,
		CacheFrom:  up.Dev.Image.CacheFrom,
		BuildArgs:  buildArgs,
		OutputMode: oktetoLog.TTYFormat,
	}
	if err := buildCMD.Run(ctx, buildOptions); err != nil {
		return err
	}
	for _, s := range up.Dev.Services {
		if s.Image.Name == up.Dev.Image.Name {
			s.Image.Name = imageTag
			s.SetLastBuiltAnnotation()
		}
	}
	up.Dev.Image.Name = imageTag
	up.Dev.SetLastBuiltAnnotation()
	return nil
}

func (up *upContext) setDevContainer(app apps.App) error {
	devContainer := apps.GetDevContainer(app.PodSpec(), up.Dev.Container)
	if devContainer == nil {
		return fmt.Errorf("container '%s' does not exist in deployment '%s'", up.Dev.Container, up.Dev.Name)
	}

	up.Dev.Container = devContainer.Name

	if up.Dev.Image.Name == "" {
		up.Dev.Image.Name = devContainer.Image
	}

	return nil
}

func (up *upContext) getInteractive() bool {
	if len(up.Dev.Command.Values) == 0 {
		return true
	}
	if len(up.Dev.Command.Values) == 1 {
		switch up.Dev.Command.Values[0] {
		case "sh", "bash":
			return true
		default:
			return false
		}
	}
	return false
}

func (up *upContext) getInsufficientSpaceError(err error) error {
	if up.Dev.PersistentVolumeEnabled() {

		return oktetoErrors.UserError{
			E: err,
			Hint: fmt.Sprintf(`Okteto volume is full.
    Increase your persistent volume size, run '%s' and try 'okteto up' again.
    More information about configuring your persistent volume at https://okteto.com/docs/reference/manifest/#persistentvolume-object-optional`, utils.GetDownCommand(up.Options.DevPath)),
		}
	}
	return oktetoErrors.UserError{
		E: err,
		Hint: `The synchronization service is running out of space.
    Enable persistent volumes in your okteto manifest and try again.
    More information about configuring your persistent volume at https://okteto.com/docs/reference/manifest/#persistentvolume-object-optional`,
	}

}

// Shutdown runs the cancellation sequence. It will wait for all tasks to finish for up to 500 milliseconds
func (up *upContext) shutdown() {
	if up.isTerm {
		if err := term.RestoreTerminal(up.inFd, up.stateTerm); err != nil {
			oktetoLog.Infof("failed to restore terminal: %s", err.Error())
		}
		if up.spinner != nil {
			up.spinner.Stop()
		}
	}

	oktetoLog.Infof("starting shutdown sequence")
	if !up.success {
		analytics.TrackUpError(true)
	}

	if up.Cancel != nil {
		up.Cancel()
		oktetoLog.Info("sent cancellation signal")
	}

	if up.Sy != nil {
		oktetoLog.Infof("stopping syncthing")
		if err := up.Sy.SoftTerminate(); err != nil {
			oktetoLog.Infof("failed to stop syncthing during shutdown: %s", err.Error())
		}
	}

	oktetoLog.Infof("stopping forwarders")
	if up.Forwarder != nil {
		up.Forwarder.Stop()
	}

	oktetoLog.Info("completed shutdown sequence")
	up.ShutdownCompleted <- true

}

func printDisplayContext(dev *model.Dev, divertURL string) {
	oktetoLog.Println(fmt.Sprintf("    %s   %s", oktetoLog.BlueString("Context:"), okteto.RemoveSchema(dev.Context)))
	oktetoLog.Println(fmt.Sprintf("    %s %s", oktetoLog.BlueString("Namespace:"), dev.Namespace))
	oktetoLog.Println(fmt.Sprintf("    %s      %s", oktetoLog.BlueString("Name:"), dev.Name))

	if len(dev.Forward) > 0 {
		if dev.Forward[0].Service {
			oktetoLog.Println(fmt.Sprintf("    %s   %d -> %s:%d", oktetoLog.BlueString("Forward:"), dev.Forward[0].Local, dev.Forward[0].ServiceName, dev.Forward[0].Remote))
		} else {
			oktetoLog.Println(fmt.Sprintf("    %s   %d -> %d", oktetoLog.BlueString("Forward:"), dev.Forward[0].Local, dev.Forward[0].Remote))
		}

		for i := 1; i < len(dev.Forward); i++ {
			if dev.Forward[i].Service {
				oktetoLog.Println(fmt.Sprintf("               %d -> %s:%d", dev.Forward[i].Local, dev.Forward[i].ServiceName, dev.Forward[i].Remote))
				continue
			}
			oktetoLog.Println(fmt.Sprintf("               %d -> %d", dev.Forward[i].Local, dev.Forward[i].Remote))
		}
	}

	if len(dev.Reverse) > 0 {
		oktetoLog.Println(fmt.Sprintf("    %s   %d <- %d", oktetoLog.BlueString("Reverse:"), dev.Reverse[0].Local, dev.Reverse[0].Remote))
		for i := 1; i < len(dev.Reverse); i++ {
			oktetoLog.Println(fmt.Sprintf("               %d <- %d", dev.Reverse[i].Local, dev.Reverse[i].Remote))
		}
	}

	if divertURL != "" {
		oktetoLog.Println(fmt.Sprintf("    %s       %s", oktetoLog.BlueString("URL:"), divertURL))
	}
	oktetoLog.Println()
}<|MERGE_RESOLUTION|>--- conflicted
+++ resolved
@@ -103,7 +103,6 @@
 					return err
 				}
 			}
-<<<<<<< HEAD
 			if manifest.Name == "" {
 				wd, err := os.Getwd()
 				if err != nil {
@@ -111,15 +110,11 @@
 				}
 				manifest.Name = utils.InferApplicationName(wd)
 			}
-
-			dev, err := utils.GetDevFromManifest(manifest)
-=======
 			devName := ""
 			if len(args) == 1 {
 				devName = args[0]
 			}
 			dev, err := utils.GetDevFromManifest(manifest, devName)
->>>>>>> 69bef729
 			if err != nil {
 				return err
 			}
