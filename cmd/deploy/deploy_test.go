// Copyright 2023 The Okteto Authors
// Licensed under the Apache License, Version 2.0 (the "License");
// you may not use this file except in compliance with the License.
// You may obtain a copy of the License at
//
// http://www.apache.org/licenses/LICENSE-2.0
//
// Unless required by applicable law or agreed to in writing, software
// distributed under the License is distributed on an "AS IS" BASIS,
// WITHOUT WARRANTIES OR CONDITIONS OF ANY KIND, either express or implied.
// See the License for the specific language governing permissions and
// limitations under the License.

package deploy

import (
	"context"
	"fmt"
	"os"
	"path/filepath"
	"strings"
	"testing"
	"time"

	"github.com/google/go-containerregistry/pkg/name"
	buildv2 "github.com/okteto/okteto/cmd/build/v2"
	pipelineCMD "github.com/okteto/okteto/cmd/pipeline"
	"github.com/okteto/okteto/internal/test"
	"github.com/okteto/okteto/pkg/analytics"
	"github.com/okteto/okteto/pkg/build"
	"github.com/okteto/okteto/pkg/cmd/pipeline"
	"github.com/okteto/okteto/pkg/constants"
	"github.com/okteto/okteto/pkg/deps"
	oktetoErrors "github.com/okteto/okteto/pkg/errors"
	"github.com/okteto/okteto/pkg/format"
	"github.com/okteto/okteto/pkg/k8s/configmaps"
	"github.com/okteto/okteto/pkg/log/io"
	"github.com/okteto/okteto/pkg/model"
	"github.com/okteto/okteto/pkg/okteto"
	"github.com/okteto/okteto/pkg/registry"
	"github.com/okteto/okteto/pkg/types"
	"github.com/spf13/afero"
	"github.com/stretchr/testify/assert"
	"github.com/stretchr/testify/mock"
	"github.com/stretchr/testify/require"
	v1 "k8s.io/api/apps/v1"
	apiv1 "k8s.io/api/core/v1"
	metav1 "k8s.io/apimachinery/pkg/apis/meta/v1"
	clientcmdapi "k8s.io/client-go/tools/clientcmd/api"
)

var errorManifest *model.Manifest = &model.Manifest{
	Name: "testManifest",
	Build: build.ManifestBuild{
		"service1": &build.Info{
			Dockerfile: "Dockerfile",
			Image:      "testImage",
		},
	},
	Deploy: &model.DeployInfo{
		Commands: []model.DeployCommand{
			{
				Name:    "printenv",
				Command: "printenv",
			},
		},
	},
}

type fakeRegistry struct {
	registry map[string]fakeImage
}

// fakeImage represents the data from an image
type fakeImage struct {
	Registry string
	Repo     string
	Tag      string
	ImageRef string
	Args     []string
}

func newFakeRegistry() fakeRegistry {
	return fakeRegistry{
		registry: map[string]fakeImage{},
	}
}

func (fr fakeRegistry) GetImageTagWithDigest(imageTag string) (string, error) {
	if _, ok := fr.registry[imageTag]; !ok {
		return "", oktetoErrors.ErrNotFound
	}
	return imageTag, nil
}

func (fr fakeRegistry) GetImageReference(image string) (registry.OktetoImageReference, error) {
	ref, err := name.ParseReference(image)
	if err != nil {
		return registry.OktetoImageReference{}, err
	}
	return registry.OktetoImageReference{
		Registry: ref.Context().RegistryStr(),
		Repo:     ref.Context().RepositoryStr(),
		Tag:      ref.Identifier(),
		Image:    image,
	}, nil
}

func (fr fakeRegistry) HasGlobalPushAccess() (bool, error) { return false, nil }

func (fr fakeRegistry) IsOktetoRegistry(_ string) bool { return false }

func (fr fakeRegistry) AddImageByOpts(opts *types.BuildOptions) error {
	fr.registry[opts.Tag] = fakeImage{Args: opts.BuildArgs}
	return nil
}

func (fr fakeRegistry) IsGlobalRegistry(image string) bool { return false }

func (fr fakeRegistry) GetRegistryAndRepo(image string) (string, string) { return "", "" }
func (fr fakeRegistry) GetRepoNameAndTag(repo string) (string, string)   { return "", "" }
<<<<<<< HEAD
func (fr fakeRegistry) CloneGlobalImageToDev(_ string) (string, error) {
=======
func (fr fakeRegistry) CloneGlobalImageToDev(string) (string, error) {
>>>>>>> 7eff6296
	return "", nil
}

var fakeManifest *model.Manifest = &model.Manifest{
	Deploy: &model.DeployInfo{
		Commands: []model.DeployCommand{
			{
				Name:    "printenv",
				Command: "printenv",
			},
			{
				Name:    "ls -la",
				Command: "ls -la",
			},
			{
				Name:    "cat /tmp/test.txt",
				Command: "cat /tmp/test.txt",
			},
		},
	},
}

var fakeManifestWithDependency *model.Manifest = &model.Manifest{
	Dependencies: deps.ManifestSection{
		"a": &deps.Dependency{
			Namespace: "b",
		},
		"b": &deps.Dependency{},
	},
}

var noDeployNorDependenciesManifest *model.Manifest = &model.Manifest{
	Name: "testManifest",
	Build: build.ManifestBuild{
		"service1": &build.Info{
			Dockerfile: "Dockerfile",
			Image:      "testImage",
		},
	},
}

type fakeV2Builder struct {
	buildErr             error
	buildOptionsStorage  *types.BuildOptions
	servicesAlreadyBuilt []string
}

func (b *fakeV2Builder) Build(_ context.Context, buildOptions *types.BuildOptions) error {
	if b.buildErr != nil {
		return b.buildErr
	}
	b.buildOptionsStorage = buildOptions
	return nil
}

func (b *fakeV2Builder) GetServicesToBuildDuringDeploy(_ context.Context, manifest *model.Manifest, servicesToDeploy []string) ([]string, error) {
	toBuild := make(map[string]bool, len(manifest.Build))
	for service := range manifest.Build {
		toBuild[service] = true
	}

	return setToSlice(setDifference(setIntersection(toBuild, sliceToSet(servicesToDeploy)), sliceToSet(b.servicesAlreadyBuilt))), nil
}

func (*fakeV2Builder) GetBuildEnvVars() map[string]string {
	return nil
}

type fakeDeployer struct {
	mock.Mock
}

func getManifestWithError(_ string, _ afero.Fs) (*model.Manifest, error) {
	return nil, assert.AnError
}

func getFakeManifest(_ string, _ afero.Fs) (*model.Manifest, error) {
	return fakeManifest, nil
}

func getErrorManifest(_ string, _ afero.Fs) (*model.Manifest, error) {
	return errorManifest, nil
}

func getManifestWithNoDeployNorDependency(_ string, _ afero.Fs) (*model.Manifest, error) {
	return noDeployNorDependenciesManifest, nil
}

func getFakeManifestWithDependency(_ string, _ afero.Fs) (*model.Manifest, error) {
	return fakeManifestWithDependency, nil
}

type fakeEndpointControl struct {
	err       error
	endpoints []string
}

func (f *fakeEndpointControl) List(_ context.Context, _ *EndpointsOptions, _ string) ([]string, error) {
	return f.endpoints, f.err
}

func getFakeEndpoint(_ *io.K8sLogger) (EndpointGetter, error) {
	return EndpointGetter{
		endpointControl: &fakeEndpointControl{},
	}, nil
}

func (f *fakeDeployer) Get(ctx context.Context,
	opts *Options,
	buildEnvVarsGetter buildEnvVarsGetter,
	cmapHandler configMapHandler,
	k8sProvider okteto.K8sClientProviderWithLogger,
	ioCtrl *io.Controller,
	k8Logger *io.K8sLogger,
	dependencyEnvVarsGetter dependencyEnvVarsGetter,
) (Deployer, error) {
	args := f.Called(ctx, opts, buildEnvVarsGetter, cmapHandler, k8sProvider, ioCtrl, k8Logger, dependencyEnvVarsGetter)
	return args.Get(0).(Deployer), args.Error(1)
}

func (f *fakeDeployer) Deploy(ctx context.Context, opts *Options) error {
	args := f.Called(ctx, opts)
	return args.Error(0)
}

func (f *fakeDeployer) CleanUp(ctx context.Context, err error) {
	f.Called(ctx, err)
}

type fakeAnalyticsTracker struct{}

func (fakeAnalyticsTracker) TrackImageBuild(...*analytics.ImageBuildMetadata) {}

func TestDeployWithErrorReadingManifestFile(t *testing.T) {
	okteto.CurrentStore = &okteto.ContextStore{
		Contexts: map[string]*okteto.Context{
			"test": {
				Namespace: "test",
			},
		},
		CurrentContext: "test",
	}
	fakeDeployer := &fakeDeployer{}
	c := &Command{
		GetManifest:       getManifestWithError,
		GetDeployer:       fakeDeployer.Get,
		K8sClientProvider: test.NewFakeK8sProvider(),
	}
	ctx := context.Background()
	opts := &Options{
		Name:         "movies",
		ManifestPath: "",
		Variables:    []string{},
	}

	err := c.Run(ctx, opts)

	// Verify the deploy phase is not even reached
	fakeDeployer.AssertNotCalled(t, "Get")
	assert.Error(t, err)
}

func TestDeployWithNeitherDeployNorDependencyInManifestFile(t *testing.T) {
	fakeDeployer := &fakeDeployer{}
	okteto.CurrentStore = &okteto.ContextStore{
		Contexts: map[string]*okteto.Context{
			"test": {
				Namespace: "test",
			},
		},
		CurrentContext: "test",
	}
	c := &Command{
		GetManifest:       getManifestWithNoDeployNorDependency,
		GetDeployer:       fakeDeployer.Get,
		K8sClientProvider: test.NewFakeK8sProvider(),
	}
	ctx := context.Background()
	opts := &Options{
		Name:         "movies",
		ManifestPath: "",
		Variables:    []string{},
	}

	err := c.Run(ctx, opts)

	assert.ErrorIs(t, err, oktetoErrors.ErrManifestFoundButNoDeployAndDependenciesCommands)
	// Verify the deploy phase is not even reached
	fakeDeployer.AssertNotCalled(t, "Get")
}

func TestDeployWithServicesToBuildWithoutComposeSection(t *testing.T) {
	fakeDeployer := &fakeDeployer{}
	okteto.CurrentStore = &okteto.ContextStore{
		Contexts: map[string]*okteto.Context{
			"test": {
				Namespace: "test",
			},
		},
		CurrentContext: "test",
	}
	c := &Command{
		GetManifest:       getFakeManifest,
		GetDeployer:       fakeDeployer.Get,
		K8sClientProvider: test.NewFakeK8sProvider(),
	}
	ctx := context.Background()
	opts := &Options{
		Name:             "movies",
		ManifestPath:     "",
		Variables:        []string{},
		servicesToDeploy: []string{"service1"},
	}

	err := c.Run(ctx, opts)

	assert.ErrorIs(t, err, oktetoErrors.ErrDeployCantDeploySvcsIfNotCompose)
	// Verify the deploy phase is not even reached
	fakeDeployer.AssertNotCalled(t, "Get")
}

func TestCreateConfigMapWithBuildError(t *testing.T) {
	fakeK8sClientProvider := test.NewFakeK8sProvider()
	opts := &Options{
		Name:         "testErr",
		ManifestPath: "",
		Variables:    []string{},
		Build:        true,
	}

	reg := newFakeRegistry()
	builder := test.NewFakeOktetoBuilder(reg)
	fakeTracker := fakeAnalyticsTracker{}

	okCtx := &okteto.ContextStateless{
		Store: &okteto.ContextStore{
			Contexts: map[string]*okteto.Context{
				"test": {
					Namespace: "test",
				},
			},
			CurrentContext: "test",
		},
	}
	c := &Command{
		GetManifest:       getErrorManifest,
		Builder:           buildv2.NewBuilder(builder, reg, io.NewIOController(), fakeTracker, okCtx, nil),
		K8sClientProvider: fakeK8sClientProvider,
		CfgMapHandler:     newDefaultConfigMapHandler(fakeK8sClientProvider, nil),
		Fs:                afero.NewMemMapFs(),
	}

	ctx := context.Background()

	err := c.Run(ctx, opts)

	// we should get a build error because Dockerfile does not exist
	assert.True(t, strings.Contains(err.Error(), oktetoErrors.InvalidDockerfile))

	fakeClient, _, err := c.K8sClientProvider.ProvideWithLogger(clientcmdapi.NewConfig(), nil)
	if err != nil {
		t.Fatal("could not create fake k8s client")
	}

	// sanitizeName is needed to check the CFGmap - this sanitization is done at RunDeploy, labels and cfg name
	sanitizedName := format.ResourceK8sMetaString(opts.Name)

	cfg, err := configmaps.Get(ctx, pipeline.TranslatePipelineName(sanitizedName), okteto.GetContext().Namespace, fakeClient)
	assert.NoError(t, err)

	expectedCfg := &apiv1.ConfigMap{
		ObjectMeta: metav1.ObjectMeta{
			Name:      fmt.Sprintf("okteto-git-%s", sanitizedName),
			Namespace: okteto.GetContext().Namespace,
			Labels:    map[string]string{"dev.okteto.com/git-deploy": "true"},
		},
		Data: map[string]string{
			"actionName": "cli",
			"name":       "testErr",
			"output":     "",
			"status":     "error",
			"branch":     "",
			"filename":   "",
			"icon":       "",
			"repository": "",
			"yaml":       "",
		},
	}

	expectedCfg.Data["output"] = cfg.Data["output"]

	assert.Equal(t, expectedCfg.Name, cfg.Name)
	assert.Equal(t, expectedCfg.Namespace, cfg.Namespace)
	assert.Equal(t, expectedCfg.Labels, cfg.Labels)

	keysToCompare := []string{"actionName", "name", "status", "filename", "icon", "yaml"}
	for _, key := range keysToCompare {
		assert.Equal(t, expectedCfg.Data[key], cfg.Data[key])
	}
	assert.NotEmpty(t, cfg.Annotations[constants.LastUpdatedAnnotation])
}

func TestDeployWithErrorDeploying(t *testing.T) {
	fakeOs := afero.NewMemMapFs()
	fakeK8sClientProvider := test.NewFakeK8sProvider()
	fakeDeployer := &fakeDeployer{}
	okteto.CurrentStore = &okteto.ContextStore{
		Contexts: map[string]*okteto.Context{
			"test": {
				Namespace: "test",
			},
		},
		CurrentContext: "test",
	}
	c := &Command{
		GetManifest:       getFakeManifest,
		GetDeployer:       fakeDeployer.Get,
		K8sClientProvider: fakeK8sClientProvider,
		CfgMapHandler:     newDefaultConfigMapHandler(fakeK8sClientProvider, nil),
		Fs:                fakeOs,
		Builder:           &fakeV2Builder{},
	}
	ctx := context.Background()
	opts := &Options{
		Name:         "movies",
		ManifestPath: "",
		Variables:    []string{},
	}

	fakeDeployer.On(
		"Get",
		mock.Anything,
		mock.Anything,
		mock.Anything,
		mock.Anything,
		mock.Anything,
		mock.Anything,
		mock.Anything,
		mock.Anything,
	).Return(fakeDeployer, nil)

	expectedOpts := &Options{
		Name:         "movies",
		ManifestPath: "",
		Variables:    []string{},
		Manifest:     fakeManifest,
	}
	fakeDeployer.On("Deploy", mock.Anything, expectedOpts).Return(assert.AnError)

	err := c.Run(ctx, opts)

	assert.Error(t, err)

	// check if configmap has been created
	fakeClient, _, err := c.K8sClientProvider.ProvideWithLogger(clientcmdapi.NewConfig(), nil)
	if err != nil {
		t.Fatal("could not create fake k8s client")
	}
	cfg, err := configmaps.Get(ctx, pipeline.TranslatePipelineName(opts.Name), okteto.GetContext().Namespace, fakeClient)
	assert.Nil(t, err)
	assert.NotNil(t, cfg)
	assert.Equal(t, pipeline.ErrorStatus, cfg.Data["status"])

	fakeDeployer.AssertExpectations(t)
}

func TestDeployWithErrorBecauseOtherPipelineRunning(t *testing.T) {
	opts := &Options{
		Name:         "movies",
		ManifestPath: "",
		Variables:    []string{},
	}
	fakeK8sClientProvider := test.NewFakeK8sProvider(&apiv1.ConfigMap{
		ObjectMeta: metav1.ObjectMeta{
			Name:      pipeline.TranslatePipelineName(opts.Name),
			Namespace: "test",
		},
		Data: map[string]string{
			"actionLock": "test",
		},
	}, &v1.Deployment{
		ObjectMeta: metav1.ObjectMeta{
			Labels: map[string]string{
				model.DeployedByLabel: "movies",
			},
		},
	})
	fakeDeployer := &fakeDeployer{}

	okteto.CurrentStore = &okteto.ContextStore{
		Contexts: map[string]*okteto.Context{
			"test": {
				Namespace: "test",
			},
		},
		CurrentContext: "test",
	}

	c := &Command{
		GetManifest:       getFakeManifest,
		GetDeployer:       fakeDeployer.Get,
		K8sClientProvider: fakeK8sClientProvider,
		CfgMapHandler:     newDefaultConfigMapHandler(fakeK8sClientProvider, nil),
		Fs:                afero.NewMemMapFs(),
	}
	ctx := context.Background()

	err := c.Run(ctx, opts)

	assert.Error(t, err)

	// Verify the deploy phase is not even reached
	fakeDeployer.AssertNotCalled(t, "Get")

	// check if configmap has been created
	fakeClient, _, err := c.K8sClientProvider.ProvideWithLogger(clientcmdapi.NewConfig(), nil)
	if err != nil {
		t.Fatal("could not create fake k8s client")
	}
	cfg, err := configmaps.Get(ctx, pipeline.TranslatePipelineName(opts.Name), okteto.GetContext().Namespace, fakeClient)
	assert.Nil(t, err)
	assert.NotNil(t, cfg)
}

func TestDeployWithoutErrors(t *testing.T) {
	fakeOs := afero.NewMemMapFs()
	fakeK8sClientProvider := test.NewFakeK8sProvider(&v1.Deployment{
		ObjectMeta: metav1.ObjectMeta{
			Labels: map[string]string{
				model.DeployedByLabel: "movies",
			},
			Namespace: "test",
		},
	})
	fakeDeployer := &fakeDeployer{}

	okteto.CurrentStore = &okteto.ContextStore{
		Contexts: map[string]*okteto.Context{
			"test": {
				Namespace: "test",
			},
		},
		CurrentContext: "test",
	}

	c := &Command{
		GetManifest:       getFakeManifest,
		K8sClientProvider: fakeK8sClientProvider,
		EndpointGetter:    getFakeEndpoint,
		Fs:                fakeOs,
		CfgMapHandler:     newDefaultConfigMapHandler(fakeK8sClientProvider, nil),
		GetDeployer:       fakeDeployer.Get,
		Builder:           &fakeV2Builder{},
	}
	ctx := context.Background()
	opts := &Options{
		Name:         "movies",
		ManifestPath: "",
		Variables:    []string{},
	}

	fakeDeployer.On(
		"Get",
		mock.Anything,
		mock.Anything,
		mock.Anything,
		mock.Anything,
		mock.Anything,
		mock.Anything,
		mock.Anything,
		mock.Anything,
	).Return(fakeDeployer, nil)

	expectedOpts := &Options{
		Name:         "movies",
		ManifestPath: "",
		Variables:    []string{},
		Manifest:     fakeManifest,
	}
	fakeDeployer.On("Deploy", mock.Anything, expectedOpts).Return(nil)

	err := c.Run(ctx, opts)

	assert.NoError(t, err)

	// check if configmap has been created
	fakeClient, _, err := c.K8sClientProvider.ProvideWithLogger(clientcmdapi.NewConfig(), nil)
	if err != nil {
		t.Fatal("could not create fake k8s client")
	}
	cfg, err := configmaps.Get(ctx, pipeline.TranslatePipelineName(opts.Name), okteto.GetContext().Namespace, fakeClient)
	assert.Nil(t, err)
	assert.NotNil(t, cfg)
	assert.Equal(t, pipeline.DeployedStatus, cfg.Data["status"])
}

func TestGetDefaultTimeout(t *testing.T) {
	tt := []struct {
		name       string
		envarValue string
		expected   time.Duration
	}{
		{
			name:       "env var not set",
			envarValue: "",
			expected:   5 * time.Minute,
		},
		{
			name:       "env var set with not the proper syntax",
			envarValue: "hello world",
			expected:   5 * time.Minute,
		},
		{
			name:       "env var set",
			envarValue: "10m",
			expected:   10 * time.Minute,
		},
	}

	for _, tc := range tt {
		t.Run(tc.name, func(t *testing.T) {
			t.Setenv(model.OktetoTimeoutEnvVar, tc.envarValue)
			assert.Equal(t, tc.expected, getDefaultTimeout())
		})
	}
}

type fakePipelineDeployer struct {
	err error
}

func (fd fakePipelineDeployer) ExecuteDeployPipeline(_ context.Context, _ *pipelineCMD.DeployOptions) error {
	return fd.err
}

func TestDeployDependencies(t *testing.T) {
	fakeManifest := &model.Manifest{
		Dependencies: deps.ManifestSection{
			"a": &deps.Dependency{
				Namespace: "b",
			},
			"b": &deps.Dependency{},
		},
	}

	okteto.CurrentStore = &okteto.ContextStore{
		Contexts: map[string]*okteto.Context{
			"test": {
				Namespace: "test",
				IsOkteto:  true,
			},
		},
		CurrentContext: "test",
	}
	type config struct {
		pipelineErr error
	}
	tt := []struct {
		config   config
		expected error
		name     string
	}{
		{
			name:     "error deploying dependency",
			config:   config{pipelineErr: assert.AnError},
			expected: assert.AnError,
		},
		{
			name: "successful",
		},
	}

	for _, tc := range tt {
		t.Run(tc.name, func(t *testing.T) {
			dc := &Command{
				PipelineCMD: fakePipelineDeployer{tc.config.pipelineErr},
			}
			assert.ErrorIs(t, tc.expected, dc.deployDependencies(context.Background(), &Options{Manifest: fakeManifest}))
		})
	}
}

func TestDeployOnlyDependencies(t *testing.T) {
	fakeOs := afero.NewMemMapFs()
	fakeK8sClientProvider := test.NewFakeK8sProvider(&v1.Deployment{
		ObjectMeta: metav1.ObjectMeta{
			Labels: map[string]string{
				model.DeployedByLabel: "movies",
			},
			Namespace: "test",
		},
	})

	fakeDeployer := &fakeDeployer{}

	c := &Command{
		PipelineCMD:       fakePipelineDeployer{nil},
		GetManifest:       getFakeManifestWithDependency,
		K8sClientProvider: fakeK8sClientProvider,
		Fs:                fakeOs,
		CfgMapHandler:     newDefaultConfigMapHandler(fakeK8sClientProvider, nil),
		GetDeployer:       fakeDeployer.Get,
	}
	ctx := context.Background()
	opts := &Options{
		Name:         "movies",
		ManifestPath: "",
		Variables:    []string{},
	}

	tt := []struct {
		expecterErr error
		name        string
		isOkteto    bool
	}{
		{
			name:        "deploy dependency with no error",
			expecterErr: nil,
			isOkteto:    true,
		},
		{
			name:        "error okteto not installed",
			expecterErr: errDepenNotAvailableInVanilla,
			isOkteto:    false,
		},
	}

	for _, tc := range tt {
		t.Run(tc.name, func(t *testing.T) {
			okteto.CurrentStore = &okteto.ContextStore{
				Contexts: map[string]*okteto.Context{
					"test": {
						Namespace: "test",
						IsOkteto:  tc.isOkteto,
					},
				},
				CurrentContext: "test",
			}

			err := c.Run(ctx, opts)

			require.ErrorIs(t, err, tc.expecterErr)
		})
	}
}

type fakeTracker struct{}

func (*fakeTracker) TrackDeploy(analytics.DeployMetadata)             {}
func (*fakeTracker) TrackImageBuild(...*analytics.ImageBuildMetadata) {}

func TestTrackDeploy(t *testing.T) {
	tt := []struct {
		commandErr error
		manifest   *model.Manifest
		name       string
		remoteFlag bool
	}{
		{
			name:       "error tracking deploy",
			commandErr: assert.AnError,
		},
		{
			name: "successful with V2",
			manifest: &model.Manifest{
				IsV2: true,
				Deploy: &model.DeployInfo{
					Commands: []model.DeployCommand{
						{
							Name:    "test",
							Command: "test",
						},
					},
				},
			},
			remoteFlag: true,
		},
		{
			name: "successful with compose",
			manifest: &model.Manifest{
				IsV2: true,
				Deploy: &model.DeployInfo{
					ComposeSection: &model.ComposeSectionInfo{
						ComposesInfo: model.ComposeInfoList{},
					},
				},
			},
		},
	}
	for _, tc := range tt {
		t.Run(tc.name, func(t *testing.T) {
			dc := &Command{
				AnalyticsTracker: &fakeTracker{},
			}

			dc.trackDeploy(tc.manifest, tc.remoteFlag, time.Now(), tc.commandErr)
		})
	}
}

func TestShouldRunInRemoteDeploy(t *testing.T) {
	tempManifest := &model.Manifest{
		Deploy: &model.DeployInfo{
			Remote: true,
			Image:  "some-image",
		},
	}
	var tests = []struct {
		Name         string
		opts         *Options
		remoteDeploy string
		remoteForce  string
		expected     bool
	}{
		{
			Name: "Okteto_Deploy_Remote env is set to True",
			opts: &Options{
				RunInRemote: false,
			},
			remoteDeploy: "true",
			remoteForce:  "",
			expected:     false,
		},
		{
			Name: "Remote flag is set to True",
			opts: &Options{
				RunInRemote: true,
			},
			remoteDeploy: "",
			remoteForce:  "",
			expected:     true,
		},
		{
			Name: "Remote option set by manifest is True and Image is not nil",
			opts: &Options{
				Manifest: tempManifest,
			},
			remoteDeploy: "",
			remoteForce:  "",
			expected:     true,
		},
		{
			Name: "Remote option set by manifest is True and Image is nil",
			opts: &Options{
				Manifest: &model.Manifest{
					Deploy: &model.DeployInfo{
						Image:  "",
						Remote: true,
					},
				},
			},
			remoteDeploy: "",
			remoteForce:  "",
			expected:     true,
		},
		{
			Name: "Remote option set by manifest is False and Image is nil",
			opts: &Options{
				Manifest: &model.Manifest{
					Deploy: &model.DeployInfo{
						Image:  "",
						Remote: false,
					},
				},
			},
			remoteDeploy: "",
			remoteForce:  "",
			expected:     false,
		},
		{
			Name: "Okteto_Force_Remote env is set to True",
			opts: &Options{
				RunInRemote: false,
			},
			remoteDeploy: "",
			remoteForce:  "true",
			expected:     true,
		},
		{
			Name: "Default case",
			opts: &Options{
				RunInRemote: false,
			},
			remoteDeploy: "",
			remoteForce:  "",
			expected:     false,
		},
	}
	for _, tt := range tests {
		t.Run(tt.Name, func(t *testing.T) {
			t.Setenv(constants.OktetoDeployRemote, tt.remoteDeploy)
			t.Setenv(constants.OktetoForceRemote, tt.remoteForce)
			result := shouldRunInRemote(tt.opts)
			assert.Equal(t, result, tt.expected)
		})
	}
}

func TestOktetoManifestPathFlag(t *testing.T) {
	opts := &Options{}
	var tests = []struct {
		expectedErr error
		name        string
		manifest    string
	}{
		{
			name:        "manifest file path exists",
			manifest:    "okteto.yml",
			expectedErr: nil,
		},
		{
			name:        "manifest file path doesn't exist",
			manifest:    "nonexistent.yml",
			expectedErr: fmt.Errorf("nonexistent.yml file doesn't exist"),
		},
	}

	for _, tt := range tests {
		t.Run(tt.name, func(t *testing.T) {
			fs := afero.NewOsFs()
			dir, err := os.Getwd()
			assert.NoError(t, err)
			fullpath := filepath.Join(dir, tt.manifest)
			opts.ManifestPath = fullpath
			if tt.manifest != "nonexistent.yml" {
				// create the manifest file only if it's not the nonexistent scenario
				f, err := fs.Create(fullpath)
				assert.NoError(t, err)
				defer func() {
					if err := f.Close(); err != nil {
						t.Fatalf("Error closing file %s: %s", fullpath, err)
					}
					if err := fs.RemoveAll(fullpath); err != nil {
						t.Fatalf("Error removing the file %v", err)
					}
				}()
			}
			err = checkOktetoManifestPathFlag(opts, fs)
			assert.Equal(t, tt.expectedErr, err)
		})
	}
}

func TestGetDependencyEnvVars(t *testing.T) {
	tt := []struct {
		environGetter environGetter
		expected      map[string]string
		name          string
	}{
		{
			name: "WithEmptyEnvironment",
			environGetter: func() []string {
				return []string{}
			},
			expected: map[string]string{},
		},
		{
			name: "WithEnvironmentWithoutDependencyVars",
			environGetter: func() []string {
				return []string{
					"OKTETO_NAMESPACE=test",
					"OKTETO_USER=cindy",
					"MYVAR=foo",
				}
			},
			expected: map[string]string{},
		},
		{
			name: "WithEnvironmentOnlyWithDependencyVars",
			environGetter: func() []string {
				return []string{
					"OKTETO_DEPENDENCY_DATABASE_VARIABLE_USERNAME=dbuser",
					"OKTETO_DEPENDENCY_DATABASE_VARIABLE_PASSWORD=mystrongpassword",
					"OKTETO_DEPENDENCY_API_VARIABLE_HOST=apihost",
				}
			},
			expected: map[string]string{
				"OKTETO_DEPENDENCY_DATABASE_VARIABLE_USERNAME": "dbuser",
				"OKTETO_DEPENDENCY_DATABASE_VARIABLE_PASSWORD": "mystrongpassword",
				"OKTETO_DEPENDENCY_API_VARIABLE_HOST":          "apihost",
			},
		},
		{
			name: "WithEnvironmentMixingVars",
			environGetter: func() []string {
				return []string{
					"OKTETO_DEPENDENCY_DATABASE_VARIABLE_USERNAME=dbuser",
					"OKTETO_NAMESPACE=test",
					"OKTETO_DEPENDENCY_DATABASE_VARIABLE_PASSWORD=mystrongpassword",
					"OKTETO_USER=cindy",
					"OKTETO_DEPENDENCY_API_VARIABLE_HOST=apihost",
					"MYVAR=foo",
				}
			},
			expected: map[string]string{
				"OKTETO_DEPENDENCY_DATABASE_VARIABLE_USERNAME": "dbuser",
				"OKTETO_DEPENDENCY_DATABASE_VARIABLE_PASSWORD": "mystrongpassword",
				"OKTETO_DEPENDENCY_API_VARIABLE_HOST":          "apihost",
			},
		},
	}
	for _, tc := range tt {
		t.Run(tc.name, func(t *testing.T) {
			dc := &Command{}

			result := dc.getDependencyEnvVars(tc.environGetter)

			require.Equal(t, tc.expected, result)
		})
	}
}<|MERGE_RESOLUTION|>--- conflicted
+++ resolved
@@ -119,11 +119,7 @@
 
 func (fr fakeRegistry) GetRegistryAndRepo(image string) (string, string) { return "", "" }
 func (fr fakeRegistry) GetRepoNameAndTag(repo string) (string, string)   { return "", "" }
-<<<<<<< HEAD
-func (fr fakeRegistry) CloneGlobalImageToDev(_ string) (string, error) {
-=======
 func (fr fakeRegistry) CloneGlobalImageToDev(string) (string, error) {
->>>>>>> 7eff6296
 	return "", nil
 }
 
