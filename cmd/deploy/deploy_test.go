--- conflicted
+++ resolved
@@ -431,27 +431,11 @@
 	builder := test.NewFakeOktetoBuilder(registry)
 	fakeTracker := fakeAnalyticsTracker{}
 	c := &DeployCommand{
-<<<<<<< HEAD
-		GetManifest: getErrorManifest,
-		GetDeployer: func(context.Context, *Options, builderInterface, configMapHandler, okteto.K8sClientProvider, kubeConfigHandler, func(string) (int, error)) (deployerInterface, error) {
-			return &localDeployer{
-				Proxy:             p,
-				Executor:          e,
-				Kubeconfig:        &fakeKubeConfig{},
-				K8sClientProvider: clientProvider,
-				Fs:                afero.NewMemMapFs(),
-			}, nil
-		},
-		Builder:           buildv2.NewBuilder(builder, registry, io.NewIOController(), fakeTracker),
-		K8sClientProvider: clientProvider,
-		CfgMapHandler:     newDefaultConfigMapHandler(clientProvider),
-=======
 		GetManifest:       getErrorManifest,
 		GetDeployer:       fakeDeployer.Get,
-		Builder:           buildv2.NewBuilder(builder, registry, fakeTracker),
+		Builder:           buildv2.NewBuilder(builder, registry, io.NewIOController(), fakeTracker),
 		K8sClientProvider: fakeK8sClientProvider,
 		CfgMapHandler:     newDefaultConfigMapHandler(fakeK8sClientProvider),
->>>>>>> f1b0e27c
 	}
 
 	ctx := context.Background()
