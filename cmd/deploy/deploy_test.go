--- conflicted
+++ resolved
@@ -445,11 +445,7 @@
 	c := &DeployCommand{
 		GetManifest:       getErrorManifest,
 		GetDeployer:       fakeDeployer.Get,
-<<<<<<< HEAD
-		Builder:           buildv2.NewBuilder(builder, registry, fakeTracker, okCtx),
-=======
-		Builder:           buildv2.NewBuilder(builder, registry, io.NewIOController(), fakeTracker),
->>>>>>> f272561b
+		Builder:           buildv2.NewBuilder(builder, registry, io.NewIOController(), fakeTracker, okCtx),
 		K8sClientProvider: fakeK8sClientProvider,
 		CfgMapHandler:     newDefaultConfigMapHandler(fakeK8sClientProvider),
 	}
