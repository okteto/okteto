// Copyright 2022 The Okteto Authors
// Licensed under the Apache License, Version 2.0 (the "License");
// you may not use this file except in compliance with the License.
// You may obtain a copy of the License at
//
// http://www.apache.org/licenses/LICENSE-2.0
//
// Unless required by applicable law or agreed to in writing, software
// distributed under the License is distributed on an "AS IS" BASIS,
// WITHOUT WARRANTIES OR CONDITIONS OF ANY KIND, either express or implied.
// See the License for the specific language governing permissions and
// limitations under the License.

package deploy

import (
	"context"
	"fmt"
	"os"
	"testing"

	"github.com/okteto/okteto/internal/test"
	"github.com/okteto/okteto/pkg/cmd/app"
	"github.com/okteto/okteto/pkg/k8s/configmaps"
	"github.com/okteto/okteto/pkg/model"
	"github.com/okteto/okteto/pkg/okteto"
	"github.com/stretchr/testify/assert"
	apiv1 "k8s.io/api/core/v1"
	metav1 "k8s.io/apimachinery/pkg/apis/meta/v1"
	"k8s.io/client-go/rest"
	"k8s.io/client-go/tools/clientcmd/api"
)

var fakeManifest *model.Manifest = &model.Manifest{
	Deploy: &model.DeployInfo{
		Commands: []model.DeployCommand{
			{
				Name:    "printenv",
				Command: "printenv",
			},
			{
				Name:    "ls -la",
				Command: "ls -la",
			},
			{
				Name:    "cat /tmp/test.txt",
				Command: "cat /tmp/test.txt",
			},
		},
	},
}

type fakeProxy struct {
	errOnShutdown error
	port          int
	token         string
	started       bool
	shutdown      bool
}

type fakeExecutor struct {
	err      error
	executed []model.DeployCommand
}

type fakeKubeConfig struct {
	errOnModify error
}

func (*fakeKubeConfig) Read() (*rest.Config, error) {
	return nil, nil
}

func (fc *fakeKubeConfig) Modify(_ int, _, _ string) error {
	return fc.errOnModify
}

func (fk *fakeProxy) Start() {
	fk.started = true
}

func (fk *fakeProxy) Shutdown(_ context.Context) error {
	if fk.errOnShutdown != nil {
		return fk.errOnShutdown
	}

	fk.shutdown = true
	return nil
}

func (fk *fakeProxy) GetPort() int {
	return fk.port
}

func (fk *fakeProxy) GetToken() string {
	return fk.token
}

func (fe *fakeExecutor) Execute(command model.DeployCommand, _ []string) error {
	fe.executed = append(fe.executed, command)
	if fe.err != nil {
		return fe.err
	}

	return nil
}

func TestDeployWithErrorChangingKubeConfig(t *testing.T) {
	p := &fakeProxy{}
	e := &fakeExecutor{}
	okteto.CurrentStore = &okteto.OktetoContextStore{
		Contexts: map[string]*okteto.OktetoContext{
			"test": {
				Namespace: "test",
			},
		},
		CurrentContext: "test",
	}
	c := &DeployCommand{
		Proxy:    p,
		Executor: e,
		Kubeconfig: &fakeKubeConfig{
			errOnModify: assert.AnError,
		},
<<<<<<< HEAD
		k8sClientProvider: test.NewFakeK8sProvider(),
=======
		K8sClientProvider: test.NewFakeK8sProvider(nil),
>>>>>>> 83eb964a
	}
	ctx := context.Background()
	opts := &Options{
		Name:         "movies",
		ManifestPath: "",
		Variables:    []string{},
	}

	err := c.RunDeploy(ctx, opts)

	assert.Error(t, err)
	// No command was executed
	assert.Len(t, e.executed, 0)
	// Proxy wasn't started
	assert.False(t, p.started)
}

func TestDeployWithErrorReadingManifestFile(t *testing.T) {
	p := &fakeProxy{}
	e := &fakeExecutor{}
	okteto.CurrentStore = &okteto.OktetoContextStore{
		Contexts: map[string]*okteto.OktetoContext{
			"test": {
				Namespace: "test",
			},
		},
		CurrentContext: "test",
	}
<<<<<<< HEAD
	c := &deployCommand{
		getManifest:       getManifestWithError,
		proxy:             p,
		executor:          e,
		kubeconfig:        &fakeKubeConfig{},
		k8sClientProvider: test.NewFakeK8sProvider(),
=======
	c := &DeployCommand{
		GetManifest:       getManifestWithError,
		Proxy:             p,
		Executor:          e,
		Kubeconfig:        &fakeKubeConfig{},
		K8sClientProvider: test.NewFakeK8sProvider(nil),
>>>>>>> 83eb964a
	}
	ctx := context.Background()
	opts := &Options{
		Name:         "movies",
		ManifestPath: "",
		Variables:    []string{},
	}

	err := c.RunDeploy(ctx, opts)

	assert.Error(t, err)
	// No command was executed
	assert.Len(t, e.executed, 0)
	// Proxy wasn't started
	assert.False(t, p.started)
}

func TestDeployWithErrorExecutingCommands(t *testing.T) {
	p := &fakeProxy{}
	e := &fakeExecutor{
		err: assert.AnError,
	}
	okteto.CurrentStore = &okteto.OktetoContextStore{
		Contexts: map[string]*okteto.OktetoContext{
			"test": {
				Namespace: "test",
			},
		},
		CurrentContext: "test",
	}
<<<<<<< HEAD
	c := &deployCommand{
		getManifest:       getFakeManifest,
		proxy:             p,
		executor:          e,
		kubeconfig:        &fakeKubeConfig{},
		k8sClientProvider: test.NewFakeK8sProvider(),
=======
	c := &DeployCommand{
		GetManifest:       getFakeManifest,
		Proxy:             p,
		Executor:          e,
		Kubeconfig:        &fakeKubeConfig{},
		K8sClientProvider: test.NewFakeK8sProvider(nil),
>>>>>>> 83eb964a
	}
	ctx := context.Background()
	opts := &Options{
		Name:         "movies",
		ManifestPath: "",
		Variables:    []string{},
	}

	err := c.RunDeploy(ctx, opts)

	assert.Error(t, err)
	// No command was executed
	assert.Len(t, e.executed, 1)
	// Check expected commands were executed
	assert.Equal(t, fakeManifest.Deploy.Commands[0], e.executed[0])
	// Proxy started
	assert.True(t, p.started)
	// Proxy shutdown
	assert.True(t, p.shutdown)

	//check if configmap has been created
	fakeClient, _, err := c.k8sClientProvider.Provide(api.NewConfig())
	if err != nil {
		t.Fatal("could not create fake k8s client")
	}
	cfg, err := configmaps.Get(ctx, app.TranslateAppName(opts.Name), okteto.Context().Namespace, fakeClient)
	assert.Nil(t, err)
	assert.NotNil(t, cfg)
	assert.Equal(t, app.ErrorStatus, cfg.Data["status"])
}

func TestDeployWithErrorBecauseOtherPipelineRunning(t *testing.T) {
	p := &fakeProxy{
		errOnShutdown: assert.AnError,
	}
	e := &fakeExecutor{}
	okteto.CurrentStore = &okteto.OktetoContextStore{
		Contexts: map[string]*okteto.OktetoContext{
			"test": {
				Namespace: "test",
			},
		},
		CurrentContext: "test",
	}
	opts := &Options{
		Name:         "movies",
		ManifestPath: "",
		Variables:    []string{},
	}
	cmap := &apiv1.ConfigMap{
		ObjectMeta: metav1.ObjectMeta{
			Name:      app.TranslateAppName(opts.Name),
			Namespace: "test",
		},
		Data: map[string]string{
			"actionLock": "test",
		},
	}
	c := &deployCommand{
		getManifest:       getFakeManifest,
		proxy:             p,
		executor:          e,
		kubeconfig:        &fakeKubeConfig{},
		k8sClientProvider: test.NewFakeK8sProvider(cmap),
	}
	ctx := context.Background()
	cwd := "/tmp"

	err := c.runDeploy(ctx, cwd, opts)

	assert.Error(t, err)
	// No command was executed
	assert.Len(t, e.executed, 0)
	// Proxy started
	assert.True(t, p.started)

	//check if configmap has been created
	fakeClient, _, err := c.k8sClientProvider.Provide(api.NewConfig())
	if err != nil {
		t.Fatal("could not create fake k8s client")
	}
	cfg, err := configmaps.Get(ctx, app.TranslateAppName(opts.Name), okteto.Context().Namespace, fakeClient)
	assert.Nil(t, err)
	assert.NotNil(t, cfg)
}

func TestDeployWithErrorShuttingdownProxy(t *testing.T) {
	p := &fakeProxy{
		errOnShutdown: assert.AnError,
	}
	e := &fakeExecutor{}
	okteto.CurrentStore = &okteto.OktetoContextStore{
		Contexts: map[string]*okteto.OktetoContext{
			"test": {
				Namespace: "test",
			},
		},
		CurrentContext: "test",
	}
<<<<<<< HEAD
	c := &deployCommand{
		getManifest:       getFakeManifest,
		proxy:             p,
		executor:          e,
		kubeconfig:        &fakeKubeConfig{},
		k8sClientProvider: test.NewFakeK8sProvider(),
=======
	c := &DeployCommand{
		GetManifest:       getFakeManifest,
		Proxy:             p,
		Executor:          e,
		Kubeconfig:        &fakeKubeConfig{},
		K8sClientProvider: test.NewFakeK8sProvider(nil),
>>>>>>> 83eb964a
	}
	ctx := context.Background()

	opts := &Options{
		Name:         "movies",
		ManifestPath: "",
		Variables:    []string{},
	}

	err := c.RunDeploy(ctx, opts)

	assert.NoError(t, err)
	// No command was executed
	assert.Len(t, e.executed, 3)
	// Check expected commands were executed
	assert.Equal(t, fakeManifest.Deploy.Commands, e.executed)
	// Proxy started
	assert.True(t, p.started)
	// Proxy wasn't shutdown
	assert.False(t, p.shutdown)

	//check if configmap has been created
	fakeClient, _, err := c.k8sClientProvider.Provide(api.NewConfig())
	if err != nil {
		t.Fatal("could not create fake k8s client")
	}
	cfg, err := configmaps.Get(ctx, app.TranslateAppName(opts.Name), okteto.Context().Namespace, fakeClient)
	assert.Nil(t, err)
	assert.NotNil(t, cfg)
	assert.Equal(t, app.DeployedStatus, cfg.Data["status"])
}

func TestDeployWithoutErrors(t *testing.T) {
	p := &fakeProxy{}
	e := &fakeExecutor{}
	okteto.CurrentStore = &okteto.OktetoContextStore{
		Contexts: map[string]*okteto.OktetoContext{
			"test": {
				Namespace: "test",
			},
		},
		CurrentContext: "test",
	}
<<<<<<< HEAD
	c := &deployCommand{
		getManifest:       getFakeManifest,
		proxy:             p,
		executor:          e,
		kubeconfig:        &fakeKubeConfig{},
		k8sClientProvider: test.NewFakeK8sProvider(),
=======
	c := &DeployCommand{
		GetManifest:       getFakeManifest,
		Proxy:             p,
		Executor:          e,
		Kubeconfig:        &fakeKubeConfig{},
		K8sClientProvider: test.NewFakeK8sProvider(nil),
>>>>>>> 83eb964a
	}
	ctx := context.Background()
	opts := &Options{
		Name:         "movies",
		ManifestPath: "",
		Variables:    []string{},
	}

	err := c.RunDeploy(ctx, opts)

	assert.NoError(t, err)
	// No command was executed
	assert.Len(t, e.executed, 3)
	// Check expected commands were executed
	assert.Equal(t, fakeManifest.Deploy.Commands, e.executed)
	// Proxy started
	assert.True(t, p.started)
	// Proxy was shutdown
	assert.True(t, p.shutdown)

	//check if configmap has been created
	fakeClient, _, err := c.k8sClientProvider.Provide(api.NewConfig())
	if err != nil {
		t.Fatal("could not create fake k8s client")
	}
	cfg, err := configmaps.Get(ctx, app.TranslateAppName(opts.Name), okteto.Context().Namespace, fakeClient)
	assert.Nil(t, err)
	assert.NotNil(t, cfg)
	assert.Equal(t, app.DeployedStatus, cfg.Data["status"])
}

func getManifestWithError(_ string) (*model.Manifest, error) {
	return nil, assert.AnError
}

func getFakeManifest(_ string) (*model.Manifest, error) {
	return fakeManifest, nil
}

func Test_setManifestEnvVars(t *testing.T) {
	tests := []struct {
		name          string
		service       string
		reference     string
		expRegistry   string
		expRepository string
		expImage      string
		expTag        string
	}{
		{
			name:          "setting-variables",
			service:       "frontend",
			reference:     "registry.url/namespace/frontend@sha256:7075f1094117e418764bb9b47a5dfc093466e714ec385223fb582d78220c7252",
			expRegistry:   "registry.url",
			expRepository: "namespace/frontend",
			expImage:      "registry.url/namespace/frontend@sha256:7075f1094117e418764bb9b47a5dfc093466e714ec385223fb582d78220c7252",
			expTag:        "sha256:7075f1094117e418764bb9b47a5dfc093466e714ec385223fb582d78220c7252",
		},
		{
			name:          "setting-variables-no-tag",
			service:       "frontend",
			reference:     "registry.url/namespace/frontend",
			expRegistry:   "registry.url",
			expRepository: "namespace/frontend",
			expImage:      "registry.url/namespace/frontend",
			expTag:        "latest",
		},
	}

	for _, tt := range tests {
		t.Run(tt.name, func(t *testing.T) {
			registryEnv := fmt.Sprintf("build.%s.registry", tt.service)
			imageEnv := fmt.Sprintf("build.%s.image", tt.service)
			repositoryEnv := fmt.Sprintf("build.%s.repository", tt.service)
			tagEnv := fmt.Sprintf("build.%s.tag", tt.service)

			envs := []string{registryEnv, imageEnv, repositoryEnv, tagEnv}
			for _, e := range envs {
				if err := os.Unsetenv(e); err != nil {
					t.Errorf("error unsetting var %s", err.Error())
				}
			}
			for _, e := range envs {
				if v := os.Getenv(e); v != "" {
					t.Errorf("env variable is already set [%v]", e)
				}
			}

			setManifestEnvVars(tt.service, tt.reference)

			registryEnvValue := os.Getenv(registryEnv)
			imageEnvValue := os.Getenv(imageEnv)
			repositoryEnvValue := os.Getenv(repositoryEnv)
			tagEnvValue := os.Getenv(tagEnv)

			if registryEnvValue != tt.expRegistry {
				t.Errorf("registry - expected %s , got %s", tt.expRegistry, registryEnvValue)
			}
			if imageEnvValue != tt.expImage {
				t.Errorf("image - expected %s , got %s", tt.expImage, imageEnvValue)

			}
			if repositoryEnvValue != tt.expRepository {
				t.Errorf("repository - expected %s , got %s", tt.expRepository, repositoryEnvValue)

			}
			if tagEnvValue != tt.expTag {
				t.Errorf("tag - expected %s , got %s", tt.expTag, tagEnvValue)

			}

		})
	}
}<|MERGE_RESOLUTION|>--- conflicted
+++ resolved
@@ -122,11 +122,7 @@
 		Kubeconfig: &fakeKubeConfig{
 			errOnModify: assert.AnError,
 		},
-<<<<<<< HEAD
-		k8sClientProvider: test.NewFakeK8sProvider(),
-=======
-		K8sClientProvider: test.NewFakeK8sProvider(nil),
->>>>>>> 83eb964a
+		K8sClientProvider: test.NewFakeK8sProvider(),
 	}
 	ctx := context.Background()
 	opts := &Options{
@@ -155,21 +151,12 @@
 		},
 		CurrentContext: "test",
 	}
-<<<<<<< HEAD
-	c := &deployCommand{
-		getManifest:       getManifestWithError,
-		proxy:             p,
-		executor:          e,
-		kubeconfig:        &fakeKubeConfig{},
-		k8sClientProvider: test.NewFakeK8sProvider(),
-=======
 	c := &DeployCommand{
 		GetManifest:       getManifestWithError,
 		Proxy:             p,
 		Executor:          e,
 		Kubeconfig:        &fakeKubeConfig{},
-		K8sClientProvider: test.NewFakeK8sProvider(nil),
->>>>>>> 83eb964a
+		K8sClientProvider: test.NewFakeK8sProvider(),
 	}
 	ctx := context.Background()
 	opts := &Options{
@@ -200,21 +187,12 @@
 		},
 		CurrentContext: "test",
 	}
-<<<<<<< HEAD
-	c := &deployCommand{
-		getManifest:       getFakeManifest,
-		proxy:             p,
-		executor:          e,
-		kubeconfig:        &fakeKubeConfig{},
-		k8sClientProvider: test.NewFakeK8sProvider(),
-=======
 	c := &DeployCommand{
 		GetManifest:       getFakeManifest,
 		Proxy:             p,
 		Executor:          e,
 		Kubeconfig:        &fakeKubeConfig{},
-		K8sClientProvider: test.NewFakeK8sProvider(nil),
->>>>>>> 83eb964a
+		K8sClientProvider: test.NewFakeK8sProvider(),
 	}
 	ctx := context.Background()
 	opts := &Options{
@@ -236,7 +214,7 @@
 	assert.True(t, p.shutdown)
 
 	//check if configmap has been created
-	fakeClient, _, err := c.k8sClientProvider.Provide(api.NewConfig())
+	fakeClient, _, err := c.K8sClientProvider.Provide(api.NewConfig())
 	if err != nil {
 		t.Fatal("could not create fake k8s client")
 	}
@@ -273,62 +251,52 @@
 			"actionLock": "test",
 		},
 	}
-	c := &deployCommand{
-		getManifest:       getFakeManifest,
-		proxy:             p,
-		executor:          e,
-		kubeconfig:        &fakeKubeConfig{},
-		k8sClientProvider: test.NewFakeK8sProvider(cmap),
-	}
-	ctx := context.Background()
-	cwd := "/tmp"
-
-	err := c.runDeploy(ctx, cwd, opts)
-
-	assert.Error(t, err)
-	// No command was executed
-	assert.Len(t, e.executed, 0)
-	// Proxy started
-	assert.True(t, p.started)
-
-	//check if configmap has been created
-	fakeClient, _, err := c.k8sClientProvider.Provide(api.NewConfig())
-	if err != nil {
-		t.Fatal("could not create fake k8s client")
-	}
-	cfg, err := configmaps.Get(ctx, app.TranslateAppName(opts.Name), okteto.Context().Namespace, fakeClient)
-	assert.Nil(t, err)
-	assert.NotNil(t, cfg)
-}
-
-func TestDeployWithErrorShuttingdownProxy(t *testing.T) {
-	p := &fakeProxy{
-		errOnShutdown: assert.AnError,
-	}
-	e := &fakeExecutor{}
-	okteto.CurrentStore = &okteto.OktetoContextStore{
-		Contexts: map[string]*okteto.OktetoContext{
-			"test": {
-				Namespace: "test",
-			},
-		},
-		CurrentContext: "test",
-	}
-<<<<<<< HEAD
-	c := &deployCommand{
-		getManifest:       getFakeManifest,
-		proxy:             p,
-		executor:          e,
-		kubeconfig:        &fakeKubeConfig{},
-		k8sClientProvider: test.NewFakeK8sProvider(),
-=======
 	c := &DeployCommand{
 		GetManifest:       getFakeManifest,
 		Proxy:             p,
 		Executor:          e,
 		Kubeconfig:        &fakeKubeConfig{},
-		K8sClientProvider: test.NewFakeK8sProvider(nil),
->>>>>>> 83eb964a
+		K8sClientProvider: test.NewFakeK8sProvider(cmap),
+	}
+	ctx := context.Background()
+
+	err := c.RunDeploy(ctx, opts)
+
+	assert.Error(t, err)
+	// No command was executed
+	assert.Len(t, e.executed, 0)
+	// Proxy started
+	assert.True(t, p.started)
+
+	//check if configmap has been created
+	fakeClient, _, err := c.K8sClientProvider.Provide(api.NewConfig())
+	if err != nil {
+		t.Fatal("could not create fake k8s client")
+	}
+	cfg, err := configmaps.Get(ctx, app.TranslateAppName(opts.Name), okteto.Context().Namespace, fakeClient)
+	assert.Nil(t, err)
+	assert.NotNil(t, cfg)
+}
+
+func TestDeployWithErrorShuttingdownProxy(t *testing.T) {
+	p := &fakeProxy{
+		errOnShutdown: assert.AnError,
+	}
+	e := &fakeExecutor{}
+	okteto.CurrentStore = &okteto.OktetoContextStore{
+		Contexts: map[string]*okteto.OktetoContext{
+			"test": {
+				Namespace: "test",
+			},
+		},
+		CurrentContext: "test",
+	}
+	c := &DeployCommand{
+		GetManifest:       getFakeManifest,
+		Proxy:             p,
+		Executor:          e,
+		Kubeconfig:        &fakeKubeConfig{},
+		K8sClientProvider: test.NewFakeK8sProvider(),
 	}
 	ctx := context.Background()
 
@@ -351,7 +319,7 @@
 	assert.False(t, p.shutdown)
 
 	//check if configmap has been created
-	fakeClient, _, err := c.k8sClientProvider.Provide(api.NewConfig())
+	fakeClient, _, err := c.K8sClientProvider.Provide(api.NewConfig())
 	if err != nil {
 		t.Fatal("could not create fake k8s client")
 	}
@@ -372,21 +340,12 @@
 		},
 		CurrentContext: "test",
 	}
-<<<<<<< HEAD
-	c := &deployCommand{
-		getManifest:       getFakeManifest,
-		proxy:             p,
-		executor:          e,
-		kubeconfig:        &fakeKubeConfig{},
-		k8sClientProvider: test.NewFakeK8sProvider(),
-=======
 	c := &DeployCommand{
 		GetManifest:       getFakeManifest,
 		Proxy:             p,
 		Executor:          e,
 		Kubeconfig:        &fakeKubeConfig{},
-		K8sClientProvider: test.NewFakeK8sProvider(nil),
->>>>>>> 83eb964a
+		K8sClientProvider: test.NewFakeK8sProvider(),
 	}
 	ctx := context.Background()
 	opts := &Options{
@@ -408,7 +367,7 @@
 	assert.True(t, p.shutdown)
 
 	//check if configmap has been created
-	fakeClient, _, err := c.k8sClientProvider.Provide(api.NewConfig())
+	fakeClient, _, err := c.K8sClientProvider.Provide(api.NewConfig())
 	if err != nil {
 		t.Fatal("could not create fake k8s client")
 	}
