// Copyright 2023 The Okteto Authors
// Licensed under the Apache License, Version 2.0 (the "License");
// you may not use this file except in compliance with the License.
// You may obtain a copy of the License at
//
// http://www.apache.org/licenses/LICENSE-2.0
//
// Unless required by applicable law or agreed to in writing, software
// distributed under the License is distributed on an "AS IS" BASIS,
// WITHOUT WARRANTIES OR CONDITIONS OF ANY KIND, either express or implied.
// See the License for the specific language governing permissions and
// limitations under the License.

package deploy

import (
	"context"
	"errors"
	"fmt"
	"math/rand"
	"os"
	"path/filepath"
	"regexp"
	"strings"
	"text/template"

	builder "github.com/okteto/okteto/cmd/build"
	remoteBuild "github.com/okteto/okteto/cmd/build/remote"
	buildv2 "github.com/okteto/okteto/cmd/build/v2"
	"github.com/okteto/okteto/pkg/cmd/build"
	"github.com/okteto/okteto/pkg/config"
	"github.com/okteto/okteto/pkg/constants"
	oktetoErrors "github.com/okteto/okteto/pkg/errors"
	"github.com/okteto/okteto/pkg/filesystem"
	oktetoLog "github.com/okteto/okteto/pkg/log"
	"github.com/okteto/okteto/pkg/model"
	"github.com/okteto/okteto/pkg/okteto"
	"github.com/okteto/okteto/pkg/types"
	"github.com/spf13/afero"
)

const (
	templateName           = "dockerfile"
	dockerfileTemporalNane = "deploy"
	oktetoDockerignoreName = ".oktetodeployignore"
	dockerfileTemplate     = `
FROM {{ .OktetoCLIImage }} as okteto-cli

FROM alpine as certs
RUN apk update && apk add ca-certificates

FROM {{ .UserDeployImage }} as deploy

ENV PATH="${PATH}:/okteto/bin"
COPY --from=certs /etc/ssl/certs /etc/ssl/certs
COPY --from=okteto-cli /usr/local/bin/* /okteto/bin/

{{range $key, $val := .OktetoBuildEnvVars }}
ENV {{$key}} {{$val}}
{{end}}
ENV {{ .NamespaceEnvVar }} {{ .NamespaceValue }}
ENV {{ .ContextEnvVar }} {{ .ContextValue }}
ENV {{ .TokenEnvVar }} {{ .TokenValue }}
ENV {{ .RemoteDeployEnvVar }} true

COPY . /okteto/src
WORKDIR /okteto/src

ENV OKTETO_INVALIDATE_CACHE {{ .RandomInt }}
RUN okteto deploy --log-output=json {{ .DeployFlags }}
`
)

type dockerfileTemplateProperties struct {
	OktetoCLIImage     string
	UserDeployImage    string
	OktetoBuildEnvVars map[string]string
	ContextEnvVar      string
	ContextValue       string
	NamespaceEnvVar    string
	NamespaceValue     string
	TokenEnvVar        string
	TokenValue         string
	RemoteDeployEnvVar string
	DeployFlags        string
	RandomInt          int
}

type remoteDeployCommand struct {
	builderV2            *buildv2.OktetoBuilder
	builderV1            builder.Builder
	fs                   afero.Fs
	workingDirectoryCtrl filesystem.WorkingDirectoryInterface
	temporalCtrl         filesystem.TemporalDirectoryInterface
}

// newRemoteDeployer creates the remote deployer from a
func newRemoteDeployer(builder *buildv2.OktetoBuilder) *remoteDeployCommand {
	fs := afero.NewOsFs()
	return &remoteDeployCommand{
		builderV2:            builder,
		builderV1:            remoteBuild.NewBuilderFromScratch(),
		fs:                   fs,
		workingDirectoryCtrl: filesystem.NewOsWorkingDirectoryCtrl(),
		temporalCtrl:         filesystem.NewTemporalDirectoryCtrl(fs),
	}
}

func (rd *remoteDeployCommand) deploy(ctx context.Context, deployOptions *Options) error {
<<<<<<< HEAD
	cwd, err := rd.getOriginalCWD(deployOptions.ManifestPathFlag)
=======

	cwd, err := os.Getwd()
	if err != nil {
		return err
	}

	cwd = getOriginalCWD(cwd, deployOptions.ManifestPathFlag)

	tmpl, err := template.New("dockerfile").Parse(dockerfileTemplate)
	if err != nil {
		return err
	}

	dockerfileSyntax := dockerfileTemplateProperties{
		OktetoCLIImage:     getOktetoCLIVersion(config.VersionString),
		UserDeployImage:    deployOptions.Manifest.Deploy.Image,
		OktetoBuildEnvVars: rd.builder.GetBuildEnvVars(),
		ContextEnvVar:      model.OktetoContextEnvVar,
		ContextValue:       okteto.Context().Name,
		NamespaceEnvVar:    model.OktetoNamespaceEnvVar,
		NamespaceValue:     okteto.Context().Namespace,
		TokenEnvVar:        model.OktetoTokenEnvVar,
		TokenValue:         okteto.Context().Token,
		RemoteDeployEnvVar: constants.OKtetoDeployRemote,
		RandomInt:          rand.Intn(1000),
		DeployFlags:        strings.Join(getDeployFlags(deployOptions), " "),
	}

	tmpDir, err := afero.TempDir(rd.fs, "", "")
>>>>>>> 40ece09c
	if err != nil {
		return err
	}

	tmpDir, err := rd.temporalCtrl.Create()
	if err != nil {
		return err
	}

	dockerfile, err := rd.createDockerfile(tmpDir, deployOptions)
	if err != nil {
		return err
	}

	defer func() {
		if err := rd.fs.Remove(dockerfile); err != nil {
			oktetoLog.Infof("error removing dockerfile: %w", err)
		}
	}()

	buildInfo := &model.BuildInfo{
		Dockerfile: dockerfile,
	}

	// undo modification of CWD for Build command
	if err := rd.workingDirectoryCtrl.Change(cwd); err != nil {
		return err
	}

	buildOptions := build.OptsFromBuildInfo("", "", buildInfo, &types.BuildOptions{Path: cwd, OutputMode: "deploy"})
	buildOptions.Tag = ""

	// we need to call Build() method using a remote builder. This Builder will have
	// the same behavior as the V1 builder but with a different output taking into
	// account that we must not confuse the user with build messages since this logic is
	// executed in the deploy command.
	if err := rd.builderV1.Build(ctx, buildOptions); err != nil {
		return oktetoErrors.UserError{
			E: fmt.Errorf("Error during development environment deployment."),
		}
	}
	oktetoLog.SetStage("done")
	oktetoLog.AddToBuffer(oktetoLog.InfoLevel, "EOF")

	return nil
}

func (rd *remoteDeployCommand) cleanUp(ctx context.Context, err error) {}

func (rd *remoteDeployCommand) createDockerfile(tmpDir string, opts *Options) (string, error) {
	cwd, err := rd.workingDirectoryCtrl.Get()
	if err != nil {
		return "", err
	}

	tmpl := template.Must(template.New(templateName).Parse(dockerfileTemplate))

	dockerfileSyntax := dockerfileTemplateProperties{
		OktetoCLIImage:     constants.OktetoCLIImageForRemote,
		UserDeployImage:    opts.Manifest.Deploy.Image,
		OktetoBuildEnvVars: rd.builderV2.GetBuildEnvVars(),
		ContextEnvVar:      model.OktetoContextEnvVar,
		ContextValue:       okteto.Context().Name,
		NamespaceEnvVar:    model.OktetoNamespaceEnvVar,
		NamespaceValue:     okteto.Context().Namespace,
		TokenEnvVar:        model.OktetoTokenEnvVar,
		TokenValue:         okteto.Context().Token,
		RemoteDeployEnvVar: constants.OKtetoDeployRemote,
		RandomInt:          rand.Intn(1000),
		DeployFlags:        strings.Join(getDeployFlags(opts), " "),
	}

	dockerfile, err := rd.fs.Create(filepath.Join(tmpDir, dockerfileTemporalNane))
	if err != nil {
		return "", err
	}

	err = rd.createDockerignoreIfNeeded(cwd, tmpDir)
	if err != nil {
		return "", err
	}

	if err := tmpl.Execute(dockerfile, dockerfileSyntax); err != nil {
		return "", err
	}
	return dockerfile.Name(), nil
}

func (rd *remoteDeployCommand) createDockerignoreIfNeeded(cwd, tmpDir string) error {
	dockerignoreFilePath := fmt.Sprintf("%s/%s", cwd, oktetoDockerignoreName)
	if _, err := rd.fs.Stat(dockerignoreFilePath); err != nil {
		if !errors.Is(err, os.ErrNotExist) {
			return err
		}
	} else {
		dockerignoreContent, err := afero.ReadFile(rd.fs, dockerignoreFilePath)
		if err != nil {
			return err
		}

		err = afero.WriteFile(rd.fs, fmt.Sprintf("%s/%s", tmpDir, ".dockerignore"), dockerignoreContent, 0600)
		if err != nil {
			return err
		}
	}

	return nil
}

func getDeployFlags(opts *Options) []string {
	var deployFlags []string

	if opts.Name != "" {
		deployFlags = append(deployFlags, fmt.Sprintf("--name %s", opts.Name))
	}

	if opts.Namespace != "" {
		deployFlags = append(deployFlags, fmt.Sprintf("--namespace %s", opts.Namespace))
	}

	if opts.ManifestPathFlag != "" {
		deployFlags = append(deployFlags, fmt.Sprintf("--file %s", opts.ManifestPathFlag))
	}

	if len(opts.Variables) > 0 {
		var varsToAddForDeploy []string
		for _, v := range opts.Variables {
			varsToAddForDeploy = append(varsToAddForDeploy, fmt.Sprintf("--var %s", v))
		}
		deployFlags = append(deployFlags, strings.Join(varsToAddForDeploy, " "))
	}

	return deployFlags
}

<<<<<<< HEAD
// getOriginalCWD returns the original cwd
func (rd *remoteDeployCommand) getOriginalCWD(manifestPath string) (string, error) {
	cwd, err := rd.workingDirectoryCtrl.Get()
	if err != nil {
		return "", err
	}
	manifestPathDir := filepath.Dir(filepath.Clean(fmt.Sprintf("/%s", manifestPath)))
	return strings.TrimSuffix(cwd, manifestPathDir), nil
=======
func getOriginalCWD(cwd, manifestPath string) string {
	manifestPathDir := filepath.Dir(fmt.Sprintf("/%s", manifestPath))
	return strings.TrimSuffix(cwd, manifestPathDir)
}

func getOktetoCLIVersion(versionString string) string {
	var version string
	if match, _ := regexp.MatchString(`\d+\.\d+\.\d+`, versionString); match {
		version = fmt.Sprintf(constants.OktetoCLIImageForRemoteTemplate, versionString)
	} else {
		remoteOktetoImage := os.Getenv(constants.OKtetoDeployRemoteImage)
		if remoteOktetoImage != "" {
			version = remoteOktetoImage
		} else {
			version = fmt.Sprintf(constants.OktetoCLIImageForRemoteTemplate, "latest")
		}
	}

	return version
>>>>>>> 40ece09c
}<|MERGE_RESOLUTION|>--- conflicted
+++ resolved
@@ -107,39 +107,7 @@
 }
 
 func (rd *remoteDeployCommand) deploy(ctx context.Context, deployOptions *Options) error {
-<<<<<<< HEAD
 	cwd, err := rd.getOriginalCWD(deployOptions.ManifestPathFlag)
-=======
-
-	cwd, err := os.Getwd()
-	if err != nil {
-		return err
-	}
-
-	cwd = getOriginalCWD(cwd, deployOptions.ManifestPathFlag)
-
-	tmpl, err := template.New("dockerfile").Parse(dockerfileTemplate)
-	if err != nil {
-		return err
-	}
-
-	dockerfileSyntax := dockerfileTemplateProperties{
-		OktetoCLIImage:     getOktetoCLIVersion(config.VersionString),
-		UserDeployImage:    deployOptions.Manifest.Deploy.Image,
-		OktetoBuildEnvVars: rd.builder.GetBuildEnvVars(),
-		ContextEnvVar:      model.OktetoContextEnvVar,
-		ContextValue:       okteto.Context().Name,
-		NamespaceEnvVar:    model.OktetoNamespaceEnvVar,
-		NamespaceValue:     okteto.Context().Namespace,
-		TokenEnvVar:        model.OktetoTokenEnvVar,
-		TokenValue:         okteto.Context().Token,
-		RemoteDeployEnvVar: constants.OKtetoDeployRemote,
-		RandomInt:          rand.Intn(1000),
-		DeployFlags:        strings.Join(getDeployFlags(deployOptions), " "),
-	}
-
-	tmpDir, err := afero.TempDir(rd.fs, "", "")
->>>>>>> 40ece09c
 	if err != nil {
 		return err
 	}
@@ -198,7 +166,7 @@
 	tmpl := template.Must(template.New(templateName).Parse(dockerfileTemplate))
 
 	dockerfileSyntax := dockerfileTemplateProperties{
-		OktetoCLIImage:     constants.OktetoCLIImageForRemote,
+		OktetoCLIImage:     getOktetoCLIVersion(config.VersionString),
 		UserDeployImage:    opts.Manifest.Deploy.Image,
 		OktetoBuildEnvVars: rd.builderV2.GetBuildEnvVars(),
 		ContextEnvVar:      model.OktetoContextEnvVar,
@@ -275,7 +243,6 @@
 	return deployFlags
 }
 
-<<<<<<< HEAD
 // getOriginalCWD returns the original cwd
 func (rd *remoteDeployCommand) getOriginalCWD(manifestPath string) (string, error) {
 	cwd, err := rd.workingDirectoryCtrl.Get()
@@ -284,10 +251,6 @@
 	}
 	manifestPathDir := filepath.Dir(filepath.Clean(fmt.Sprintf("/%s", manifestPath)))
 	return strings.TrimSuffix(cwd, manifestPathDir), nil
-=======
-func getOriginalCWD(cwd, manifestPath string) string {
-	manifestPathDir := filepath.Dir(fmt.Sprintf("/%s", manifestPath))
-	return strings.TrimSuffix(cwd, manifestPathDir)
 }
 
 func getOktetoCLIVersion(versionString string) string {
@@ -304,5 +267,4 @@
 	}
 
 	return version
->>>>>>> 40ece09c
 }