--- conflicted
+++ resolved
@@ -354,27 +354,9 @@
 	return dockerfile.Name(), nil
 }
 
-<<<<<<< HEAD
 func getCommandFlags(opts *Options) ([]string, error) {
 	var commandFlags []string
 	commandFlags = append(commandFlags, fmt.Sprintf("--name %q", opts.Name))
-=======
-func getDeployFlags(opts *Options) ([]string, error) {
-	var deployFlags []string
-
-	if opts.Name != "" {
-		deployFlags = append(deployFlags, fmt.Sprintf("--name \"%s\"", opts.Name))
-	}
-
-	if opts.Namespace != "" {
-		deployFlags = append(deployFlags, fmt.Sprintf("--namespace %s", opts.Namespace))
-	}
-
-	if opts.ManifestPathFlag != "" {
-		deployFlags = append(deployFlags, fmt.Sprintf("--file %s", filesystem.CleanManifestPath(opts.ManifestPathFlag)))
-	}
-
->>>>>>> e568f2a8
 	if len(opts.Variables) > 0 {
 		var varsToAddForDeploy []string
 		variables, err := parse(opts.Variables)
