// Copyright 2023 The Okteto Authors
// Licensed under the Apache License, Version 2.0 (the "License");
// you may not use this file except in compliance with the License.
// You may obtain a copy of the License at
//
// http://www.apache.org/licenses/LICENSE-2.0
//
// Unless required by applicable law or agreed to in writing, software
// distributed under the License is distributed on an "AS IS" BASIS,
// WITHOUT WARRANTIES OR CONDITIONS OF ANY KIND, either express or implied.
// See the License for the specific language governing permissions and
// limitations under the License.

package deploy

import (
	"context"
	"time"

	"github.com/okteto/okteto/pkg/cmd/pipeline"
	"github.com/okteto/okteto/pkg/constants"
	"github.com/okteto/okteto/pkg/env"
	oktetoLog "github.com/okteto/okteto/pkg/log"
	"github.com/okteto/okteto/pkg/log/io"
	"github.com/okteto/okteto/pkg/okteto"
	apiv1 "k8s.io/api/core/v1"
)

// ConfigMapHandler defines the different functions to run okteto inside an okteto deploy
// or an okteto destroy directly
type ConfigMapHandler interface {
	TranslateConfigMapAndDeploy(context.Context, *pipeline.CfgData) (*apiv1.ConfigMap, error)
	UpdateConfigMap(context.Context, *apiv1.ConfigMap, *pipeline.CfgData, error) error
	UpdateEnvsFromCommands(context.Context, string, string, []string) error
<<<<<<< HEAD
	getConfigmapVariablesEncoded(ctx context.Context, name, namespace string) (string, error)
	AddPhaseDuration(context.Context, string, string, string, time.Duration) error
=======
	GetConfigmapVariablesEncoded(ctx context.Context, name, namespace string) (string, error)
>>>>>>> 4aeee107
}

// deployInsideDeployConfigMapHandler is the runner used when the okteto is executed
// inside an okteto deploy command
type deployInsideDeployConfigMapHandler struct {
	k8sClientProvider okteto.K8sClientProviderWithLogger
	k8slogger         *io.K8sLogger
}

func newDeployInsideDeployConfigMapHandler(provider okteto.K8sClientProviderWithLogger, k8slogger *io.K8sLogger) *deployInsideDeployConfigMapHandler {
	return &deployInsideDeployConfigMapHandler{
		k8sClientProvider: provider,
		k8slogger:         k8slogger,
	}
}

// oktetoDefaultConfigMapHandler is the runner used when the okteto is executed
// directly
type defaultConfigMapHandler struct {
	k8sClientProvider okteto.K8sClientProviderWithLogger
	k8slogger         *io.K8sLogger
}

func newDefaultConfigMapHandler(provider okteto.K8sClientProviderWithLogger, k8slogger *io.K8sLogger) *defaultConfigMapHandler {
	return &defaultConfigMapHandler{
		k8sClientProvider: provider,
		k8slogger:         k8slogger,
	}
}

func NewConfigmapHandler(provider okteto.K8sClientProviderWithLogger, k8slogger *io.K8sLogger) ConfigMapHandler {
	if env.LoadBoolean(constants.OktetoDeployRemote) {
		return newDeployInsideDeployConfigMapHandler(provider, k8slogger)
	}
	return newDefaultConfigMapHandler(provider, k8slogger)
}

func (ch *defaultConfigMapHandler) TranslateConfigMapAndDeploy(ctx context.Context, data *pipeline.CfgData) (*apiv1.ConfigMap, error) {
	c, _, err := ch.k8sClientProvider.ProvideWithLogger(okteto.GetContext().Cfg, ch.k8slogger)
	if err != nil {
		return nil, err
	}
	return pipeline.TranslateConfigMapAndDeploy(ctx, data, c)
}

func (ch *defaultConfigMapHandler) GetConfigmapVariablesEncoded(ctx context.Context, name, namespace string) (string, error) {
	c, _, err := ch.k8sClientProvider.ProvideWithLogger(okteto.GetContext().Cfg, ch.k8slogger)
	if err != nil {
		return "", err
	}
	return pipeline.GetConfigmapVariablesEncoded(ctx, name, namespace, c)
}

func (ch *defaultConfigMapHandler) UpdateConfigMap(ctx context.Context, cfg *apiv1.ConfigMap, data *pipeline.CfgData, errMain error) error {
	c, _, err := ch.k8sClientProvider.ProvideWithLogger(okteto.GetContext().Cfg, ch.k8slogger)
	if err != nil {
		return err
	}
	if errMain != nil {
		oktetoLog.AddToBuffer(oktetoLog.ErrorLevel, errMain.Error())
		data.Status = pipeline.ErrorStatus
	}
	if err := pipeline.UpdateConfigMap(ctx, cfg, data, c); err != nil {
		return err
	}
	return errMain
}

// updateEnvsFromCommands update config map by adding envs generated in OKTETO_ENV as data fields
func (ch *defaultConfigMapHandler) UpdateEnvsFromCommands(ctx context.Context, name, namespace string, envs []string) error {
	c, _, err := ch.k8sClientProvider.ProvideWithLogger(okteto.GetContext().Cfg, ch.k8slogger)
	if err != nil {
		return err
	}

	if err := pipeline.UpdateEnvs(ctx, name, namespace, envs, c); err != nil {
		return err
	}
	return nil
}

<<<<<<< HEAD
func (ch *defaultConfigMapHandler) AddPhaseDuration(ctx context.Context, name, namespace, phase string, duration time.Duration) error {
	c, _, err := ch.k8sClientProvider.ProvideWithLogger(okteto.GetContext().Cfg, ch.k8slogger)
	if err != nil {
		return err
	}
	return pipeline.AddPhaseDuration(ctx, name, namespace, phase, duration, c)
}

// translateConfigMapAndDeploy with the receiver deployInsideDeployConfigMapHandler doesn't do anything
=======
// TranslateConfigMapAndDeploy with the receiver deployInsideDeployConfigMapHandler doesn't do anything
>>>>>>> 4aeee107
// because we have to  control the cfmap in the main execution. If both handled the configmap we will be
// overwritten the cfmap and leave it in a inconsistent status
func (*deployInsideDeployConfigMapHandler) TranslateConfigMapAndDeploy(_ context.Context, _ *pipeline.CfgData) (*apiv1.ConfigMap, error) {
	return nil, nil
}

func (ch *deployInsideDeployConfigMapHandler) GetConfigmapVariablesEncoded(ctx context.Context, name, namespace string) (string, error) {
	c, _, err := ch.k8sClientProvider.ProvideWithLogger(okteto.GetContext().Cfg, ch.k8slogger)
	if err != nil {
		return "", err
	}
	return pipeline.GetConfigmapVariablesEncoded(ctx, name, namespace, c)
}

// UpdateConfigMap with the receiver deployInsideDeployConfigMapHandler doesn't do anything
// because we have to  control the cfmap in the main execution. If both handled the configmap we will be
// overwritten the cfmap and leave it in a inconsistent status
func (*deployInsideDeployConfigMapHandler) UpdateConfigMap(_ context.Context, _ *apiv1.ConfigMap, _ *pipeline.CfgData, err error) error {
	return nil
}

// updateEnvs with the receiver deployInsideDeployConfigMapHandler doesn't do anything
// because we have to  control the cfmap in the main execution. If both handled the configmap we will be
// overwritten the cfmap and leave it in a inconsistent status
func (*deployInsideDeployConfigMapHandler) UpdateEnvsFromCommands(_ context.Context, _ string, _ string, _ []string) error {
	return nil
}

func (ch *deployInsideDeployConfigMapHandler) AddPhaseDuration(ctx context.Context, name, namespace, phase string, duration time.Duration) error {
	c, _, err := ch.k8sClientProvider.ProvideWithLogger(okteto.GetContext().Cfg, ch.k8slogger)
	if err != nil {
		return err
	}
	return pipeline.AddPhaseDuration(ctx, name, namespace, phase, duration, c)
}<|MERGE_RESOLUTION|>--- conflicted
+++ resolved
@@ -32,12 +32,8 @@
 	TranslateConfigMapAndDeploy(context.Context, *pipeline.CfgData) (*apiv1.ConfigMap, error)
 	UpdateConfigMap(context.Context, *apiv1.ConfigMap, *pipeline.CfgData, error) error
 	UpdateEnvsFromCommands(context.Context, string, string, []string) error
-<<<<<<< HEAD
-	getConfigmapVariablesEncoded(ctx context.Context, name, namespace string) (string, error)
+	GetConfigmapVariablesEncoded(ctx context.Context, name, namespace string) (string, error)
 	AddPhaseDuration(context.Context, string, string, string, time.Duration) error
-=======
-	GetConfigmapVariablesEncoded(ctx context.Context, name, namespace string) (string, error)
->>>>>>> 4aeee107
 }
 
 // deployInsideDeployConfigMapHandler is the runner used when the okteto is executed
@@ -119,7 +115,6 @@
 	return nil
 }
 
-<<<<<<< HEAD
 func (ch *defaultConfigMapHandler) AddPhaseDuration(ctx context.Context, name, namespace, phase string, duration time.Duration) error {
 	c, _, err := ch.k8sClientProvider.ProvideWithLogger(okteto.GetContext().Cfg, ch.k8slogger)
 	if err != nil {
@@ -128,10 +123,7 @@
 	return pipeline.AddPhaseDuration(ctx, name, namespace, phase, duration, c)
 }
 
-// translateConfigMapAndDeploy with the receiver deployInsideDeployConfigMapHandler doesn't do anything
-=======
 // TranslateConfigMapAndDeploy with the receiver deployInsideDeployConfigMapHandler doesn't do anything
->>>>>>> 4aeee107
 // because we have to  control the cfmap in the main execution. If both handled the configmap we will be
 // overwritten the cfmap and leave it in a inconsistent status
 func (*deployInsideDeployConfigMapHandler) TranslateConfigMapAndDeploy(_ context.Context, _ *pipeline.CfgData) (*apiv1.ConfigMap, error) {
