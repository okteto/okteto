--- conflicted
+++ resolved
@@ -62,7 +62,6 @@
 	}))
 }
 
-<<<<<<< HEAD
 type fakePortGetter struct {
 	err  error
 	port int
@@ -75,21 +74,14 @@
 	return pg.port, nil
 }
 
-=======
->>>>>>> 7dee028a
 func Test_NewProxy(t *testing.T) {
 	dnsErr := &net.DNSError{
 		IsNotFound: true,
 	}
 
 	tests := []struct {
-<<<<<<< HEAD
-		portGetter     fakePortGetter
 		expectedErr    error
-=======
-		name           string
 		portGetter     func(string) (int, error)
->>>>>>> 7dee028a
 		fakeKubeconfig *fakeKubeConfig
 		expectedProxy  *Proxy
 		name           string
