--- conflicted
+++ resolved
@@ -44,13 +44,10 @@
 	TempKubeconfigFile string
 	K8sClientProvider  okteto.K8sClientProvider
 	GetExternalControl func(cp okteto.K8sClientProvider, filename string) (ExternalResourceInterface, error)
-<<<<<<< HEAD
-
-	cwd string
-=======
-	deployWaiter       deployWaiter
-	isRemote           bool
->>>>>>> 5a33caa1
+
+	cwd          string
+	deployWaiter deployWaiter
+	isRemote     bool
 }
 
 // newLocalDeployer initializes a local deployer from a name and a boolean indicating if we should run with bash or not
@@ -79,11 +76,8 @@
 		TempKubeconfigFile: GetTempKubeConfigFile(name),
 		K8sClientProvider:  clientProvider,
 		GetExternalControl: GetExternalControl,
-<<<<<<< HEAD
-=======
 		deployWaiter:       newDeployWaiter(clientProvider),
 		isRemote:           true,
->>>>>>> 5a33caa1
 	}, nil
 }
 
@@ -100,7 +94,6 @@
 		return err
 	}
 
-	ld.addEnvVars(ctx, cwd)
 	oktetoLog.Debugf("creating temporal kubeconfig file '%s'", ld.TempKubeconfigFile)
 	if err := ld.Kubeconfig.Modify(ld.Proxy.GetPort(), ld.Proxy.GetToken(), ld.TempKubeconfigFile); err != nil {
 		oktetoLog.Infof("could not create temporal kubeconfig %s", err)
@@ -134,57 +127,6 @@
 	oktetoLog.Debugf("starting server on %d", ld.Proxy.GetPort())
 	ld.Proxy.Start()
 
-<<<<<<< HEAD
-=======
-	cfg, err := getConfigMapFromData(ctx, data, c)
-	if err != nil {
-		return err
-	}
-
-	// TODO: take this out to a new function deploy dependencies
-	for depName, dep := range deployOptions.Manifest.Dependencies {
-		oktetoLog.Information("Deploying dependency '%s'", depName)
-		oktetoLog.SetStage(fmt.Sprintf("Deploying dependency %s", depName))
-		dep.Variables = append(dep.Variables, model.EnvVar{
-			Name:  "OKTETO_ORIGIN",
-			Value: "okteto-deploy",
-		})
-		namespace := okteto.Context().Namespace
-		if dep.Namespace != "" {
-			namespace = dep.Namespace
-		}
-		pipOpts := &pipelineCMD.DeployOptions{
-			Name:         depName,
-			Repository:   dep.Repository,
-			Branch:       dep.Branch,
-			File:         dep.ManifestPath,
-			Variables:    model.SerializeEnvironmentVars(dep.Variables),
-			Wait:         dep.Wait,
-			Timeout:      dep.GetTimeout(deployOptions.Timeout),
-			SkipIfExists: !deployOptions.Dependencies,
-			Namespace:    namespace,
-		}
-		pc, err := pipelineCMD.NewCommand()
-		if err != nil {
-			return fmt.Errorf("could not create pipeline command: %w", err)
-		}
-		if err := pc.ExecuteDeployPipeline(ctx, pipOpts); err != nil {
-			if errStatus := updateConfigMapStatus(ctx, cfg, c, data, err); errStatus != nil {
-				return errStatus
-			}
-
-			return err
-		}
-	}
-	oktetoLog.SetStage("")
-
-	if !ld.isRemote {
-		if err := buildImages(ctx, ld.Builder.Build, ld.Builder.GetServicesToBuild, deployOptions); err != nil {
-			return updateConfigMapStatusError(ctx, cfg, c, data, err)
-		}
-	}
-
->>>>>>> 5a33caa1
 	oktetoLog.AddToBuffer(oktetoLog.InfoLevel, "Deploying '%s'...", deployOptions.Name)
 
 	defer ld.cleanUp(ctx, nil)
