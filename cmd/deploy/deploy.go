// Copyright 2021 The Okteto Authors
// Licensed under the Apache License, Version 2.0 (the "License");
// you may not use this file except in compliance with the License.
// You may obtain a copy of the License at
//
// http://www.apache.org/licenses/LICENSE-2.0
//
// Unless required by applicable law or agreed to in writing, software
// distributed under the License is distributed on an "AS IS" BASIS,
// WITHOUT WARRANTIES OR CONDITIONS OF ANY KIND, either express or implied.
// See the License for the specific language governing permissions and
// limitations under the License.

package deploy

import (
	"bytes"
	"context"
	"crypto/tls"
	"encoding/json"
	"fmt"
	"io"
	"net/http"
	"net/http/httputil"
	"net/url"
	"os"
	"strings"
	"time"

	"github.com/google/uuid"
	contextCMD "github.com/okteto/okteto/cmd/context"
	"github.com/okteto/okteto/cmd/utils"
	"github.com/okteto/okteto/pkg/config"
	"github.com/okteto/okteto/pkg/log"
	"github.com/okteto/okteto/pkg/model"
	"github.com/spf13/cobra"
	metav1 "k8s.io/apimachinery/pkg/apis/meta/v1"
	"k8s.io/client-go/rest"
)

const headerUpgrade = "Upgrade"

var tempKubeConfigTemplate = "%s/.okteto/kubeconfig-%s"

// Options options for deploy command
type Options struct {
	ManifestPath string
	Name         string
	Variables    []string
	Manifest     *model.Manifest
}

type kubeConfigHandler interface {
	Read() (*rest.Config, error)
	Modify(port int, sessionToken, destKubeconfigFile string) error
}

type proxyInterface interface {
	Start()
	Shutdown(ctx context.Context) error
	GetPort() int
	GetToken() string
}

type deployCommand struct {
	getManifest func(cwd, name, filename string) (*model.Manifest, error)

	proxy              proxyInterface
	kubeconfig         kubeConfigHandler
	executor           utils.ManifestExecutor
	tempKubeconfigFile string
}

//Deploy deploys the okteto manifest
func Deploy(ctx context.Context) *cobra.Command {
	options := &Options{}

	cmd := &cobra.Command{
		Use:    "deploy",
		Short:  "Execute the list of commands specified in the Okteto manifest to deploy the application",
		Args:   utils.NoArgsAccepted("https://okteto.com/docs/reference/cli/#version"),
		Hidden: true,
		RunE: func(cmd *cobra.Command, args []string) error {
			// This is needed because the deploy command needs the original kubeconfig configuration even in the execution within another
			// deploy command. If not, we could be proxying a proxy and we would be applying the incorrect deployed-by label
			os.Setenv("OKTETO_WITHIN_DEPLOY_COMMAND_CONTEXT", "false")
			if err := contextCMD.Run(ctx, &contextCMD.ContextOptions{}); err != nil {
				return err
			}

			cwd, err := os.Getwd()
			if err != nil {
				return fmt.Errorf("failed to get the current working directory: %w", err)
			}

			if options.Name == "" {
				options.Name = utils.InferApplicationName(cwd)
			}

			// Look for a free local port to start the proxy
			port, err := model.GetAvailablePort("localhost")
			if err != nil {
				log.Infof("could not find a free port to start proxy server: %s", err)
				return err
			}
			log.Debugf("found available port %d", port)

			// TODO for now, using self-signed certificates
			cert, err := tls.X509KeyPair(cert, key)
			if err != nil {
				log.Infof("could not read certificate: %s", err)
				return err
			}

			// Generate a token for the requests done to the proxy
			sessionToken := uuid.NewString()

			kubeconfig := newKubeConfig()
			clusterConfig, err := kubeconfig.Read()
			if err != nil {
				log.Infof("could not read kubeconfig file: %s", err)
				return err
			}

			handler, err := getProxyHandler(options.Name, sessionToken, clusterConfig)
			if err != nil {
				log.Infof("could not configure local proxy: %s", err)
				return err
			}

			s := &http.Server{
				Addr:         fmt.Sprintf(":%d", port),
				Handler:      handler,
				ReadTimeout:  5 * time.Second,
				WriteTimeout: 10 * time.Second,
				IdleTimeout:  120 * time.Second,
				TLSConfig: &tls.Config{
					Certificates: []tls.Certificate{cert},

					// Recommended security configuration by DeepSource
					MinVersion: tls.VersionTLS12,
					MaxVersion: tls.VersionTLS13,
				},
			}

			var manifest *model.Manifest
			if options.ManifestPath == "" {
				manifest, err = contextCMD.LoadDevWithContext(ctx, "", "", "")
				if err != nil {
					log.Infof("could not load manifest: %s", err.Error())
				}
				options.Manifest = manifest
			}

			c := &deployCommand{
				getManifest: utils.GetManifest,

				kubeconfig: kubeconfig,
				executor:   utils.NewExecutor(),
				proxy: newProxy(proxyConfig{
					port:  port,
					token: sessionToken,
				}, s),
				tempKubeconfigFile: fmt.Sprintf(tempKubeConfigTemplate, config.GetUserHomeDir(), options.Name),
			}
			return c.runDeploy(ctx, cwd, options)
		},
	}

	cmd.Flags().StringVar(&options.Name, "name", "", "application name")
	cmd.Flags().StringVarP(&options.ManifestPath, "file", "f", "", "path to the manifest file")
	cmd.Flags().StringArrayVarP(&options.Variables, "var", "v", []string{}, "set a variable (can be set more than once)")

	return cmd
}

func (dc *deployCommand) runDeploy(ctx context.Context, cwd string, opts *Options) error {
	log.Debugf("creating temporal kubeconfig file '%s'", dc.tempKubeconfigFile)
	if err := dc.kubeconfig.Modify(dc.proxy.GetPort(), dc.proxy.GetToken(), dc.tempKubeconfigFile); err != nil {
		log.Infof("could not create temporal kubeconfig %s", err)
		return err
	}

<<<<<<< HEAD
	var err error
	if opts.Manifest == nil {
		// Read manifest file with the commands to be executed
		opts.Manifest, err = dc.getManifest(cwd, opts.Name, opts.ManifestPath)
		if err != nil {
			log.Errorf("could not find manifest file to be executed: %s", err)
			return err
		}
	} else {
		opts.Manifest, err = dc.getCommandsFromManifest(ctx, opts)
		if err != nil {
			log.Errorf("could not find manifest file to be executed: %s", err)
			return err
		}
=======
	// Read manifest file with the commands to be executed
	manifest, err := dc.getManifest(cwd, opts.Name, opts.ManifestPath)
	if err != nil {
		log.Infof("could not find manifest file to be executed: %s", err)
		return err
>>>>>>> a00511b1
	}

	log.Debugf("starting server on %d", dc.proxy.GetPort())
	dc.proxy.Start()

	defer dc.cleanUp(ctx)

	opts.Variables = append(
		opts.Variables,
		// Set KUBECONFIG environment variable as environment for the commands to be executed
		fmt.Sprintf("KUBECONFIG=%s", dc.tempKubeconfigFile),
		// Set OKTETO_WITHIN_DEPLOY_COMMAND_CONTEXT env variable, so all the Okteto commands executed within this command execution
		// should not overwrite the server and the credentials in the kubeconfig
		"OKTETO_WITHIN_DEPLOY_COMMAND_CONTEXT=true",
	)

	for _, command := range opts.Manifest.Deploy.Commands {
		if err := dc.executor.Execute(command, opts.Variables); err != nil {
			log.Infof("error executing command '%s': %s", command, err.Error())
			return err
		}
	}

	return nil
}

func (dc *deployCommand) cleanUp(ctx context.Context) {
	log.Debugf("removing temporal kubeconfig file '%s'", dc.tempKubeconfigFile)
	if err := os.Remove(dc.tempKubeconfigFile); err != nil {
		log.Infof("could not remove temporal kubeconfig file: %s", err)
	}

	log.Debugf("stopping local server...")
	if err := dc.proxy.Shutdown(ctx); err != nil {
		log.Infof("could not stop local server: %s", err)
	}
}

func newProtocolTransport(clusterConfig *rest.Config, disableHTTP2 bool) (http.RoundTripper, error) {
	copiedConfig := &rest.Config{}
	*copiedConfig = *clusterConfig

	if disableHTTP2 {
		// According to https://pkg.go.dev/k8s.io/client-go/rest#TLSClientConfig, this is the way to disable HTTP/2
		copiedConfig.TLSClientConfig.NextProtos = []string{"http/1.1"}
	}

	return rest.TransportFor(copiedConfig)
}

func isSPDY(r *http.Request) bool {
	return strings.HasPrefix(strings.ToLower(r.Header.Get(headerUpgrade)), "spdy/")
}

func getProxyHandler(name, token string, clusterConfig *rest.Config) (http.Handler, error) {
	// By default we don't disable HTTP/2
	trans, err := newProtocolTransport(clusterConfig, false)
	if err != nil {
		log.Infof("could not get http transport from config: %s", err)
		return nil, err
	}

	handler := http.NewServeMux()

	destinationURL := &url.URL{
		Host:   strings.TrimPrefix(clusterConfig.Host, "https://"),
		Scheme: "https",
	}
	proxy := httputil.NewSingleHostReverseProxy(destinationURL)
	proxy.Transport = trans

	log.Debugf("forwarding host: %s", clusterConfig.Host)

	handler.HandleFunc("/", func(rw http.ResponseWriter, r *http.Request) {
		requestToken := r.Header.Get("Authorization")
		expectedToken := fmt.Sprintf("Bearer %s", token)
		// Validate token with the generated for the local kubeconfig file
		if requestToken != expectedToken {
			rw.WriteHeader(401)
			return
		}

		// Set the right bearer token based on the original kubeconfig. Authorization header should not be sent
		// if clusterConfig.BearerToken is empty
		if clusterConfig.BearerToken != "" {
			r.Header.Set("Authorization", fmt.Sprintf("Bearer %s", clusterConfig.BearerToken))
		} else {
			r.Header.Del("Authorization")
		}

		reverseProxy := proxy
		if isSPDY(r) {
			log.Debugf("detected SPDY request, disabling HTTP/2 for request %s %s", r.Method, r.URL.String())
			// In case of a SPDY request, we create a new proxy with HTTP/2 disabled
			t, err := newProtocolTransport(clusterConfig, true)
			if err != nil {
				log.Infof("could not disabled HTTP/2: %s", err)
				rw.WriteHeader(500)
				return
			}
			reverseProxy = httputil.NewSingleHostReverseProxy(destinationURL)
			reverseProxy.Transport = t
		}

		// Modify all resources updated or created to include the label.
		if r.Method == "PUT" || r.Method == "POST" {
			b, err := io.ReadAll(r.Body)
			if err != nil {
				log.Infof("could not read the request body: %s", err)
				rw.WriteHeader(500)
				return
			}

			defer r.Body.Close()
			if len(b) == 0 {
				reverseProxy.ServeHTTP(rw, r)
				return
			}

			var body map[string]json.RawMessage
			if err := json.Unmarshal(b, &body); err != nil {
				log.Infof("could not unmarshal request: %s", err)
				rw.WriteHeader(500)
				return
			}

			m, ok := body["metadata"]
			if !ok {
				log.Info("request body doesn't have metadata field")
				rw.WriteHeader(500)
				return
			}

			var metadata metav1.ObjectMeta
			if err := json.Unmarshal(m, &metadata); err != nil {
				log.Infof("could not process resource's metadata: %s", err)
				rw.WriteHeader(500)
				return
			}

			if metadata.Labels == nil {
				metadata.Labels = map[string]string{}
			}
			metadata.Labels[model.DeployedByLabel] = name

			metadataAsByte, err := json.Marshal(metadata)
			if err != nil {
				log.Infof("could not process resource's metadata: %s", err)
				rw.WriteHeader(500)
				return
			}

			body["metadata"] = metadataAsByte

			b, err = json.Marshal(body)
			if err != nil {
				log.Infof("could not marshal modified body: %s", err)
				rw.WriteHeader(500)
				return
			}

			// Needed to set the new Content-Length
			r.ContentLength = int64(len(b))
			r.Body = io.NopCloser(bytes.NewBuffer(b))
		}

		// Redirect request to the k8s server (based on the transport HTTP generated from the config)
		reverseProxy.ServeHTTP(rw, r)
	})

	return handler, nil

}

func (dc *deployCommand) getCommandsFromManifest(ctx context.Context, opts *Options) (*model.Manifest, error) {
	if opts.Manifest.Deploy == nil {
		opts.Manifest.Deploy = &model.DeployInfo{}
	}

	if len(opts.Manifest.Deploy.Commands) == 0 {
		cwd, err := os.Getwd()
		if err != nil {
			return nil, fmt.Errorf("failed to get the current working directory: %w", err)
		}
		return dc.getManifest(cwd, opts.Name, opts.ManifestPath)
	}
	return opts.Manifest, nil
}<|MERGE_RESOLUTION|>--- conflicted
+++ resolved
@@ -181,28 +181,20 @@
 		return err
 	}
 
-<<<<<<< HEAD
 	var err error
 	if opts.Manifest == nil {
 		// Read manifest file with the commands to be executed
 		opts.Manifest, err = dc.getManifest(cwd, opts.Name, opts.ManifestPath)
 		if err != nil {
-			log.Errorf("could not find manifest file to be executed: %s", err)
+			log.Infof("could not find manifest file to be executed: %s", err)
 			return err
 		}
 	} else {
 		opts.Manifest, err = dc.getCommandsFromManifest(ctx, opts)
 		if err != nil {
-			log.Errorf("could not find manifest file to be executed: %s", err)
+			log.Infof("could not find manifest file to be executed: %s", err)
 			return err
 		}
-=======
-	// Read manifest file with the commands to be executed
-	manifest, err := dc.getManifest(cwd, opts.Name, opts.ManifestPath)
-	if err != nil {
-		log.Infof("could not find manifest file to be executed: %s", err)
-		return err
->>>>>>> a00511b1
 	}
 
 	log.Debugf("starting server on %d", dc.proxy.GetPort())
