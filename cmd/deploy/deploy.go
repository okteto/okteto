--- conflicted
+++ resolved
@@ -135,7 +135,6 @@
 
 type buildTrackerInterface interface {
 	TrackImageBuild(context.Context, *analytics.ImageBuildMetadata)
-<<<<<<< HEAD
 }
 
 type deployTrackerInterface interface {
@@ -145,8 +144,6 @@
 type buildDeployTrackerInterface interface {
 	buildTrackerInterface
 	deployTrackerInterface
-=======
->>>>>>> 4aeee107
 }
 
 // Deployer defines the operations to deploy the custom commands, divert and external resources
@@ -157,11 +154,7 @@
 }
 
 // Deploy deploys the okteto manifest
-<<<<<<< HEAD
-func Deploy(ctx context.Context, at analyticsTrackerInterface, insightsTracker buildDeployTrackerInterface, ioCtrl *io.Controller, k8sLogger *io.K8sLogger) *cobra.Command {
-=======
-func Deploy(ctx context.Context, at AnalyticsTrackerInterface, insightsTracker buildTrackerInterface, ioCtrl *io.Controller, k8sLogger *io.K8sLogger) *cobra.Command {
->>>>>>> 4aeee107
+func Deploy(ctx context.Context, at AnalyticsTrackerInterface, insightsTracker buildDeployTrackerInterface, ioCtrl *io.Controller, k8sLogger *io.K8sLogger) *cobra.Command {
 	options := &Options{}
 	cmd := &cobra.Command{
 		Use:   "deploy [service...]",
