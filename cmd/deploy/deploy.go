// Copyright 2022 The Okteto Authors
// Licensed under the Apache License, Version 2.0 (the "License");
// you may not use this file except in compliance with the License.
// You may obtain a copy of the License at
//
// http://www.apache.org/licenses/LICENSE-2.0
//
// Unless required by applicable law or agreed to in writing, software
// distributed under the License is distributed on an "AS IS" BASIS,
// WITHOUT WARRANTIES OR CONDITIONS OF ANY KIND, either express or implied.
// See the License for the specific language governing permissions and
// limitations under the License.

package deploy

import (
	"bytes"
	"context"
	"encoding/json"
	"errors"
	"fmt"
	"io"
	"net/http"
	"net/http/httputil"
	"net/url"
	"os"
	"os/signal"
	"sort"
	"strings"
	"time"

	contextCMD "github.com/okteto/okteto/cmd/context"
	"github.com/okteto/okteto/cmd/namespace"
	pipelineCMD "github.com/okteto/okteto/cmd/pipeline"
	stackCMD "github.com/okteto/okteto/cmd/stack"
	"github.com/okteto/okteto/cmd/utils"
	"github.com/okteto/okteto/cmd/utils/displayer"
	"github.com/okteto/okteto/cmd/utils/executor"
	"github.com/okteto/okteto/pkg/analytics"
	"github.com/okteto/okteto/pkg/cmd/build"
	"github.com/okteto/okteto/pkg/cmd/pipeline"
	"github.com/okteto/okteto/pkg/cmd/stack"
	"github.com/okteto/okteto/pkg/config"
	oktetoErrors "github.com/okteto/okteto/pkg/errors"
	"github.com/okteto/okteto/pkg/k8s/kubeconfig"
	oktetoLog "github.com/okteto/okteto/pkg/log"
	"github.com/okteto/okteto/pkg/model"
	"github.com/okteto/okteto/pkg/okteto"
	"github.com/okteto/okteto/pkg/registry"
	"github.com/spf13/cobra"
	"golang.org/x/sync/errgroup"
	metav1 "k8s.io/apimachinery/pkg/apis/meta/v1"
	"k8s.io/client-go/rest"
)

const (
	headerUpgrade          = "Upgrade"
	succesfullyDeployedmsg = "'%s' successfully deployed."
)

var tempKubeConfigTemplate = "%s/.okteto/kubeconfig-%s"

// Options options for deploy command
type Options struct {
	ManifestPath string
	Name         string
	Namespace    string
	Variables    []string
	Manifest     *model.Manifest
	Build        bool
	Dependencies bool

	Repository string
	Branch     string
	Wait       bool
	Timeout    time.Duration

	ShowCTA bool
}

type kubeConfigHandler interface {
	Read() (*rest.Config, error)
	Modify(port int, sessionToken, destKubeconfigFile string) error
}

type proxyInterface interface {
	Start()
	Shutdown(ctx context.Context) error
	GetPort() int
	GetToken() string
}

//DeployCommand defines the config for deploying an app
type DeployCommand struct {
	GetManifest func(path string) (*model.Manifest, error)

	Proxy              proxyInterface
	Kubeconfig         kubeConfigHandler
	Executor           executor.ManifestExecutor
	TempKubeconfigFile string
	K8sClientProvider  okteto.K8sClientProvider

	PipelineType model.Archetype
}

//Deploy deploys the okteto manifest
func Deploy(ctx context.Context) *cobra.Command {
	options := &Options{}

	cmd := &cobra.Command{
		Use:    "deploy",
		Short:  "Execute the list of commands specified in the Okteto manifest to deploy the application",
		Args:   utils.NoArgsAccepted("https://okteto.com/docs/reference/cli/#version"),
		Hidden: true,
		RunE: func(cmd *cobra.Command, args []string) error {

			if shouldExecuteRemotely(options) {
				remoteOpts := &pipelineCMD.DeployOptions{
					Branch:     options.Branch,
					Repository: options.Repository,
					Name:       options.Name,
					Namespace:  options.Namespace,
					Wait:       options.Wait,
					File:       options.ManifestPath,
					Variables:  options.Variables,
					Timeout:    options.Timeout,
				}
				return pipelineCMD.ExecuteDeployPipeline(ctx, remoteOpts)
			}
			// This is needed because the deploy command needs the original kubeconfig configuration even in the execution within another
			// deploy command. If not, we could be proxying a proxy and we would be applying the incorrect deployed-by label
			os.Setenv(model.OktetoWithinDeployCommandContextEnvVar, "false")

			if err := contextCMD.LoadManifestV2WithContext(ctx, options.Namespace, options.ManifestPath); err != nil {
				return err
			}

			if okteto.IsOkteto() {
				create, err := utils.ShouldCreateNamespace(ctx, okteto.Context().Namespace)
				if err != nil {
					return err
				}
				if create {
					nsCmd, err := namespace.NewCommand()
					if err != nil {
						return err
					}
					nsCmd.Create(ctx, &namespace.CreateOptions{Namespace: okteto.Context().Namespace})
				}
			}

			cwd, err := os.Getwd()
			if err != nil {
				return fmt.Errorf("failed to get the current working directory: %w", err)
			}

			addEnvVars(ctx, cwd)
			if options.Name == "" {
				options.Name = utils.InferName(cwd)
			}
			options.ShowCTA = oktetoLog.IsInteractive()

			kubeconfig := NewKubeConfig()

			proxy, err := NewProxy(options.Name, kubeconfig)
			if err != nil {
				oktetoLog.Infof("could not configure local proxy: %s", err)
				return err
			}

			c := &DeployCommand{
				GetManifest:        model.GetManifestV2,
				Kubeconfig:         kubeconfig,
				Executor:           executor.NewExecutor(oktetoLog.GetOutputFormat()),
				Proxy:              proxy,
				TempKubeconfigFile: GetTempKubeConfigFile(options.Name),
				K8sClientProvider:  okteto.NewK8sClientProvider(),
			}
			startTime := time.Now()
			err = c.RunDeploy(ctx, options)
			duration := time.Since(startTime)
			analytics.TrackDeploy(err == nil, utils.IsOktetoRepo(), err, duration, c.PipelineType)
			return err
		},
	}

	cmd.Flags().StringVar(&options.Name, "name", "", "application name")
	cmd.Flags().StringVarP(&options.ManifestPath, "file", "f", "", "path to the okteto manifest file")
	cmd.Flags().StringVarP(&options.Namespace, "namespace", "n", "", "overwrites the namespace where the application is deployed")
	cmd.Flags().StringArrayVarP(&options.Variables, "var", "v", []string{}, "set a variable (can be set more than once)")
	cmd.Flags().BoolVarP(&options.Build, "build", "", false, "force build of images when deploying the app")
	cmd.Flags().MarkHidden("build")
	cmd.Flags().BoolVarP(&options.Dependencies, "dependencies", "", false, "deploy the dependencies from manifest")
	cmd.Flags().MarkHidden("dependencies")

	cmd.Flags().StringVarP(&options.Repository, "repository", "r", "", "the repository to deploy (defaults to the current repository)")
	cmd.Flags().StringVarP(&options.Branch, "branch", "b", "", "the branch to deploy (defaults to the current branch)")
	cmd.Flags().BoolVarP(&options.Wait, "wait", "w", false, "wait until the pipeline finishes (defaults to false)")
	cmd.Flags().DurationVarP(&options.Timeout, "timeout", "t", (5 * time.Minute), "the length of time to wait for completion, zero means never. Any other values should contain a corresponding time unit e.g. 1s, 2m, 3h ")

	return cmd
}

// RunDeploy runs the deploy sequence
func (dc *DeployCommand) RunDeploy(ctx context.Context, deployOptions *Options) error {
	oktetoLog.Debugf("creating temporal kubeconfig file '%s'", dc.TempKubeconfigFile)
	if err := dc.Kubeconfig.Modify(dc.Proxy.GetPort(), dc.Proxy.GetToken(), dc.TempKubeconfigFile); err != nil {
		oktetoLog.Infof("could not create temporal kubeconfig %s", err)
		return err
	}
	var err error
	deployOptions.Manifest, err = dc.GetManifest(deployOptions.ManifestPath)
	if err != nil {
		return err
	}
	oktetoLog.Debug("found okteto manifest")
	if deployOptions.Manifest.Deploy == nil {
		return oktetoErrors.ErrManifestFoundButNoDeployCommands
	}
	if deployOptions.Manifest.Context == "" {
		deployOptions.Manifest.Context = okteto.Context().Name
	}
	if deployOptions.Manifest.Namespace == "" {
		deployOptions.Manifest.Namespace = okteto.Context().Namespace
	}
	dc.PipelineType = deployOptions.Manifest.Type

	os.Setenv(model.OktetoNameEnvVar, deployOptions.Name)

	if deployOptions.Dependencies && !okteto.IsOkteto() {
		return fmt.Errorf("deploy of dependencies is only available in clusters managed by Okteto")
	}

	if deployOptions.Build {
		if len(deployOptions.Manifest.Build) != 0 {
			oktetoLog.Information("Building services at manifest")
		}
		for service, mBuildInfo := range deployOptions.Manifest.Build {
			oktetoLog.Debug("force build from manifest definition")
			if err := runBuildAndSetEnvs(ctx, service, mBuildInfo); err != nil {
				return err
			}
		}

	} else if err := checkBuildFromManifest(ctx, deployOptions.Manifest.Build); err != nil {
		return err
	}

	if len(deployOptions.Manifest.Dependencies) != 0 {
		oktetoLog.Information("Checking to deploy dependencies at manifest")
	}
	for depName, dep := range deployOptions.Manifest.Dependencies {
		pipOpts := &pipelineCMD.DeployOptions{
			Name:       depName,
			Repository: dep.Repository,
			Branch:     dep.Branch,
			File:       dep.ManifestPath,
			Variables:  model.SerializeBuildArgs(dep.Variables),
			Wait:       dep.Wait,
			Timeout:    deployOptions.Timeout,
		}
		if deployOptions.Dependencies {
			if err := pipelineCMD.ExecuteDeployPipeline(ctx, pipOpts); err != nil {
				return err
			}
			continue
		}
		if err := checkByNameAndDeployDependency(ctx, depName, pipOpts); err != nil {
			return err
		}
	}

	deployOptions.Manifest, err = deployOptions.Manifest.ExpandEnvVars()
	if err != nil {
		return err
	}

	oktetoLog.Debugf("starting server on %d", dc.Proxy.GetPort())
	dc.Proxy.Start()

	oktetoLog.AddToBuffer(oktetoLog.InfoLevel, "Deploying '%s'...", deployOptions.Name)
	data := &pipeline.CfgData{
		Name:       deployOptions.Name,
		Namespace:  deployOptions.Manifest.Namespace,
		Repository: os.Getenv(model.GithubRepositoryEnvVar),
		Branch:     os.Getenv(model.OktetoGitBranchEnvVar),
		Filename:   deployOptions.Manifest.Filename,
		Status:     pipeline.ProgressingStatus,
		Manifest:   deployOptions.Manifest.Manifest,
		Icon:       deployOptions.Manifest.Icon,
	}

	if !deployOptions.Manifest.IsV2 && deployOptions.Manifest.Type == model.StackType {
		data.Manifest = deployOptions.Manifest.Deploy.Compose.Stack.Manifest
	}
	c, _, err := dc.K8sClientProvider.Provide(okteto.Context().Cfg)
	if err != nil {
		return err
	}
	cfg, err := pipeline.TranslateConfigMapAndDeploy(ctx, data, c)
	if err != nil {
		return err
	}

	defer dc.cleanUp(ctx)

	for _, variable := range deployOptions.Variables {
		value := strings.SplitN(variable, "=", 2)[1]
		if strings.TrimSpace(value) != "" {
			oktetoLog.AddMaskedWord(value)
		}
	}
	deployOptions.Variables = append(
		deployOptions.Variables,
		// Set KUBECONFIG environment variable as environment for the commands to be executed
		fmt.Sprintf("%s=%s", model.KubeConfigEnvVar, dc.TempKubeconfigFile),
		// Set OKTETO_WITHIN_DEPLOY_COMMAND_CONTEXT env variable, so all the Okteto commands executed within this command execution
		// should not overwrite the server and the credentials in the kubeconfig
		fmt.Sprintf("%s=true", model.OktetoWithinDeployCommandContextEnvVar),
		// Set OKTETO_DISABLE_SPINNER=true env variable, so all the Okteto commands disable spinner which leads to errors
		fmt.Sprintf("%s=true", model.OktetoDisableSpinnerEnvVar),
		// Set OKTETO_NAMESPACE=namespace-name env variable, so all the commandsruns on the same namespace
		fmt.Sprintf("%s=%s", model.OktetoNamespaceEnvVar, okteto.Context().Namespace),
	)
	oktetoLog.EnableMasking()

	err = dc.deploy(ctx, deployOptions)

	oktetoLog.SetStage("")
	oktetoLog.DisableMasking()

	if err != nil {
		err = oktetoErrors.UserError{
			E:    fmt.Errorf(oktetoErrors.ErrDeployHasFailedCommand, err),
			Hint: "Please try updating your deploy section on your manifest and try again",
		}
		oktetoLog.AddToBuffer(oktetoLog.InfoLevel, err.Error())
		data.Status = pipeline.ErrorStatus
	} else {
		hasDeployed, err := pipeline.HasDeployedSomething(ctx, deployOptions.Name, deployOptions.Manifest.Namespace, c)
		if err != nil {
			return err
		}
		if hasDeployed {
			if !utils.LoadBoolean(model.OktetoWithinDeployCommandContextEnvVar) {
				if err := dc.showEndpoints(ctx, deployOptions); err != nil {
					oktetoLog.Infof("could not retrieve endpoints: %s", err)
				}
			}
			if deployOptions.ShowCTA {
				oktetoLog.Success(succesfullyDeployedmsg, deployOptions.Name)
				if oktetoLog.IsInteractive() {
					oktetoLog.Green("    Run `okteto up` to activate your development container.")
				}
			}
			data.Status = pipeline.DeployedStatus
		} else {
			err = oktetoErrors.UserError{
				E:    oktetoErrors.ErrDeployHasNotDeployAnyResource,
				Hint: "Please try updating your deploy section on your manifest and try again",
			}
			oktetoLog.AddToBuffer(oktetoLog.InfoLevel, err.Error())
			data.Status = pipeline.ErrorStatus
		}
	}

	if err := pipeline.UpdateConfigMap(ctx, cfg, data, c); err != nil {
		return err
	}
<<<<<<< HEAD
	if err != nil {
		return err
	}

	if deployOptions.Wait {
		if err := dc.wait(ctx, deployOptions); err != nil {
			return err
		}
	}
	if !utils.LoadBoolean(model.OktetoWithinDeployCommandContextEnvVar) {
		if err := dc.showEndpoints(ctx, deployOptions); err != nil {
			oktetoLog.Infof("could not retrieve endpoints: %s", err)
		}
	}

	return nil
=======
	return err
>>>>>>> 5001e519
}

func (dc *DeployCommand) deploy(ctx context.Context, opts *Options) error {
	stopCmds := make(chan os.Signal, 1)
	signal.Notify(stopCmds, os.Interrupt)
	exit := make(chan error, 1)
	go func() {
		for _, command := range opts.Manifest.Deploy.Commands {
			oktetoLog.SetStage(command.Name)
			if err := dc.Executor.Execute(command, opts.Variables); err != nil {
				oktetoLog.AddToBuffer(oktetoLog.ErrorLevel, "error executing command '%s': %s", command.Name, err.Error())
				exit <- fmt.Errorf("error executing command '%s': %s", command.Name, err.Error())
				return
			}
		}
		exit <- nil
	}()
	select {
	case <-stopCmds:
		oktetoLog.Infof("CTRL+C received, starting shutdown sequence")
		sp := utils.NewSpinner("Shutting down...")
		sp.Start()
		defer sp.Stop()
		dc.Executor.CleanUp(errors.New("Interrupt signal received"))
		return oktetoErrors.ErrIntSig
	case err := <-exit:
		if err != nil {
			return err
		}
	}

	stopCompose := make(chan os.Signal, 1)
	signal.Notify(stopCompose, os.Interrupt)
	exitCompose := make(chan error, 1)

	go func() {
		if opts.Manifest.Deploy.Compose != nil {
			oktetoLog.SetStage("Deploying compose")
			reader, writer := io.Pipe()
			oktetoLog.SetOutput(writer)
			exit := make(chan error, 1)
			stop := make(chan os.Signal, 1)
			signal.Notify(stop, os.Interrupt)
			d := displayer.NewDisplayer(oktetoLog.GetOutputFormat(), reader, nil)
			d.Display("Deploying compose")
			go func() {
				err := dc.deployStack(ctx, opts)
				writer.Close()
				exit <- err
			}()
			select {
			case err := <-exit:
				d.CleanUp(err)
			case <-stop:
				d.CleanUp(errors.New("Interrupt signal received"))
				exitCompose <- oktetoErrors.ErrIntSig
			}
			oktetoLog.SetOutput(os.Stdout)
		}
		exitCompose <- nil
	}()

	select {
	case <-stopCmds:
		os.Unsetenv(model.OktetoDisableSpinnerEnvVar)
		oktetoLog.Infof("CTRL+C received, starting shutdown sequence")
		sp := utils.NewSpinner("Shutting down...")
		sp.Start()
		defer sp.Stop()
		dc.Executor.CleanUp(errors.New("Interrupt signal received"))
		return oktetoErrors.ErrIntSig
	case err := <-exitCompose:
		if err != nil {
			return err
		}
	}

	oktetoLog.SetStage("done")
	oktetoLog.AddToBuffer(oktetoLog.InfoLevel, "EOF")
	oktetoLog.SetStage("")

	return nil
}

func (dc *DeployCommand) deployStack(ctx context.Context, opts *Options) error {
	composeInfo := opts.Manifest.Deploy.Compose
	composeInfo.Stack.Namespace = okteto.Context().Namespace
	stackOpts := &stack.StackDeployOptions{
		StackPaths: composeInfo.Manifest,
		ForceBuild: false,
		Wait:       opts.Wait,
		Timeout:    opts.Timeout,
	}

	c, _, err := dc.K8sClientProvider.Provide(kubeconfig.Get([]string{dc.TempKubeconfigFile}))
	if err != nil {
		return err
	}
	cfg, err := dc.Kubeconfig.Read()
	if err != nil {
		return err
	}
	stackCommand := stackCMD.DeployCommand{
		K8sClient:      c,
		Config:         cfg,
		IsInsideDeploy: true,
	}
	os.Setenv(model.OktetoDisableSpinnerEnvVar, "true")

	err = stackCommand.RunDeploy(ctx, composeInfo.Stack, stackOpts)
	if err != nil {
		return err
	}
	os.Unsetenv(model.OktetoDisableSpinnerEnvVar)
	return err
}

func checkImageAtGlobalAndSetEnvs(service string, options build.BuildOptions) (bool, error) {
	globalReference := strings.Replace(options.Tag, okteto.DevRegistry, okteto.GlobalRegistry, 1)

	imageWithDigest, err := registry.GetImageTagWithDigest(globalReference)
	if err == oktetoErrors.ErrNotFound {
		oktetoLog.Debug("image not found at global registry, not running optimization for deployment")
		return false, nil
	}
	if err != nil {
		return false, err
	}

	if err := setManifestEnvVars(service, imageWithDigest); err != nil {
		return false, err
	}
	oktetoLog.Debug("image found at global registry, running optimization for deployment")
	return true, nil

}

func runBuildAndSetEnvs(ctx context.Context, service string, buildInfo *model.BuildInfo) error {
	oktetoLog.Information("Building image for service %s", service)

	options := build.OptsFromManifest(service, buildInfo, build.BuildOptions{})
	if err := build.Run(ctx, options); err != nil {
		return err
	}
	imageWithDigest, err := registry.GetImageTagWithDigest(options.Tag)
	if err != nil {
		return fmt.Errorf("error checking image at registry %s: %v", options.Tag, err)
	}

	oktetoLog.Success("Image for service %s built and pushed to registry: %s", service, options.Tag)
	return setManifestEnvVars(service, imageWithDigest)
}

func setManifestEnvVars(service, reference string) error {
	reg, repo, tag, image := registry.GetReferecenceEnvs(reference)

	oktetoLog.Debugf("envs registry=%s repository=%s image=%s tag=%s", reg, repo, image, tag)

	os.Setenv(fmt.Sprintf("OKTETO_BUILD_%s_REGISTRY", strings.ToUpper(service)), reg)
	os.Setenv(fmt.Sprintf("OKTETO_BUILD_%s_REPOSITORY", strings.ToUpper(service)), repo)
	os.Setenv(fmt.Sprintf("OKTETO_BUILD_%s_IMAGE", strings.ToUpper(service)), reference)
	os.Setenv(fmt.Sprintf("OKTETO_BUILD_%s_TAG", strings.ToUpper(service)), tag)

	oktetoLog.Debug("manifest env vars set")
	return nil
}

func checkByNameAndDeployDependency(ctx context.Context, name string, pipOpts *pipelineCMD.DeployOptions) error {
	oktetoClient, err := okteto.NewOktetoClient()
	if err != nil {
		return err
	}
	if _, err := oktetoClient.GetPipelineByName(ctx, name); err == nil {
		oktetoLog.Success("Dependency '%s' was already deployed", name)
		return nil
	} else if !oktetoErrors.IsNotFound(err) {
		return err
	}

	return pipelineCMD.ExecuteDeployPipeline(ctx, pipOpts)
}

func (dc *DeployCommand) cleanUp(ctx context.Context) {
	oktetoLog.Debugf("removing temporal kubeconfig file '%s'", dc.TempKubeconfigFile)
	if err := os.Remove(dc.TempKubeconfigFile); err != nil {
		oktetoLog.Infof("could not remove temporal kubeconfig file: %s", err)
	}

	oktetoLog.Debugf("stopping local server...")
	if err := dc.Proxy.Shutdown(ctx); err != nil {
		oktetoLog.Infof("could not stop local server: %s", err)
	}
}

func newProtocolTransport(clusterConfig *rest.Config, disableHTTP2 bool) (http.RoundTripper, error) {
	copiedConfig := &rest.Config{}
	*copiedConfig = *clusterConfig

	if disableHTTP2 {
		// According to https://pkg.go.dev/k8s.io/client-go/rest#TLSClientConfig, this is the way to disable HTTP/2
		copiedConfig.TLSClientConfig.NextProtos = []string{"http/1.1"}
	}

	return rest.TransportFor(copiedConfig)
}

func isSPDY(r *http.Request) bool {
	return strings.HasPrefix(strings.ToLower(r.Header.Get(headerUpgrade)), "spdy/")
}

func getProxyHandler(name, token string, clusterConfig *rest.Config) (http.Handler, error) {
	// By default we don't disable HTTP/2
	trans, err := newProtocolTransport(clusterConfig, false)
	if err != nil {
		oktetoLog.Infof("could not get http transport from config: %s", err)
		return nil, err
	}

	handler := http.NewServeMux()

	destinationURL := &url.URL{
		Host:   strings.TrimPrefix(clusterConfig.Host, "https://"),
		Scheme: "https",
	}
	proxy := httputil.NewSingleHostReverseProxy(destinationURL)
	proxy.Transport = trans

	oktetoLog.Debugf("forwarding host: %s", clusterConfig.Host)

	handler.HandleFunc("/", func(rw http.ResponseWriter, r *http.Request) {
		requestToken := r.Header.Get("Authorization")
		expectedToken := fmt.Sprintf("Bearer %s", token)
		// Validate token with the generated for the local kubeconfig file
		if requestToken != expectedToken {
			rw.WriteHeader(401)
			return
		}

		// Set the right bearer token based on the original kubeconfig. Authorization header should not be sent
		// if clusterConfig.BearerToken is empty
		if clusterConfig.BearerToken != "" {
			r.Header.Set("Authorization", fmt.Sprintf("Bearer %s", clusterConfig.BearerToken))
		} else {
			r.Header.Del("Authorization")
		}

		reverseProxy := proxy
		if isSPDY(r) {
			oktetoLog.Debugf("detected SPDY request, disabling HTTP/2 for request %s %s", r.Method, r.URL.String())
			// In case of a SPDY request, we create a new proxy with HTTP/2 disabled
			t, err := newProtocolTransport(clusterConfig, true)
			if err != nil {
				oktetoLog.Infof("could not disabled HTTP/2: %s", err)
				rw.WriteHeader(500)
				return
			}
			reverseProxy = httputil.NewSingleHostReverseProxy(destinationURL)
			reverseProxy.Transport = t
		}

		// Modify all resources updated or created to include the label.
		if r.Method == "PUT" || r.Method == "POST" {
			b, err := io.ReadAll(r.Body)
			if err != nil {
				oktetoLog.Infof("could not read the request body: %s", err)
				rw.WriteHeader(500)
				return
			}
			defer r.Body.Close()
			if len(b) == 0 {
				reverseProxy.ServeHTTP(rw, r)
				return
			}

			var body map[string]json.RawMessage
			if err := json.Unmarshal(b, &body); err != nil {
				oktetoLog.Infof("could not unmarshal request: %s", err)
				rw.WriteHeader(500)
				return
			}

			m, ok := body["metadata"]
			if !ok {
				oktetoLog.Info("request body doesn't have metadata field")
				rw.WriteHeader(500)
				return
			}

			var metadata metav1.ObjectMeta
			if err := json.Unmarshal(m, &metadata); err != nil {
				oktetoLog.Infof("could not process resource's metadata: %s", err)
				rw.WriteHeader(500)
				return
			}

			if metadata.Labels == nil {
				metadata.Labels = map[string]string{}
			}
			metadata.Labels[model.DeployedByLabel] = name

			if metadata.Annotations == nil {
				metadata.Annotations = map[string]string{}
			}
			if utils.IsOktetoRepo() {
				metadata.Annotations[model.OktetoSampleAnnotation] = "true"
			}

			metadataAsByte, err := json.Marshal(metadata)
			if err != nil {
				oktetoLog.Infof("could not process resource's metadata: %s", err)
				rw.WriteHeader(500)
				return
			}

			body["metadata"] = metadataAsByte

			b, err = json.Marshal(body)
			if err != nil {
				oktetoLog.Infof("could not marshal modified body: %s", err)
				rw.WriteHeader(500)
				return
			}

			// Needed to set the new Content-Length
			r.ContentLength = int64(len(b))
			r.Body = io.NopCloser(bytes.NewBuffer(b))
		}

		// Redirect request to the k8s server (based on the transport HTTP generated from the config)
		reverseProxy.ServeHTTP(rw, r)
	})

	return handler, nil

}

//GetTempKubeConfigFile returns a where the temp kubeConfigFile should be stored
func GetTempKubeConfigFile(name string) string {
	return fmt.Sprintf(tempKubeConfigTemplate, config.GetUserHomeDir(), name)
}

func (dc *DeployCommand) showEndpoints(ctx context.Context, opts *Options) error {
	spinner := utils.NewSpinner("Retrieving endpoints...")
	spinner.Start()
	defer spinner.Stop()
	labelSelector := fmt.Sprintf("%s=%s", model.DeployedByLabel, opts.Name)
	iClient, err := dc.K8sClientProvider.GetIngressClient(ctx)
	if err != nil {
		return err
	}
	eps, err := iClient.GetEndpointsBySelector(ctx, okteto.Context().Namespace, labelSelector)
	if err != nil {
		return err
	}
	spinner.Stop()
	if len(eps) > 0 {
		sort.Slice(eps, func(i, j int) bool {
			return len(eps[i]) < len(eps[j])
		})
		oktetoLog.Information("Endpoints available:")
		oktetoLog.Printf("  - %s\n", strings.Join(eps, "\n  - "))
	}
	return nil
}

func addEnvVars(ctx context.Context, cwd string) error {
	if os.Getenv(model.OktetoGitBranchEnvVar) == "" {
		branch, err := utils.GetBranch(ctx, cwd)
		if err != nil {
			oktetoLog.Infof("could not retrieve branch name: %s", err)
		}
		os.Setenv(model.OktetoGitBranchEnvVar, branch)
	}

	if os.Getenv(model.GithubRepositoryEnvVar) == "" {
		repo, err := model.GetRepositoryURL(cwd)
		if err != nil {
			oktetoLog.Infof("could not retrieve repo name: %s", err)
		}
		os.Setenv(model.GithubRepositoryEnvVar, repo)
	}

	if os.Getenv(model.OktetoGitCommitEnvVar) == "" {
		sha, err := utils.GetGitCommit(ctx, cwd)
		if err != nil {
			oktetoLog.Infof("could not retrieve sha: %s", err)
		}
		isClean, err := utils.IsCleanDirectory(ctx, cwd)
		if err != nil {
			oktetoLog.Infof("could not status: %s", err)
		}
		if !isClean {
			sha = utils.GetRandomSHA(ctx, cwd)
		}
		value := fmt.Sprintf("%s%s", model.OktetoGitCommitPrefix, sha)
		os.Setenv(model.OktetoGitCommitEnvVar, value)
	}
	if os.Getenv(model.OktetoRegistryURLEnvVar) == "" {
		os.Setenv(model.OktetoRegistryURLEnvVar, okteto.Context().Registry)
	}
	if os.Getenv(model.OktetoBuildkitHostURLEnvVar) == "" {
		os.Setenv(model.OktetoBuildkitHostURLEnvVar, okteto.Context().Builder)
	}
	return nil
}

func shouldExecuteRemotely(options *Options) bool {
	return options.Branch != "" || options.Repository != ""
}

func checkServicesToBuild(service string, mOptions *model.BuildInfo, ch chan string) error {
	opts := build.OptsFromManifest(service, mOptions, build.BuildOptions{})

	if build.ShouldOptimizeBuild(opts.Tag) {
		oktetoLog.Debug("found OKTETO_GIT_COMMIT, optimizing the build flow")
		if skipBuild, err := checkImageAtGlobalAndSetEnvs(service, opts); err != nil {
			return err
		} else if skipBuild {
			oktetoLog.Information("Image for service %s found at global registry: %s ", service, opts.Tag)
			return nil
		}
	}

	imageWithDigest, err := registry.GetImageTagWithDigest(opts.Tag)
	if err == oktetoErrors.ErrNotFound {
		oktetoLog.Debug("image not found, building image")
		ch <- service
		return nil
	} else if err != nil {
		return fmt.Errorf("error checking image at registry %s: %v", opts.Tag, err)
	}
	oktetoLog.Debug("Skipping build for image for service")

	return setManifestEnvVars(service, imageWithDigest)
}

func checkBuildFromManifest(ctx context.Context, buildManifest model.ManifestBuild) error {
	if len(buildManifest) != 0 {
		oktetoLog.Information("Checking to build services at manifest")
	}

	// check if images are at registry (global or dev) and set envs or send to build
	toBuild := make(chan string, len(buildManifest))
	g, _ := errgroup.WithContext(ctx)

	for service, mBuildInfo := range buildManifest {
		service, mBuildInfo := service, mBuildInfo
		g.Go(func() error {
			return checkServicesToBuild(service, mBuildInfo, toBuild)
		})
	}
	if err := g.Wait(); err != nil {
		return err
	}
	close(toBuild)

	for svc := range toBuild {
		mBuildInfo := buildManifest[svc]
		if err := runBuildAndSetEnvs(ctx, svc, mBuildInfo); err != nil {
			return err
		}
		oktetoLog.Warning("Image for service '%s' was built because it did not already exist. To rebuild this image you must use 'okteto build' or 'okteto deploy --build'.", svc)
	}

	return nil
}<|MERGE_RESOLUTION|>--- conflicted
+++ resolved
@@ -342,6 +342,11 @@
 			return err
 		}
 		if hasDeployed {
+			if deployOptions.Wait {
+				if err := dc.wait(ctx, deployOptions); err != nil {
+					return err
+				}
+			}
 			if !utils.LoadBoolean(model.OktetoWithinDeployCommandContextEnvVar) {
 				if err := dc.showEndpoints(ctx, deployOptions); err != nil {
 					oktetoLog.Infof("could not retrieve endpoints: %s", err)
@@ -367,26 +372,7 @@
 	if err := pipeline.UpdateConfigMap(ctx, cfg, data, c); err != nil {
 		return err
 	}
-<<<<<<< HEAD
-	if err != nil {
-		return err
-	}
-
-	if deployOptions.Wait {
-		if err := dc.wait(ctx, deployOptions); err != nil {
-			return err
-		}
-	}
-	if !utils.LoadBoolean(model.OktetoWithinDeployCommandContextEnvVar) {
-		if err := dc.showEndpoints(ctx, deployOptions); err != nil {
-			oktetoLog.Infof("could not retrieve endpoints: %s", err)
-		}
-	}
-
-	return nil
-=======
 	return err
->>>>>>> 5001e519
 }
 
 func (dc *DeployCommand) deploy(ctx context.Context, opts *Options) error {
