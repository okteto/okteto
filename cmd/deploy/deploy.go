// Copyright 2022 The Okteto Authors
// Licensed under the Apache License, Version 2.0 (the "License");
// you may not use this file except in compliance with the License.
// You may obtain a copy of the License at
//
// http://www.apache.org/licenses/LICENSE-2.0
//
// Unless required by applicable law or agreed to in writing, software
// distributed under the License is distributed on an "AS IS" BASIS,
// WITHOUT WARRANTIES OR CONDITIONS OF ANY KIND, either express or implied.
// See the License for the specific language governing permissions and
// limitations under the License.

package deploy

import (
	"context"
	"errors"
	"fmt"
	"net/http"
	"net/url"
	"os"
	"os/signal"
	"reflect"
	"strings"
	"time"

	buildv2 "github.com/okteto/okteto/cmd/build/v2"
	contextCMD "github.com/okteto/okteto/cmd/context"
	"github.com/okteto/okteto/cmd/namespace"
	pipelineCMD "github.com/okteto/okteto/cmd/pipeline"
	stackCMD "github.com/okteto/okteto/cmd/stack"
	"github.com/okteto/okteto/cmd/utils"
	"github.com/okteto/okteto/cmd/utils/executor"
	"github.com/okteto/okteto/pkg/analytics"
	"github.com/okteto/okteto/pkg/cmd/pipeline"
	"github.com/okteto/okteto/pkg/cmd/stack"
	"github.com/okteto/okteto/pkg/config"
	oktetoErrors "github.com/okteto/okteto/pkg/errors"
	"github.com/okteto/okteto/pkg/k8s/kubeconfig"
	oktetoLog "github.com/okteto/okteto/pkg/log"
	"github.com/okteto/okteto/pkg/model"
	"github.com/okteto/okteto/pkg/okteto"
	"github.com/okteto/okteto/pkg/types"
	"github.com/spf13/cobra"
	giturls "github.com/whilp/git-urls"
	"k8s.io/client-go/rest"
)

const (
	headerUpgrade          = "Upgrade"
	succesfullyDeployedmsg = "Development environment '%s' successfully deployed"
)

var tempKubeConfigTemplate = "%s/.okteto/kubeconfig-%s"

// Options options for deploy command
type Options struct {
	ManifestPath     string
	Name             string
	Namespace        string
	K8sContext       string
	Variables        []string
	Manifest         *model.Manifest
	Build            bool
	Dependencies     bool
	servicesToDeploy []string

	Repository string
	Branch     string
	Wait       bool
	Timeout    time.Duration

	ShowCTA bool
}

type kubeConfigHandler interface {
	Read() (*rest.Config, error)
	Modify(port int, sessionToken, destKubeconfigFile string) error
}

type proxyInterface interface {
	Start()
	Shutdown(ctx context.Context) error
	GetPort() int
	GetToken() string
	SetName(name string)
}

// DeployCommand defines the config for deploying an app
type DeployCommand struct {
	GetManifest func(path string) (*model.Manifest, error)

	Proxy              proxyInterface
	Kubeconfig         kubeConfigHandler
	Executor           executor.ManifestExecutor
	TempKubeconfigFile string
	K8sClientProvider  okteto.K8sClientProvider
	Builder            *buildv2.OktetoBuilder

	PipelineType model.Archetype
}

//Deploy deploys the okteto manifest
func Deploy(ctx context.Context) *cobra.Command {
	options := &Options{}

	cmd := &cobra.Command{
		Use:   "deploy [service...]",
		Short: "Execute the list of commands specified in the 'deploy' section of your okteto manifest",
		RunE: func(cmd *cobra.Command, args []string) error {
			if err := validateOptionVars(options.Variables); err != nil {
				return err
			}
			if err := setOptionVarsAsEnvs(options.Variables); err != nil {
				return err
			}

			// This is needed because the deploy command needs the original kubeconfig configuration even in the execution within another
			// deploy command. If not, we could be proxying a proxy and we would be applying the incorrect deployed-by label
			os.Setenv(model.OktetoSkipConfigCredentialsUpdate, "false")
			if options.ManifestPath != "" {
				if err := os.Chdir(utils.GetWorkdirFromManifestPath(options.ManifestPath)); err != nil {
					return err
				}
			}
			if err := contextCMD.LoadManifestV2WithContext(ctx, options.Namespace, options.K8sContext, options.ManifestPath); err != nil {
				if err := contextCMD.NewContextCommand().Run(ctx, &contextCMD.ContextOptions{Namespace: options.Namespace}); err != nil {
					return err
				}
			}

			if okteto.IsOkteto() {
				create, err := utils.ShouldCreateNamespace(ctx, okteto.Context().Namespace)
				if err != nil {
					return err
				}
				if create {
					nsCmd, err := namespace.NewCommand()
					if err != nil {
						return err
					}
					nsCmd.Create(ctx, &namespace.CreateOptions{Namespace: okteto.Context().Namespace})
				}
			}

			cwd, err := os.Getwd()
			if err != nil {
				return fmt.Errorf("failed to get the current working directory: %w", err)
			}
			name := ""
			if options.Name == "" {
				name = utils.InferName(cwd)
				if err != nil {
					return fmt.Errorf("could not infer environment name")
				}
			}

			options.ShowCTA = oktetoLog.IsInteractive()
			options.servicesToDeploy = args

			kubeconfig := NewKubeConfig()

			proxy, err := NewProxy(options.Name, kubeconfig)
			if err != nil {
				oktetoLog.Infof("could not configure local proxy: %s", err)
				return err
			}

			c := &DeployCommand{
				GetManifest:        model.GetManifestV2,
				Kubeconfig:         kubeconfig,
				Executor:           executor.NewExecutor(oktetoLog.GetOutputFormat()),
				Proxy:              proxy,
				TempKubeconfigFile: GetTempKubeConfigFile(name),
				K8sClientProvider:  okteto.NewK8sClientProvider(),
				Builder:            buildv2.NewBuilderFromScratch(),
			}
			startTime := time.Now()
			err = c.RunDeploy(ctx, options)

			deployType := "custom"
			hasDependencySection := false
			hasBuildSection := false
			if options.Manifest != nil {
				if options.Manifest.IsV2 &&
					options.Manifest.Deploy != nil &&
					options.Manifest.Deploy.ComposeSection != nil &&
					options.Manifest.Deploy.ComposeSection.ComposesInfo != nil {
					deployType = "compose"
				}

				hasDependencySection = options.Manifest.IsV2 && len(options.Manifest.Dependencies) > 0
				hasBuildSection = options.Manifest.IsV2 && len(options.Manifest.Build) > 0
			}

			analytics.TrackDeploy(analytics.TrackDeployMetadata{
				Success:                err == nil,
				IsOktetoRepo:           utils.IsOktetoRepo(),
				Duration:               time.Since(startTime),
				PipelineType:           c.PipelineType,
				DeployType:             deployType,
				IsPreview:              os.Getenv(model.OktetoCurrentDeployBelongsToPreview) == "true",
				HasDependenciesSection: hasDependencySection,
				HasBuildSection:        hasBuildSection,
			})

			return err
		},
	}

	cmd.Flags().StringVar(&options.Name, "name", "", "development environment name")
	cmd.Flags().StringVarP(&options.ManifestPath, "file", "f", "", "path to the okteto manifest file")
	cmd.Flags().StringVarP(&options.Namespace, "namespace", "n", "", "overwrites the namespace where the development environment is deployed")
	cmd.Flags().StringVarP(&options.K8sContext, "context", "c", "", "context where the development environment is deployed")
	cmd.Flags().StringArrayVarP(&options.Variables, "var", "v", []string{}, "set a variable (can be set more than once)")
	cmd.Flags().BoolVarP(&options.Build, "build", "", false, "force build of images when deploying the development environment")
	cmd.Flags().BoolVarP(&options.Dependencies, "dependencies", "", false, "deploy the dependencies from manifest")

	cmd.Flags().BoolVarP(&options.Wait, "wait", "w", false, "wait until the development environment is deployed (defaults to false)")
	cmd.Flags().DurationVarP(&options.Timeout, "timeout", "t", (5 * time.Minute), "the length of time to wait for completion, zero means never. Any other values should contain a corresponding time unit e.g. 1s, 2m, 3h ")

	return cmd
}

// RunDeploy runs the deploy sequence
func (dc *DeployCommand) RunDeploy(ctx context.Context, deployOptions *Options) error {
	cwd, err := os.Getwd()
	if err != nil {
		return fmt.Errorf("failed to get the current working directory: %w", err)
	}

	if err := addEnvVars(ctx, cwd); err != nil {
		return err
	}
	oktetoLog.Debugf("creating temporal kubeconfig file '%s'", dc.TempKubeconfigFile)
	if err := dc.Kubeconfig.Modify(dc.Proxy.GetPort(), dc.Proxy.GetToken(), dc.TempKubeconfigFile); err != nil {
		oktetoLog.Infof("could not create temporal kubeconfig %s", err)
		return err
	}
	oktetoLog.SetStage("Load manifest")
	deployOptions.Manifest, err = dc.GetManifest(deployOptions.ManifestPath)
	if err != nil {
		return err
	}
	oktetoLog.Debug("found okteto manifest")
	if deployOptions.Manifest.Deploy == nil {
		return oktetoErrors.ErrManifestFoundButNoDeployCommands
	}
	if len(deployOptions.servicesToDeploy) > 0 && deployOptions.Manifest.Deploy.ComposeSection == nil {
		return oktetoErrors.ErrDeployCantDeploySvcsIfNotCompose
	}

	setDeployOptionsValuesFromManifest(deployOptions, cwd)

	dc.Proxy.SetName(deployOptions.Name)
	oktetoLog.SetStage("")

	dc.PipelineType = deployOptions.Manifest.Type

	os.Setenv(model.OktetoNameEnvVar, deployOptions.Name)

	if deployOptions.Dependencies && !okteto.IsOkteto() {
		return fmt.Errorf("'dependencies' is only available in clusters managed by Okteto")
	}

	if deployOptions.Build {
		buildOptions := &types.BuildOptions{
			EnableStages: true,
			Manifest:     deployOptions.Manifest,
		}
		if err := dc.Builder.Build(ctx, buildOptions); err != nil {
			return err
		}
	} else {
		svcsToBuild, err := dc.Builder.GetServicesToBuild(ctx, deployOptions.Manifest)
		if err != nil {
			return err
		}
		if len(svcsToBuild) != 0 {
			buildOptions := &types.BuildOptions{
				CommandArgs:  svcsToBuild,
				EnableStages: true,
				Manifest:     deployOptions.Manifest,
			}
			if err := dc.Builder.Build(ctx, buildOptions); err != nil {
				return err
			}
		}
	}

	for depName, dep := range deployOptions.Manifest.Dependencies {
		oktetoLog.Information("Deploying dependency '%s'", depName)
		dep.Variables = append(dep.Variables, model.EnvVar{
			Name:  "OKTETO_ORIGIN",
			Value: "okteto-deploy",
		})
		pipOpts := &pipelineCMD.DeployOptions{
			Name:         depName,
			Repository:   dep.Repository,
			Branch:       dep.Branch,
			File:         dep.ManifestPath,
			Variables:    model.SerializeBuildArgs(dep.Variables),
			Wait:         dep.Wait,
			Timeout:      deployOptions.Timeout,
			SkipIfExists: !deployOptions.Dependencies,
		}
		if err := pipelineCMD.ExecuteDeployPipeline(ctx, pipOpts); err != nil {
			return err
		}
	}

<<<<<<< HEAD
=======
	deployOptions.Manifest, err = deployOptions.Manifest.ExpandEnvVars()
	if err != nil {
		return err
	}

	setDeployOptionsValuesFromManifest(deployOptions, cwd)

>>>>>>> c8bcc8b3
	oktetoLog.Debugf("starting server on %d", dc.Proxy.GetPort())
	dc.Proxy.Start()

	oktetoLog.AddToBuffer(oktetoLog.InfoLevel, "Deploying '%s'...", deployOptions.Name)
	data := &pipeline.CfgData{
		Name:       deployOptions.Name,
		Namespace:  deployOptions.Manifest.Namespace,
		Repository: os.Getenv(model.GithubRepositoryEnvVar),
		Branch:     os.Getenv(model.OktetoGitBranchEnvVar),
		Filename:   deployOptions.Manifest.Filename,
		Status:     pipeline.ProgressingStatus,
		Manifest:   deployOptions.Manifest.Manifest,
		Icon:       deployOptions.Manifest.Icon,
	}

	if !deployOptions.Manifest.IsV2 && deployOptions.Manifest.Type == model.StackType {
		data.Manifest = deployOptions.Manifest.Deploy.ComposeSection.Stack.Manifest
	}
	c, _, err := dc.K8sClientProvider.Provide(okteto.Context().Cfg)
	if err != nil {
		return err
	}
	cfg, err := pipeline.TranslateConfigMapAndDeploy(ctx, data, c)
	if err != nil {
		return err
	}

	defer dc.cleanUp(ctx)

	for _, variable := range deployOptions.Variables {
		value := strings.SplitN(variable, "=", 2)[1]
		if strings.TrimSpace(value) != "" {
			oktetoLog.AddMaskedWord(value)
		}
	}
	deployOptions.Variables = append(
		deployOptions.Variables,
		// Set KUBECONFIG environment variable as environment for the commands to be executed
		fmt.Sprintf("%s=%s", model.KubeConfigEnvVar, dc.TempKubeconfigFile),
		// Set OKTETO_WITHIN_DEPLOY_COMMAND_CONTEXT env variable, so all okteto commands ran inside this deploy
		// know they are running inside another okteto deploy
		fmt.Sprintf("%s=true", model.OktetoWithinDeployCommandContextEnvVar),
		// Set OKTETO_SKIP_CONFIG_CREDENTIALS_UPDATE env variable, so all the Okteto commands executed within this command execution
		// should not overwrite the server and the credentials in the kubeconfig
		fmt.Sprintf("%s=true", model.OktetoSkipConfigCredentialsUpdate),
		// Set OKTETO_DISABLE_SPINNER=true env variable, so all the Okteto commands disable spinner which leads to errors
		fmt.Sprintf("%s=true", model.OktetoDisableSpinnerEnvVar),
		// Set OKTETO_NAMESPACE=namespace-name env variable, so all the commandsruns on the same namespace
		fmt.Sprintf("%s=%s", model.OktetoNamespaceEnvVar, okteto.Context().Namespace),
	)
	oktetoLog.EnableMasking()
	err = dc.deploy(ctx, deployOptions)
	oktetoLog.DisableMasking()
	oktetoLog.SetStage("done")
	oktetoLog.AddToBuffer(oktetoLog.InfoLevel, "EOF")
	oktetoLog.SetStage("")

	if err != nil {
		err = oktetoErrors.UserError{
			E:    err,
			Hint: "Update the 'deploy' section of your okteto manifest and try again",
		}
		oktetoLog.AddToBuffer(oktetoLog.InfoLevel, err.Error())
		data.Status = pipeline.ErrorStatus
	} else {
		oktetoLog.SetStage("")
		hasDeployed, err := pipeline.HasDeployedSomething(ctx, deployOptions.Name, deployOptions.Manifest.Namespace, c)
		if err != nil {
			return err
		}
		if hasDeployed {
			if deployOptions.Wait {
				if err := dc.wait(ctx, deployOptions); err != nil {
					return err
				}
			}
			if !utils.LoadBoolean(model.OktetoWithinDeployCommandContextEnvVar) {
				if err := dc.showEndpoints(ctx, &EndpointsOptions{Name: deployOptions.Name}); err != nil {
					oktetoLog.Infof("could not retrieve endpoints: %s", err)
				}
			}
			if deployOptions.ShowCTA {
				oktetoLog.Success(succesfullyDeployedmsg, deployOptions.Name)
				if oktetoLog.IsInteractive() {
					oktetoLog.Information("Run 'okteto up' to activate your development container")
				}
			}
			if err := pipeline.AddDevAnnotations(ctx, deployOptions.Manifest, deployOptions.servicesToDeploy, c); err != nil {
				oktetoLog.Warning("could not add dev annotations due to: %s", err.Error())
			}
		}
		data.Status = pipeline.DeployedStatus
	}
	if err := pipeline.UpdateConfigMap(ctx, cfg, data, c); err != nil {
		return err
	}
	return err
}

func setDeployOptionsValuesFromManifest(deployOptions *Options, cwd string) {
	if deployOptions.Manifest.Context == "" {
		deployOptions.Manifest.Context = okteto.Context().Name
	}
	if deployOptions.Manifest.Namespace == "" {
		deployOptions.Manifest.Namespace = okteto.Context().Namespace
	}

	if deployOptions.Name == "" {
		if deployOptions.Manifest.Name != "" {
			deployOptions.Name = deployOptions.Manifest.Name
		} else {
			deployOptions.Name = utils.InferName(cwd)
		}

	} else {
		if deployOptions.Manifest != nil {
			deployOptions.Manifest.Name = deployOptions.Name
		}
		if deployOptions.Manifest.Deploy != nil && deployOptions.Manifest.Deploy.ComposeSection != nil && deployOptions.Manifest.Deploy.ComposeSection.Stack != nil {
			deployOptions.Manifest.Deploy.ComposeSection.Stack.Name = deployOptions.Name
		}
	}

	if deployOptions.Manifest.Deploy != nil && deployOptions.Manifest.Deploy.ComposeSection != nil && deployOptions.Manifest.Deploy.ComposeSection.Stack != nil {

		mergeServicesToDeployFromOptionsAndManifest(deployOptions)
		if len(deployOptions.servicesToDeploy) > 0 {
			servicesToDeploy := map[string]bool{}
			for _, service := range deployOptions.servicesToDeploy {
				servicesToDeploy[service] = true
			}

			onlyDeployEndpointsFromServicesToDeploy(deployOptions.Manifest.Deploy.ComposeSection.Stack.Endpoints, servicesToDeploy)

			onlyDeployVolumesFromServicesToDeploy(deployOptions.Manifest.Deploy.ComposeSection.Stack, servicesToDeploy)

		} else {
			deployOptions.servicesToDeploy = []string{}
			for service := range deployOptions.Manifest.Deploy.ComposeSection.Stack.Services {
				deployOptions.servicesToDeploy = append(deployOptions.servicesToDeploy, service)
			}
		}
	}

	if len(deployOptions.servicesToDeploy) == 0 {
		deployOptions.servicesToDeploy = []string{deployOptions.Name}
	}
}

func mergeServicesToDeployFromOptionsAndManifest(deployOptions *Options) {
	var manifestDeclaredServicesToDeploy []string
	for _, composeInfo := range deployOptions.Manifest.Deploy.ComposeSection.ComposesInfo {
		manifestDeclaredServicesToDeploy = append(manifestDeclaredServicesToDeploy, composeInfo.ServicesToDeploy...)
	}

	manifestDeclaredServicesToDeploySet := map[string]bool{}
	for _, service := range manifestDeclaredServicesToDeploy {
		manifestDeclaredServicesToDeploySet[service] = true
	}

	commandDeclaredServicesToDeploy := map[string]bool{}
	for _, service := range deployOptions.servicesToDeploy {
		commandDeclaredServicesToDeploy[service] = true
	}

	if reflect.DeepEqual(manifestDeclaredServicesToDeploySet, commandDeclaredServicesToDeploy) {
		return
	}

	if len(deployOptions.servicesToDeploy) > 0 && len(manifestDeclaredServicesToDeploy) > 0 {
		oktetoLog.Warning("overwriting manifest's `services to deploy` with command line arguments")
	}
	if len(deployOptions.servicesToDeploy) == 0 && len(manifestDeclaredServicesToDeploy) > 0 {
		deployOptions.servicesToDeploy = manifestDeclaredServicesToDeploy
	}
}

func onlyDeployEndpointsFromServicesToDeploy(endpoints model.EndpointSpec, servicesToDeploy map[string]bool) {
	for key, spec := range endpoints {
		newRules := []model.EndpointRule{}
		for _, rule := range spec.Rules {
			if servicesToDeploy[rule.Service] {
				newRules = append(newRules, rule)
			}
		}
		spec.Rules = newRules
		endpoints[key] = spec
	}
}

func onlyDeployVolumesFromServicesToDeploy(stack *model.Stack, servicesToDeploy map[string]bool) {

	volumesToDeploy := map[string]bool{}

	for serviceName, serviceSpec := range stack.Services {
		if servicesToDeploy[serviceName] {
			for _, volume := range serviceSpec.Volumes {
				if stack.Volumes[volume.LocalPath] != nil {
					volumesToDeploy[volume.LocalPath] = true
				}
			}
		}
	}

	for volume := range stack.Volumes {
		if !volumesToDeploy[volume] {
			delete(stack.Volumes, volume)
		}
	}
}

func (dc *DeployCommand) deploy(ctx context.Context, opts *Options) error {
	stopCmds := make(chan os.Signal, 1)
	signal.Notify(stopCmds, os.Interrupt)
	exit := make(chan error, 1)
	go func() {
		for _, command := range opts.Manifest.Deploy.Commands {
			oktetoLog.Information("Running %s", command.Name)
			oktetoLog.SetStage(command.Name)
			if err := dc.Executor.Execute(command, opts.Variables); err != nil {
				oktetoLog.AddToBuffer(oktetoLog.ErrorLevel, "error executing command '%s': %s", command.Name, err.Error())
				exit <- fmt.Errorf("error executing command '%s': %s", command.Name, err.Error())
				return
			}
			oktetoLog.SetStage("")
		}
		exit <- nil
	}()
	shouldExit := false
	for {
		select {
		case <-stopCmds:
			oktetoLog.Infof("CTRL+C received, starting shutdown sequence")
			sp := utils.NewSpinner("Shutting down...")
			sp.Start()
			defer sp.Stop()
			dc.Executor.CleanUp(errors.New("interrupt signal received"))
			return oktetoErrors.ErrIntSig
		case err := <-exit:
			if err != nil {
				return err
			}
			shouldExit = true
		}
		if shouldExit {
			break
		}
	}

	stopCompose := make(chan os.Signal, 1)
	signal.Notify(stopCompose, os.Interrupt)
	exitCompose := make(chan error, 1)

	go func() {
		if opts.Manifest.Deploy.ComposeSection != nil {
			oktetoLog.SetStage("Deploying compose")
			err := dc.deployStack(ctx, opts)
			exitCompose <- err
			return
		}
		exitCompose <- nil
	}()
	shouldExit = false
	for {
		select {
		case <-stopCmds:
			os.Unsetenv(model.OktetoDisableSpinnerEnvVar)
			oktetoLog.Infof("CTRL+C received, starting shutdown sequence")
			return oktetoErrors.ErrIntSig
		case err := <-exitCompose:
			if err != nil {
				return fmt.Errorf("Error deploying compose: %w", err)
			}
			shouldExit = true
		}
		if shouldExit {
			break
		}
	}
	return nil
}

func (dc *DeployCommand) deployStack(ctx context.Context, opts *Options) error {
	composeSectionInfo := opts.Manifest.Deploy.ComposeSection
	composeSectionInfo.Stack.Namespace = okteto.Context().Namespace
	var composeFiles []string
	for _, composeInfo := range composeSectionInfo.ComposesInfo {
		composeFiles = append(composeFiles, composeInfo.File)
	}
	stackOpts := &stack.StackDeployOptions{
		StackPaths:       composeFiles,
		ForceBuild:       false,
		Wait:             opts.Wait,
		Timeout:          opts.Timeout,
		ServicesToDeploy: opts.servicesToDeploy,
	}

	c, cfg, err := dc.K8sClientProvider.Provide(kubeconfig.Get([]string{dc.TempKubeconfigFile}))
	if err != nil {
		return err
	}
	stackCommand := stackCMD.DeployCommand{
		K8sClient:      c,
		Config:         cfg,
		IsInsideDeploy: true,
	}
	oktetoLog.Information("Deploying compose")
	return stackCommand.RunDeploy(ctx, composeSectionInfo.Stack, stackOpts)
}

<<<<<<< HEAD
=======
func checkImageAtGlobalAndSetEnvs(service string, options *build.BuildOptions) (bool, error) {
	globalReference := strings.Replace(options.Tag, okteto.DevRegistry, okteto.GlobalRegistry, 1)

	imageWithDigest, err := registry.GetImageTagWithDigest(globalReference)
	if err == oktetoErrors.ErrNotFound {
		oktetoLog.Debug("image not built at global registry, not running optimization for deployment")
		return false, nil
	}
	if err != nil {
		return false, err
	}

	if err := SetManifestEnvVars(service, imageWithDigest); err != nil {
		return false, err
	}
	oktetoLog.Debug("image already built at global registry, running optimization for deployment")
	return true, nil

}

func runBuildAndSetEnvs(ctx context.Context, service string, manifest *model.Manifest) error {
	oktetoLog.SetStage(fmt.Sprintf("Building service %s", service))
	buildInfo := manifest.Build[service]
	isStack := manifest.Type == model.StackType
	oktetoLog.Information("Building image for service '%s'", service)
	volumesToInclude := build.GetVolumesToInclude(buildInfo.VolumesToInclude)
	if len(volumesToInclude) > 0 {
		buildInfo.VolumesToInclude = nil
	}
	if isStack && okteto.IsOkteto() && !registry.IsOktetoRegistry(buildInfo.Image) {
		buildInfo.Image = ""
	}
	options := build.OptsFromManifest(service, buildInfo, &build.BuildOptions{})
	if err := build.Run(ctx, options); err != nil {
		return err
	}
	imageWithDigest, err := registry.GetImageTagWithDigest(options.Tag)
	if err != nil {
		return fmt.Errorf("error accessing image at registry %s: %v", options.Tag, err)
	}

	if len(volumesToInclude) > 0 {
		oktetoLog.Information("Including volume hosts for service '%s'", service)
		svcBuild, err := registry.CreateDockerfileWithVolumeMounts(options.Tag, volumesToInclude)
		if err != nil {
			return err
		}
		svcBuild.VolumesToInclude = volumesToInclude
		options = build.OptsFromManifest(service, svcBuild, &build.BuildOptions{})
		if err := build.Run(ctx, options); err != nil {
			return err
		}
		imageWithDigest, err = registry.GetImageTagWithDigest(options.Tag)
		if err != nil {
			return fmt.Errorf("error accessing image at registry %s: %v", options.Tag, err)
		}
	}
	oktetoLog.Success("Image for service '%s' pushed to registry: %s", service, options.Tag)
	if err := SetManifestEnvVars(service, imageWithDigest); err != nil {
		return err
	}
	if manifest.Deploy != nil && manifest.Deploy.ComposeSection != nil && manifest.Deploy.ComposeSection.Stack != nil {
		stack := manifest.Deploy.ComposeSection.Stack
		if svc, ok := stack.Services[service]; ok {
			svc.Image = fmt.Sprintf("${OKTETO_BUILD_%s_IMAGE}", strings.ToUpper(strings.ReplaceAll(service, "-", "_")))
		}
	}
	oktetoLog.SetStage("")
	return nil
}

// SetManifestEnvVars set okteto build env vars
func SetManifestEnvVars(service, reference string) error {
	reg, repo, tag, image := registry.GetReferecenceEnvs(reference)

	oktetoLog.Debugf("envs registry=%s repository=%s image=%s tag=%s", reg, repo, image, tag)

	service = strings.ReplaceAll(service, "-", "_")
	os.Setenv(fmt.Sprintf("OKTETO_BUILD_%s_REGISTRY", strings.ToUpper(service)), reg)
	os.Setenv(fmt.Sprintf("OKTETO_BUILD_%s_REPOSITORY", strings.ToUpper(service)), repo)
	os.Setenv(fmt.Sprintf("OKTETO_BUILD_%s_IMAGE", strings.ToUpper(service)), reference)
	os.Setenv(fmt.Sprintf("OKTETO_BUILD_%s_TAG", strings.ToUpper(service)), tag)

	oktetoLog.Debug("manifest env vars set")
	return nil
}

>>>>>>> c8bcc8b3
func (dc *DeployCommand) cleanUp(ctx context.Context) {
	oktetoLog.Debugf("removing temporal kubeconfig file '%s'", dc.TempKubeconfigFile)
	if err := os.Remove(dc.TempKubeconfigFile); err != nil {
		oktetoLog.Infof("could not remove temporal kubeconfig file: %s", err)
	}

	oktetoLog.Debugf("stopping local server...")
	if err := dc.Proxy.Shutdown(ctx); err != nil {
		oktetoLog.Infof("could not stop local server: %s", err)
	}
}

func newProtocolTransport(clusterConfig *rest.Config, disableHTTP2 bool) (http.RoundTripper, error) {
	copiedConfig := &rest.Config{}
	*copiedConfig = *clusterConfig

	if disableHTTP2 {
		// According to https://pkg.go.dev/k8s.io/client-go/rest#TLSClientConfig, this is the way to disable HTTP/2
		copiedConfig.TLSClientConfig.NextProtos = []string{"http/1.1"}
	}

	return rest.TransportFor(copiedConfig)
}

func isSPDY(r *http.Request) bool {
	return strings.HasPrefix(strings.ToLower(r.Header.Get(headerUpgrade)), "spdy/")
}

//GetTempKubeConfigFile returns a where the temp kubeConfigFile should be stored
func GetTempKubeConfigFile(name string) string {
	return fmt.Sprintf(tempKubeConfigTemplate, config.GetUserHomeDir(), name)
}

func addEnvVars(ctx context.Context, cwd string) error {
	if os.Getenv(model.OktetoGitBranchEnvVar) == "" {
		branch, err := utils.GetBranch(ctx, cwd)
		if err != nil {
			oktetoLog.Infof("could not retrieve branch name: %s", err)
		}
		os.Setenv(model.OktetoGitBranchEnvVar, branch)
	}

	if os.Getenv(model.GithubRepositoryEnvVar) == "" {
		repo, err := model.GetRepositoryURL(cwd)
		if err != nil {
			oktetoLog.Infof("could not retrieve repo name: %s", err)
		}

		if repo != "" {
			repoHTTPS, err := switchSSHRepoToHTTPS(repo)
			if err != nil {
				return err
			}
			repo = repoHTTPS.String()
		}
		os.Setenv(model.GithubRepositoryEnvVar, repo)
	}

	if os.Getenv(model.OktetoGitCommitEnvVar) == "" {
		sha, err := utils.GetGitCommit(ctx, cwd)
		if err != nil {
			oktetoLog.Infof("could not retrieve sha: %s", err)
		}
		isClean, err := utils.IsCleanDirectory(ctx, cwd)
		if err != nil {
			oktetoLog.Infof("could not status: %s", err)
		}
		if !isClean {
			sha = utils.GetRandomSHA(ctx, cwd)
		}
		value := fmt.Sprintf("%s%s", model.OktetoGitCommitPrefix, sha)
		os.Setenv(model.OktetoGitCommitEnvVar, value)
	}
	if os.Getenv(model.OktetoRegistryURLEnvVar) == "" {
		os.Setenv(model.OktetoRegistryURLEnvVar, okteto.Context().Registry)
	}
	if os.Getenv(model.OktetoBuildkitHostURLEnvVar) == "" {
		os.Setenv(model.OktetoBuildkitHostURLEnvVar, okteto.Context().Builder)
	}
	return nil
}

func switchSSHRepoToHTTPS(repo string) (*url.URL, error) {
	repoURL, err := giturls.Parse(repo)
	if err != nil {
		return nil, err
	}
	if repoURL.Scheme == "ssh" {
		repoURL.Scheme = "https"
		repoURL.User = nil
		repoURL.Path = strings.TrimSuffix(repoURL.Path, ".git")
		return repoURL, nil
	}
	if repoURL.Scheme == "https" {
		return repoURL, nil
	}

	return nil, fmt.Errorf("could not detect repo protocol")
}

<<<<<<< HEAD
func shouldExecuteRemotely(options *Options) bool {
	return options.Branch != "" || options.Repository != ""
=======
func checkServicesToBuild(service string, manifest *model.Manifest, ch chan string) error {
	buildInfo := manifest.Build[service]
	isStack := manifest.Type == model.StackType
	if isStack && okteto.IsOkteto() && !registry.IsOktetoRegistry(buildInfo.Image) {
		buildInfo.Image = ""
	}
	opts := build.OptsFromManifest(service, buildInfo, &build.BuildOptions{})

	if build.ShouldOptimizeBuild(opts.Tag) {
		oktetoLog.Debug("found OKTETO_GIT_COMMIT, optimizing the build flow")
		if skipBuild, err := checkImageAtGlobalAndSetEnvs(service, opts); err != nil {
			return err
		} else if skipBuild {
			oktetoLog.Debugf("Skipping '%s' build. Image already exists at Okteto Registry", service)
			return nil
		}
	}

	imageWithDigest, err := registry.GetImageTagWithDigest(opts.Tag)
	if err == oktetoErrors.ErrNotFound {
		oktetoLog.Debug("image not found, building image")
		ch <- service
		return nil
	} else if err != nil {
		return fmt.Errorf("error checking image at registry %s: %v", opts.Tag, err)
	}
	oktetoLog.Debug("Skipping build for image for service")

	if err := SetManifestEnvVars(service, imageWithDigest); err != nil {
		return err
	}
	if manifest.Deploy != nil && manifest.Deploy.ComposeSection != nil && manifest.Deploy.ComposeSection.Stack != nil {
		stack := manifest.Deploy.ComposeSection.Stack
		if stack.Services[service].Image == "" {
			stack.Services[service].Image = fmt.Sprintf("${OKTETO_BUILD_%s_IMAGE}", strings.ToUpper(strings.ReplaceAll(service, "-", "_")))
		}
	}
	return nil
}

func checkBuildFromManifest(ctx context.Context, manifest *model.Manifest) error {
	buildManifest := manifest.Build
	// check if images are at registry (global or dev) and set envs or send to build
	toBuild := make(chan string, len(buildManifest))
	g, _ := errgroup.WithContext(ctx)

	for service := range buildManifest {
		svc := service
		g.Go(func() error {
			return checkServicesToBuild(svc, manifest, toBuild)
		})
	}
	if err := g.Wait(); err != nil {
		return err
	}
	close(toBuild)

	if len(toBuild) == 0 {
		oktetoLog.Information("Images were already built. To rebuild your images run 'okteto build' or 'okteto deploy --build'")
		return nil
	}

	for svc := range toBuild {
		oktetoLog.Information("Building image for service '%s'...", svc)
		oktetoLog.Information("To rebuild your image manually run 'okteto build %s' or 'okteto deploy --build'", svc)
		if err := runBuildAndSetEnvs(ctx, svc, manifest); err != nil {
			return err
		}
	}

	return nil
>>>>>>> c8bcc8b3
}<|MERGE_RESOLUTION|>--- conflicted
+++ resolved
@@ -310,16 +310,7 @@
 		}
 	}
 
-<<<<<<< HEAD
-=======
-	deployOptions.Manifest, err = deployOptions.Manifest.ExpandEnvVars()
-	if err != nil {
-		return err
-	}
-
 	setDeployOptionsValuesFromManifest(deployOptions, cwd)
-
->>>>>>> c8bcc8b3
 	oktetoLog.Debugf("starting server on %d", dc.Proxy.GetPort())
 	dc.Proxy.Start()
 
@@ -630,96 +621,6 @@
 	return stackCommand.RunDeploy(ctx, composeSectionInfo.Stack, stackOpts)
 }
 
-<<<<<<< HEAD
-=======
-func checkImageAtGlobalAndSetEnvs(service string, options *build.BuildOptions) (bool, error) {
-	globalReference := strings.Replace(options.Tag, okteto.DevRegistry, okteto.GlobalRegistry, 1)
-
-	imageWithDigest, err := registry.GetImageTagWithDigest(globalReference)
-	if err == oktetoErrors.ErrNotFound {
-		oktetoLog.Debug("image not built at global registry, not running optimization for deployment")
-		return false, nil
-	}
-	if err != nil {
-		return false, err
-	}
-
-	if err := SetManifestEnvVars(service, imageWithDigest); err != nil {
-		return false, err
-	}
-	oktetoLog.Debug("image already built at global registry, running optimization for deployment")
-	return true, nil
-
-}
-
-func runBuildAndSetEnvs(ctx context.Context, service string, manifest *model.Manifest) error {
-	oktetoLog.SetStage(fmt.Sprintf("Building service %s", service))
-	buildInfo := manifest.Build[service]
-	isStack := manifest.Type == model.StackType
-	oktetoLog.Information("Building image for service '%s'", service)
-	volumesToInclude := build.GetVolumesToInclude(buildInfo.VolumesToInclude)
-	if len(volumesToInclude) > 0 {
-		buildInfo.VolumesToInclude = nil
-	}
-	if isStack && okteto.IsOkteto() && !registry.IsOktetoRegistry(buildInfo.Image) {
-		buildInfo.Image = ""
-	}
-	options := build.OptsFromManifest(service, buildInfo, &build.BuildOptions{})
-	if err := build.Run(ctx, options); err != nil {
-		return err
-	}
-	imageWithDigest, err := registry.GetImageTagWithDigest(options.Tag)
-	if err != nil {
-		return fmt.Errorf("error accessing image at registry %s: %v", options.Tag, err)
-	}
-
-	if len(volumesToInclude) > 0 {
-		oktetoLog.Information("Including volume hosts for service '%s'", service)
-		svcBuild, err := registry.CreateDockerfileWithVolumeMounts(options.Tag, volumesToInclude)
-		if err != nil {
-			return err
-		}
-		svcBuild.VolumesToInclude = volumesToInclude
-		options = build.OptsFromManifest(service, svcBuild, &build.BuildOptions{})
-		if err := build.Run(ctx, options); err != nil {
-			return err
-		}
-		imageWithDigest, err = registry.GetImageTagWithDigest(options.Tag)
-		if err != nil {
-			return fmt.Errorf("error accessing image at registry %s: %v", options.Tag, err)
-		}
-	}
-	oktetoLog.Success("Image for service '%s' pushed to registry: %s", service, options.Tag)
-	if err := SetManifestEnvVars(service, imageWithDigest); err != nil {
-		return err
-	}
-	if manifest.Deploy != nil && manifest.Deploy.ComposeSection != nil && manifest.Deploy.ComposeSection.Stack != nil {
-		stack := manifest.Deploy.ComposeSection.Stack
-		if svc, ok := stack.Services[service]; ok {
-			svc.Image = fmt.Sprintf("${OKTETO_BUILD_%s_IMAGE}", strings.ToUpper(strings.ReplaceAll(service, "-", "_")))
-		}
-	}
-	oktetoLog.SetStage("")
-	return nil
-}
-
-// SetManifestEnvVars set okteto build env vars
-func SetManifestEnvVars(service, reference string) error {
-	reg, repo, tag, image := registry.GetReferecenceEnvs(reference)
-
-	oktetoLog.Debugf("envs registry=%s repository=%s image=%s tag=%s", reg, repo, image, tag)
-
-	service = strings.ReplaceAll(service, "-", "_")
-	os.Setenv(fmt.Sprintf("OKTETO_BUILD_%s_REGISTRY", strings.ToUpper(service)), reg)
-	os.Setenv(fmt.Sprintf("OKTETO_BUILD_%s_REPOSITORY", strings.ToUpper(service)), repo)
-	os.Setenv(fmt.Sprintf("OKTETO_BUILD_%s_IMAGE", strings.ToUpper(service)), reference)
-	os.Setenv(fmt.Sprintf("OKTETO_BUILD_%s_TAG", strings.ToUpper(service)), tag)
-
-	oktetoLog.Debug("manifest env vars set")
-	return nil
-}
-
->>>>>>> c8bcc8b3
 func (dc *DeployCommand) cleanUp(ctx context.Context) {
 	oktetoLog.Debugf("removing temporal kubeconfig file '%s'", dc.TempKubeconfigFile)
 	if err := os.Remove(dc.TempKubeconfigFile); err != nil {
@@ -820,80 +721,6 @@
 	return nil, fmt.Errorf("could not detect repo protocol")
 }
 
-<<<<<<< HEAD
 func shouldExecuteRemotely(options *Options) bool {
 	return options.Branch != "" || options.Repository != ""
-=======
-func checkServicesToBuild(service string, manifest *model.Manifest, ch chan string) error {
-	buildInfo := manifest.Build[service]
-	isStack := manifest.Type == model.StackType
-	if isStack && okteto.IsOkteto() && !registry.IsOktetoRegistry(buildInfo.Image) {
-		buildInfo.Image = ""
-	}
-	opts := build.OptsFromManifest(service, buildInfo, &build.BuildOptions{})
-
-	if build.ShouldOptimizeBuild(opts.Tag) {
-		oktetoLog.Debug("found OKTETO_GIT_COMMIT, optimizing the build flow")
-		if skipBuild, err := checkImageAtGlobalAndSetEnvs(service, opts); err != nil {
-			return err
-		} else if skipBuild {
-			oktetoLog.Debugf("Skipping '%s' build. Image already exists at Okteto Registry", service)
-			return nil
-		}
-	}
-
-	imageWithDigest, err := registry.GetImageTagWithDigest(opts.Tag)
-	if err == oktetoErrors.ErrNotFound {
-		oktetoLog.Debug("image not found, building image")
-		ch <- service
-		return nil
-	} else if err != nil {
-		return fmt.Errorf("error checking image at registry %s: %v", opts.Tag, err)
-	}
-	oktetoLog.Debug("Skipping build for image for service")
-
-	if err := SetManifestEnvVars(service, imageWithDigest); err != nil {
-		return err
-	}
-	if manifest.Deploy != nil && manifest.Deploy.ComposeSection != nil && manifest.Deploy.ComposeSection.Stack != nil {
-		stack := manifest.Deploy.ComposeSection.Stack
-		if stack.Services[service].Image == "" {
-			stack.Services[service].Image = fmt.Sprintf("${OKTETO_BUILD_%s_IMAGE}", strings.ToUpper(strings.ReplaceAll(service, "-", "_")))
-		}
-	}
-	return nil
-}
-
-func checkBuildFromManifest(ctx context.Context, manifest *model.Manifest) error {
-	buildManifest := manifest.Build
-	// check if images are at registry (global or dev) and set envs or send to build
-	toBuild := make(chan string, len(buildManifest))
-	g, _ := errgroup.WithContext(ctx)
-
-	for service := range buildManifest {
-		svc := service
-		g.Go(func() error {
-			return checkServicesToBuild(svc, manifest, toBuild)
-		})
-	}
-	if err := g.Wait(); err != nil {
-		return err
-	}
-	close(toBuild)
-
-	if len(toBuild) == 0 {
-		oktetoLog.Information("Images were already built. To rebuild your images run 'okteto build' or 'okteto deploy --build'")
-		return nil
-	}
-
-	for svc := range toBuild {
-		oktetoLog.Information("Building image for service '%s'...", svc)
-		oktetoLog.Information("To rebuild your image manually run 'okteto build %s' or 'okteto deploy --build'", svc)
-		if err := runBuildAndSetEnvs(ctx, svc, manifest); err != nil {
-			return err
-		}
-	}
-
-	return nil
->>>>>>> c8bcc8b3
 }