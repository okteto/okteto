// Copyright 2022 The Okteto Authors
// Licensed under the Apache License, Version 2.0 (the "License");
// you may not use this file except in compliance with the License.
// You may obtain a copy of the License at
//
// http://www.apache.org/licenses/LICENSE-2.0
//
// Unless required by applicable law or agreed to in writing, software
// distributed under the License is distributed on an "AS IS" BASIS,
// WITHOUT WARRANTIES OR CONDITIONS OF ANY KIND, either express or implied.
// See the License for the specific language governing permissions and
// limitations under the License.

package deploy

import (
	"bytes"
	"context"
	"crypto/tls"
	"encoding/json"
	"fmt"
	"io"
	"net/http"
	"net/http/httputil"
	"net/url"
	"os"
	"sort"
	"strings"
	"time"

	"github.com/google/uuid"
	contextCMD "github.com/okteto/okteto/cmd/context"
	"github.com/okteto/okteto/cmd/namespace"
	"github.com/okteto/okteto/cmd/pipeline"
	"github.com/okteto/okteto/cmd/utils"
	"github.com/okteto/okteto/pkg/cmd/build"
	"github.com/okteto/okteto/pkg/config"
	oktetoErrors "github.com/okteto/okteto/pkg/errors"
	oktetoLog "github.com/okteto/okteto/pkg/log"
	"github.com/okteto/okteto/pkg/model"
	"github.com/okteto/okteto/pkg/okteto"
	"github.com/okteto/okteto/pkg/registry"
	"github.com/spf13/cobra"
	metav1 "k8s.io/apimachinery/pkg/apis/meta/v1"
	"k8s.io/client-go/rest"
)

const headerUpgrade = "Upgrade"

var tempKubeConfigTemplate = "%s/.okteto/kubeconfig-%s"

// Options options for deploy command
type Options struct {
	ManifestPath string
	Name         string
	Namespace    string
	Variables    []string
	Manifest     *model.Manifest
	Build        bool

	Repository string
	Branch     string
	Wait       bool
	Timeout    time.Duration
}

type kubeConfigHandler interface {
	Read() (*rest.Config, error)
	Modify(port int, sessionToken, destKubeconfigFile string) error
}

type proxyInterface interface {
	Start()
	Shutdown(ctx context.Context) error
	GetPort() int
	GetToken() string
}

type deployCommand struct {
	getManifest func(cwd string, opts contextCMD.ManifestOptions) (*model.Manifest, error)

	proxy              proxyInterface
	kubeconfig         kubeConfigHandler
	executor           utils.ManifestExecutor
	tempKubeconfigFile string
	k8sClientProvider  okteto.K8sClientProvider
}

//Deploy deploys the okteto manifest
func Deploy(ctx context.Context) *cobra.Command {
	options := &Options{}

	cmd := &cobra.Command{
		Use:    "deploy",
		Short:  "Execute the list of commands specified in the Okteto manifest to deploy the application",
		Args:   utils.NoArgsAccepted("https://okteto.com/docs/reference/cli/#version"),
		Hidden: true,
		RunE: func(cmd *cobra.Command, args []string) error {

			if shouldExecuteRemotely(options) {
				remoteOpts := &pipeline.DeployOptions{
					Branch:     options.Branch,
					Repository: options.Repository,
					Name:       options.Name,
					Namespace:  options.Namespace,
					Wait:       options.Wait,
					File:       options.ManifestPath,
					Variables:  options.Variables,
					Timeout:    options.Timeout,
				}
				return pipeline.ExecuteDeployPipeline(ctx, remoteOpts)
			}
			// This is needed because the deploy command needs the original kubeconfig configuration even in the execution within another
			// deploy command. If not, we could be proxying a proxy and we would be applying the incorrect deployed-by label
			os.Setenv(model.OktetoWithinDeployCommandContextEnvVar, "false")

			if err := contextCMD.LoadManifestV2WithContext(ctx, options.Namespace, options.ManifestPath); err != nil {
				return err
			}

			if okteto.IsOkteto() {
				create, err := utils.ShouldCreateNamespace(ctx, okteto.Context().Namespace)
				if err != nil {
					return err
				}
				if create {
					nsCmd, err := namespace.NewCommand()
					if err != nil {
						return err
					}
					nsCmd.Create(ctx, &namespace.CreateOptions{Namespace: okteto.Context().Namespace})
				}
			}

			cwd, err := os.Getwd()
			if err != nil {
				return fmt.Errorf("failed to get the current working directory: %w", err)
			}

			addEnvVars(ctx, cwd)
			if options.Name == "" {
				options.Name = utils.InferApplicationName(cwd)
			}

			// Look for a free local port to start the proxy
			port, err := model.GetAvailablePort("localhost")
			if err != nil {
				oktetoLog.Infof("could not find a free port to start proxy server: %s", err)
				return err
			}
			oktetoLog.Debugf("found available port %d", port)

			// TODO for now, using self-signed certificates
			cert, err := tls.X509KeyPair(cert, key)
			if err != nil {
				oktetoLog.Infof("could not read certificate: %s", err)
				return err
			}

			// Generate a token for the requests done to the proxy
			sessionToken := uuid.NewString()

			kubeconfig := newKubeConfig()
			clusterConfig, err := kubeconfig.Read()
			if err != nil {
				oktetoLog.Infof("could not read kubeconfig file: %s", err)
				return err
			}

			handler, err := getProxyHandler(options.Name, sessionToken, clusterConfig)
			if err != nil {
				oktetoLog.Infof("could not configure local proxy: %s", err)
				return err
			}

			s := &http.Server{
				Addr:         fmt.Sprintf(":%d", port),
				Handler:      handler,
				ReadTimeout:  5 * time.Second,
				WriteTimeout: 10 * time.Second,
				IdleTimeout:  120 * time.Second,
				TLSConfig: &tls.Config{
					Certificates: []tls.Certificate{cert},

					// Recommended security configuration by DeepSource
					MinVersion: tls.VersionTLS12,
					MaxVersion: tls.VersionTLS13,
				},
			}

			c := &deployCommand{
				getManifest: contextCMD.GetManifest,

				kubeconfig: kubeconfig,
				executor:   utils.NewExecutor(oktetoLog.GetOutputFormat()),
				proxy: newProxy(proxyConfig{
					port:  port,
					token: sessionToken,
				}, s),
				tempKubeconfigFile: fmt.Sprintf(tempKubeConfigTemplate, config.GetUserHomeDir(), options.Name),
				k8sClientProvider:  okteto.NewK8sClientProvider(),
			}
			return c.runDeploy(ctx, cwd, options)
		},
	}

	cmd.Flags().StringVar(&options.Name, "name", "", "application name")
	cmd.Flags().StringVarP(&options.ManifestPath, "file", "f", "", "path to the okteto manifest file")
	cmd.Flags().StringVarP(&options.Namespace, "namespace", "n", "", "overwrites the namespace where the application is deployed")
	cmd.Flags().StringArrayVarP(&options.Variables, "var", "v", []string{}, "set a variable (can be set more than once)")
	cmd.Flags().BoolVarP(&options.Build, "build", "", false, "force build of images when deploying the app")
	cmd.Flags().MarkHidden("build")

	cmd.Flags().StringVarP(&options.Repository, "repository", "r", "", "the repository to deploy (defaults to the current repository)")
	cmd.Flags().StringVarP(&options.Branch, "branch", "b", "", "the branch to deploy (defaults to the current branch)")
	cmd.Flags().BoolVarP(&options.Wait, "wait", "w", false, "wait until the pipeline finishes (defaults to false)")
	cmd.Flags().DurationVarP(&options.Timeout, "timeout", "t", (5 * time.Minute), "the length of time to wait for completion, zero means never. Any other values should contain a corresponding time unit e.g. 1s, 2m, 3h ")

	return cmd
}

func (dc *deployCommand) runDeploy(ctx context.Context, cwd string, deployOptions *Options) error {
	oktetoLog.Debugf("creating temporal kubeconfig file '%s'", dc.tempKubeconfigFile)
	if err := dc.kubeconfig.Modify(dc.proxy.GetPort(), dc.proxy.GetToken(), dc.tempKubeconfigFile); err != nil {
		oktetoLog.Infof("could not create temporal kubeconfig %s", err)
		return err
	}
	var err error
	if contextCMD.IsManifestV2Enabled() {
		deployOptions.Manifest, err = contextCMD.GetManifestV2(cwd, deployOptions.ManifestPath)
		if err != nil {
			return err
		}
		oktetoLog.Debug("found okteto manifest")

		if deployOptions.Manifest.Deploy == nil {
			return fmt.Errorf("found okteto manifest, but no deploy commands where defined")
		}

		if deployOptions.Manifest.Build != nil {

			for service, mOptions := range deployOptions.Manifest.Build {
				buildOptions := build.BuildOptions{OutputMode: oktetoLog.GetOutputFormat()}
				if mOptions.Name == "" {
					mOptions.Name = deployOptions.Name
				}
				opts := build.OptsFromManifest(service, mOptions, buildOptions)

				if deployOptions.Build {
					oktetoLog.Debug("force build from manifest definition")
					if err := runBuildAndSetEnvs(ctx, service, opts); err != nil {
						return err
					}
					continue
				}

				if build.ShouldOptimizeBuild(opts.Tag) {
					oktetoLog.Debug("found OKTETO_GIT_COMMIT, optimizing the build flow")
					if skipBuild, err := checkImageAtGlobalAndSetEnvs(service, opts); err != nil {
						return err
					} else if skipBuild {
						continue
					}
				}

				if imageWithDigest, err := registry.GetImageTagWithDigest(opts.Tag); err == oktetoErrors.ErrNotFound {
					oktetoLog.Debugf("image not found, building image %s", opts.Tag)
					if err := runBuildAndSetEnvs(ctx, service, opts); err != nil {
						return err
					}
					continue
				} else if err != nil {
					return fmt.Errorf("error checking image at registry %s: %v", opts.Tag, err)
				} else {
					oktetoLog.Debug("image found, skipping build")
					if err := setManifestEnvVars(service, imageWithDigest); err != nil {
						return err
					}
				}

			}
		}

<<<<<<< HEAD
		for _, cmdInfo := range opts.Manifest.Deploy.Commands {
			cmdInfo.Command = expandManifestEnvVars(cmdInfo.Command)
		}
=======
		var parsedCommands []string
		for _, command := range deployOptions.Manifest.Deploy.Commands {
			parsedCommands = append(parsedCommands, expandManifestEnvVars(command))
		}
		deployOptions.Manifest.Deploy.Commands = parsedCommands
>>>>>>> 057f5213

	} else {
		// Read manifest file with the commands to be executed
		deployOptions.Manifest, err = dc.getManifest(cwd, contextCMD.ManifestOptions{Name: deployOptions.Name, Filename: deployOptions.ManifestPath})
		if err != nil {
			oktetoLog.Infof("could not find manifest file to be executed: %s", err)
			return err
		}

		if deployOptions.Manifest.Deploy == nil {
			return fmt.Errorf("found okteto manifest, but no deploy commands where defined")
		}
	}
	deployOptions.Manifest.Context = okteto.Context().Name
	deployOptions.Manifest.Namespace = okteto.Context().Namespace

	oktetoLog.Debugf("starting server on %d", dc.proxy.GetPort())
	dc.proxy.Start()

	defer dc.cleanUp(ctx)

	deployOptions.Variables = append(
		deployOptions.Variables,
		// Set KUBECONFIG environment variable as environment for the commands to be executed
		fmt.Sprintf("%s=%s", model.KubeConfigEnvVar, dc.tempKubeconfigFile),
		// Set OKTETO_WITHIN_DEPLOY_COMMAND_CONTEXT env variable, so all the Okteto commands executed within this command execution
		// should not overwrite the server and the credentials in the kubeconfig
		fmt.Sprintf("%s=true", model.OktetoWithinDeployCommandContextEnvVar),
		// Set OKTETO_DISABLE_SPINNER=true env variable, so all the Okteto commands disable spinner which leads to errors
		fmt.Sprintf("%s=true", model.OktetoDisableSpinnerEnvVar),
		// Set BUILDKIT_PROGRESS=plain env variable, so all the commands disable docker tty builds
		fmt.Sprintf("%s=true", model.BuildkitProgressEnvVar),
		// Set OKTETO_NAMESPACE=namespace-name env variable, so all the commandsruns on the same namespace
		fmt.Sprintf("%s=%s", model.OktetoNamespaceEnvVar, okteto.Context().Namespace),
	)

<<<<<<< HEAD
	for _, cmdInfo := range opts.Manifest.Deploy.Commands {
		oktetoLog.SetStage(cmdInfo.Name)
		if err := dc.executor.Execute(cmdInfo, opts.Variables); err != nil {
			oktetoLog.Infof("error executing command '%s': %s", cmdInfo.Name, err.Error())
			return fmt.Errorf("error executing command '%s': %s", cmdInfo.Name, err.Error())
=======
	for _, command := range deployOptions.Manifest.Deploy.Commands {
		if err := dc.executor.Execute(command, deployOptions.Variables); err != nil {
			oktetoLog.Infof("error executing command '%s': %s", command, err.Error())
			return fmt.Errorf("error executing command '%s': %s", command, err.Error())
>>>>>>> 057f5213
		}
	}
	oktetoLog.SetStage("")

	if !utils.LoadBoolean(model.OktetoWithinDeployCommandContextEnvVar) {
		if err := dc.showEndpoints(ctx, deployOptions); err != nil {
			oktetoLog.Infof("could not retrieve endpoints: %s", err)
		}
	}

	return nil
}

func checkImageAtGlobalAndSetEnvs(service string, options build.BuildOptions) (bool, error) {
	globalReference := strings.Replace(options.Tag, okteto.DevRegistry, okteto.GlobalRegistry, 1)

	imageWithDigest, err := registry.GetImageTagWithDigest(globalReference)
	if err == oktetoErrors.ErrNotFound {
		oktetoLog.Debug("image not found at global registry, not running optimization for deployment")
		return false, nil
	}
	if err != nil {
		return false, err
	}

	if err := setManifestEnvVars(service, imageWithDigest); err != nil {
		return false, err
	}
	oktetoLog.Debug("image found at global registry, running optimization for deployment")
	return true, nil

}

func runBuildAndSetEnvs(ctx context.Context, service string, options build.BuildOptions) error {
	oktetoLog.Information("building image for service %s", service)
	if err := build.Run(ctx, options); err != nil {
		return err
	}
	imageWithDigest, err := registry.GetImageTagWithDigest(options.Tag)
	if err != nil {
		return fmt.Errorf("error checking image at registry %s: %v", options.Tag, err)
	}
	return setManifestEnvVars(service, imageWithDigest)
}

func setManifestEnvVars(service, reference string) error {
	reg, repo, tag, image := registry.GetReferecenceEnvs(reference)

	oktetoLog.Debugf("envs registry=%s repository=%s image=%s tag=%s", reg, repo, image, tag)

	os.Setenv(fmt.Sprintf("build.%s.registry", service), reg)
	os.Setenv(fmt.Sprintf("build.%s.repository", service), repo)
	os.Setenv(fmt.Sprintf("build.%s.image", service), reference)
	os.Setenv(fmt.Sprintf("build.%s.tag", service), tag)

	oktetoLog.Debug("manifest env vars set")
	return nil
}

func expandManifestEnvVars(manifest string) string {
	return os.ExpandEnv(manifest)
}

func (dc *deployCommand) cleanUp(ctx context.Context) {
	oktetoLog.Debugf("removing temporal kubeconfig file '%s'", dc.tempKubeconfigFile)
	if err := os.Remove(dc.tempKubeconfigFile); err != nil {
		oktetoLog.Infof("could not remove temporal kubeconfig file: %s", err)
	}

	oktetoLog.Debugf("stopping local server...")
	if err := dc.proxy.Shutdown(ctx); err != nil {
		oktetoLog.Infof("could not stop local server: %s", err)
	}
}

func newProtocolTransport(clusterConfig *rest.Config, disableHTTP2 bool) (http.RoundTripper, error) {
	copiedConfig := &rest.Config{}
	*copiedConfig = *clusterConfig

	if disableHTTP2 {
		// According to https://pkg.go.dev/k8s.io/client-go/rest#TLSClientConfig, this is the way to disable HTTP/2
		copiedConfig.TLSClientConfig.NextProtos = []string{"http/1.1"}
	}

	return rest.TransportFor(copiedConfig)
}

func isSPDY(r *http.Request) bool {
	return strings.HasPrefix(strings.ToLower(r.Header.Get(headerUpgrade)), "spdy/")
}

func getProxyHandler(name, token string, clusterConfig *rest.Config) (http.Handler, error) {
	// By default we don't disable HTTP/2
	trans, err := newProtocolTransport(clusterConfig, false)
	if err != nil {
		oktetoLog.Infof("could not get http transport from config: %s", err)
		return nil, err
	}

	handler := http.NewServeMux()

	destinationURL := &url.URL{
		Host:   strings.TrimPrefix(clusterConfig.Host, "https://"),
		Scheme: "https",
	}
	proxy := httputil.NewSingleHostReverseProxy(destinationURL)
	proxy.Transport = trans

	oktetoLog.Debugf("forwarding host: %s", clusterConfig.Host)

	handler.HandleFunc("/", func(rw http.ResponseWriter, r *http.Request) {
		requestToken := r.Header.Get("Authorization")
		expectedToken := fmt.Sprintf("Bearer %s", token)
		// Validate token with the generated for the local kubeconfig file
		if requestToken != expectedToken {
			rw.WriteHeader(401)
			return
		}

		// Set the right bearer token based on the original kubeconfig. Authorization header should not be sent
		// if clusterConfig.BearerToken is empty
		if clusterConfig.BearerToken != "" {
			r.Header.Set("Authorization", fmt.Sprintf("Bearer %s", clusterConfig.BearerToken))
		} else {
			r.Header.Del("Authorization")
		}

		reverseProxy := proxy
		if isSPDY(r) {
			oktetoLog.Debugf("detected SPDY request, disabling HTTP/2 for request %s %s", r.Method, r.URL.String())
			// In case of a SPDY request, we create a new proxy with HTTP/2 disabled
			t, err := newProtocolTransport(clusterConfig, true)
			if err != nil {
				oktetoLog.Infof("could not disabled HTTP/2: %s", err)
				rw.WriteHeader(500)
				return
			}
			reverseProxy = httputil.NewSingleHostReverseProxy(destinationURL)
			reverseProxy.Transport = t
		}

		// Modify all resources updated or created to include the label.
		if r.Method == "PUT" || r.Method == "POST" {
			b, err := io.ReadAll(r.Body)
			if err != nil {
				oktetoLog.Infof("could not read the request body: %s", err)
				rw.WriteHeader(500)
				return
			}

			defer r.Body.Close()
			if len(b) == 0 {
				reverseProxy.ServeHTTP(rw, r)
				return
			}

			var body map[string]json.RawMessage
			if err := json.Unmarshal(b, &body); err != nil {
				oktetoLog.Infof("could not unmarshal request: %s", err)
				rw.WriteHeader(500)
				return
			}

			m, ok := body["metadata"]
			if !ok {
				oktetoLog.Info("request body doesn't have metadata field")
				rw.WriteHeader(500)
				return
			}

			var metadata metav1.ObjectMeta
			if err := json.Unmarshal(m, &metadata); err != nil {
				oktetoLog.Infof("could not process resource's metadata: %s", err)
				rw.WriteHeader(500)
				return
			}

			if metadata.Labels == nil {
				metadata.Labels = map[string]string{}
			}
			metadata.Labels[model.DeployedByLabel] = name

			if metadata.Annotations == nil {
				metadata.Annotations = map[string]string{}
			}
			if utils.IsOktetoRepo() {
				metadata.Annotations[model.OktetoSampleAnnotation] = "true"
			}

			metadataAsByte, err := json.Marshal(metadata)
			if err != nil {
				oktetoLog.Infof("could not process resource's metadata: %s", err)
				rw.WriteHeader(500)
				return
			}

			body["metadata"] = metadataAsByte

			b, err = json.Marshal(body)
			if err != nil {
				oktetoLog.Infof("could not marshal modified body: %s", err)
				rw.WriteHeader(500)
				return
			}

			// Needed to set the new Content-Length
			r.ContentLength = int64(len(b))
			r.Body = io.NopCloser(bytes.NewBuffer(b))
		}

		// Redirect request to the k8s server (based on the transport HTTP generated from the config)
		reverseProxy.ServeHTTP(rw, r)
	})

	return handler, nil

}

func (dc *deployCommand) showEndpoints(ctx context.Context, opts *Options) error {
	spinner := utils.NewSpinner("Retrieving endpoints...")
	spinner.Start()
	defer spinner.Stop()
	labelSelector := fmt.Sprintf("%s=%s", model.DeployedByLabel, opts.Name)
	iClient, err := dc.k8sClientProvider.GetIngressClient(ctx)
	if err != nil {
		return err
	}
	eps, err := iClient.GetEndpointsBySelector(ctx, okteto.Context().Namespace, labelSelector)
	if err != nil {
		return err
	}
	spinner.Stop()
	if len(eps) > 0 {
		sort.Slice(eps, func(i, j int) bool {
			return len(eps[i]) < len(eps[j])
		})
		switch oktetoLog.GetOutputFormat() {
		case oktetoLog.TTYFormat:
			oktetoLog.Printf("Endpoints available: %s\n", eps)
		default:
			oktetoLog.Information("Endpoints available:\n  - %s\n", strings.Join(eps, "\n  - "))
		}

	}
	return nil
}

func addEnvVars(ctx context.Context, cwd string) error {
	if os.Getenv(model.OktetoGitBranchEnvVar) == "" {
		branch, err := utils.GetBranch(ctx, cwd)
		if err != nil {
			oktetoLog.Infof("could not retrieve branch name: %s", err)
		}
		os.Setenv(model.OktetoGitBranchEnvVar, branch)
	}

	if os.Getenv(model.OktetoGitCommitEnvVar) == "" {
		sha, err := utils.GetGitCommit(ctx, cwd)
		if err != nil {
			oktetoLog.Infof("could not retrieve sha: %s", err)
		}
		isClean, err := utils.IsCleanDirectory(ctx, cwd)
		if err != nil {
			oktetoLog.Infof("could not status: %s", err)
		}
		if !isClean {
			sha = utils.GetRandomSHA(ctx, cwd)
		}
		value := fmt.Sprintf("%s%s", model.OktetoGitCommitPrefix, sha)
		os.Setenv(model.OktetoGitCommitEnvVar, value)
	}
	if os.Getenv(model.OktetoRegistryURLEnvVar) == "" {
		os.Setenv(model.OktetoRegistryURLEnvVar, okteto.Context().Registry)
	}
	if os.Getenv(model.OktetoBuildkitHostURLEnvVar) == "" {
		os.Setenv(model.OktetoBuildkitHostURLEnvVar, okteto.Context().Builder)
	}
	return nil
}

func shouldExecuteRemotely(options *Options) bool {
	return options.Branch != "" || options.Repository != ""
}<|MERGE_RESOLUTION|>--- conflicted
+++ resolved
@@ -281,17 +281,9 @@
 			}
 		}
 
-<<<<<<< HEAD
-		for _, cmdInfo := range opts.Manifest.Deploy.Commands {
+		for _, cmdInfo := range deployOptions.Manifest.Deploy.Commands {
 			cmdInfo.Command = expandManifestEnvVars(cmdInfo.Command)
 		}
-=======
-		var parsedCommands []string
-		for _, command := range deployOptions.Manifest.Deploy.Commands {
-			parsedCommands = append(parsedCommands, expandManifestEnvVars(command))
-		}
-		deployOptions.Manifest.Deploy.Commands = parsedCommands
->>>>>>> 057f5213
 
 	} else {
 		// Read manifest file with the commands to be executed
@@ -328,18 +320,11 @@
 		fmt.Sprintf("%s=%s", model.OktetoNamespaceEnvVar, okteto.Context().Namespace),
 	)
 
-<<<<<<< HEAD
-	for _, cmdInfo := range opts.Manifest.Deploy.Commands {
-		oktetoLog.SetStage(cmdInfo.Name)
-		if err := dc.executor.Execute(cmdInfo, opts.Variables); err != nil {
-			oktetoLog.Infof("error executing command '%s': %s", cmdInfo.Name, err.Error())
-			return fmt.Errorf("error executing command '%s': %s", cmdInfo.Name, err.Error())
-=======
 	for _, command := range deployOptions.Manifest.Deploy.Commands {
+		oktetoLog.SetStage(command.Name)
 		if err := dc.executor.Execute(command, deployOptions.Variables); err != nil {
 			oktetoLog.Infof("error executing command '%s': %s", command, err.Error())
 			return fmt.Errorf("error executing command '%s': %s", command, err.Error())
->>>>>>> 057f5213
 		}
 	}
 	oktetoLog.SetStage("")
