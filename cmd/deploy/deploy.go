--- conflicted
+++ resolved
@@ -24,11 +24,8 @@
 	"net/http/httputil"
 	"net/url"
 	"os"
-<<<<<<< HEAD
 	"os/signal"
-=======
 	"sort"
->>>>>>> b010da00
 	"strings"
 	"time"
 
@@ -234,7 +231,6 @@
 		fmt.Sprintf("%s=%s", model.OktetoNamespaceEnvVar, okteto.Context().Namespace),
 	)
 
-<<<<<<< HEAD
 	stop := make(chan os.Signal, 1)
 	signal.Notify(stop, os.Interrupt)
 	exit := make(chan error, 1)
@@ -258,18 +254,11 @@
 		if err != nil {
 			log.Infof("exit signal received due to error: %s", err)
 			return err
-=======
-	for _, command := range opts.Manifest.Deploy.Commands {
-		if err := dc.executor.Execute(command, opts.Variables); err != nil {
-			log.Infof("error executing command '%s': %s", command, err.Error())
-			return fmt.Errorf("error executing command '%s': %s", command, err.Error())
-		}
-	}
-
-	if !utils.LoadBoolean(model.OktetoWithinDeployCommandContextEnvVar) {
-		if err := dc.showEndpoints(ctx, opts); err != nil {
-			log.Infof("could not retrieve endpoints: %s", err)
->>>>>>> b010da00
+		}
+		if !utils.LoadBoolean(model.OktetoWithinDeployCommandContextEnvVar) {
+			if err := dc.showEndpoints(ctx, opts); err != nil {
+				log.Infof("could not retrieve endpoints: %s", err)
+			}
 		}
 	}
 	return nil
