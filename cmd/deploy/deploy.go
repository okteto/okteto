// Copyright 2022 The Okteto Authors
// Licensed under the Apache License, Version 2.0 (the "License");
// you may not use this file except in compliance with the License.
// You may obtain a copy of the License at
//
// http://www.apache.org/licenses/LICENSE-2.0
//
// Unless required by applicable law or agreed to in writing, software
// distributed under the License is distributed on an "AS IS" BASIS,
// WITHOUT WARRANTIES OR CONDITIONS OF ANY KIND, either express or implied.
// See the License for the specific language governing permissions and
// limitations under the License.

package deploy

import (
	"bytes"
	"context"
	"crypto/tls"
	"encoding/json"
	"fmt"
	"io"
	"net/http"
	"net/http/httputil"
	"net/url"
	"os"
	"sort"
	"strings"
	"time"

	"github.com/google/uuid"
	contextCMD "github.com/okteto/okteto/cmd/context"
	"github.com/okteto/okteto/cmd/namespace"
	"github.com/okteto/okteto/cmd/pipeline"
	"github.com/okteto/okteto/cmd/utils"
	"github.com/okteto/okteto/pkg/cmd/build"
	"github.com/okteto/okteto/pkg/config"
	oktetoErrors "github.com/okteto/okteto/pkg/errors"
	oktetoLog "github.com/okteto/okteto/pkg/log"
	"github.com/okteto/okteto/pkg/model"
	"github.com/okteto/okteto/pkg/okteto"
	"github.com/okteto/okteto/pkg/registry"
	"github.com/spf13/cobra"
	metav1 "k8s.io/apimachinery/pkg/apis/meta/v1"
	"k8s.io/client-go/rest"
)

const headerUpgrade = "Upgrade"

var tempKubeConfigTemplate = "%s/.okteto/kubeconfig-%s"

// Options options for deploy command
type Options struct {
	ManifestPath string
	Name         string
	Namespace    string
	Variables    []string
	Manifest     *model.Manifest
	Build        bool

	Repository string
	Branch     string
	Wait       bool
	Timeout    time.Duration
}

type kubeConfigHandler interface {
	Read() (*rest.Config, error)
	Modify(port int, sessionToken, destKubeconfigFile string) error
}

type proxyInterface interface {
	Start()
	Shutdown(ctx context.Context) error
	GetPort() int
	GetToken() string
}

type deployCommand struct {
	getManifest func(path string) (*model.Manifest, error)

	proxy              proxyInterface
	kubeconfig         kubeConfigHandler
	executor           utils.ManifestExecutor
	tempKubeconfigFile string
	k8sClientProvider  okteto.K8sClientProvider
}

//Deploy deploys the okteto manifest
func Deploy(ctx context.Context) *cobra.Command {
	options := &Options{}

	cmd := &cobra.Command{
		Use:    "deploy",
		Short:  "Execute the list of commands specified in the Okteto manifest to deploy the application",
		Args:   utils.NoArgsAccepted("https://okteto.com/docs/reference/cli/#version"),
		Hidden: true,
		RunE: func(cmd *cobra.Command, args []string) error {

			if shouldExecuteRemotely(options) {
				remoteOpts := &pipeline.DeployOptions{
					Branch:     options.Branch,
					Repository: options.Repository,
					Name:       options.Name,
					Namespace:  options.Namespace,
					Wait:       options.Wait,
					File:       options.ManifestPath,
					Variables:  options.Variables,
					Timeout:    options.Timeout,
				}
				return pipeline.ExecuteDeployPipeline(ctx, remoteOpts)
			}
			// This is needed because the deploy command needs the original kubeconfig configuration even in the execution within another
			// deploy command. If not, we could be proxying a proxy and we would be applying the incorrect deployed-by label
			os.Setenv(model.OktetoWithinDeployCommandContextEnvVar, "false")

			if err := contextCMD.LoadManifestV2WithContext(ctx, options.Namespace, options.ManifestPath); err != nil {
				return err
			}

			if okteto.IsOkteto() {
				create, err := utils.ShouldCreateNamespace(ctx, okteto.Context().Namespace)
				if err != nil {
					return err
				}
				if create {
					nsCmd, err := namespace.NewCommand()
					if err != nil {
						return err
					}
					nsCmd.Create(ctx, &namespace.CreateOptions{Namespace: okteto.Context().Namespace})
				}
			}

			cwd, err := os.Getwd()
			if err != nil {
				return fmt.Errorf("failed to get the current working directory: %w", err)
			}

			addEnvVars(ctx, cwd)
			if options.Name == "" {
				options.Name = utils.InferApplicationName(cwd)
			}

			// Look for a free local port to start the proxy
			port, err := model.GetAvailablePort("localhost")
			if err != nil {
				oktetoLog.Infof("could not find a free port to start proxy server: %s", err)
				return err
			}
			oktetoLog.Debugf("found available port %d", port)

			// TODO for now, using self-signed certificates
			cert, err := tls.X509KeyPair(cert, key)
			if err != nil {
				oktetoLog.Infof("could not read certificate: %s", err)
				return err
			}

			// Generate a token for the requests done to the proxy
			sessionToken := uuid.NewString()

			kubeconfig := newKubeConfig()
			clusterConfig, err := kubeconfig.Read()
			if err != nil {
				oktetoLog.Infof("could not read kubeconfig file: %s", err)
				return err
			}

			handler, err := getProxyHandler(options.Name, sessionToken, clusterConfig)
			if err != nil {
				oktetoLog.Infof("could not configure local proxy: %s", err)
				return err
			}

			s := &http.Server{
				Addr:         fmt.Sprintf(":%d", port),
				Handler:      handler,
				ReadTimeout:  5 * time.Second,
				WriteTimeout: 10 * time.Second,
				IdleTimeout:  120 * time.Second,
				TLSConfig: &tls.Config{
					Certificates: []tls.Certificate{cert},

					// Recommended security configuration by DeepSource
					MinVersion: tls.VersionTLS12,
					MaxVersion: tls.VersionTLS13,
				},
			}

			c := &deployCommand{
				getManifest: model.GetManifestV2,

				kubeconfig: kubeconfig,
				executor:   utils.NewExecutor(oktetoLog.GetOutputFormat()),
				proxy: newProxy(proxyConfig{
					port:  port,
					token: sessionToken,
				}, s),
				tempKubeconfigFile: fmt.Sprintf(tempKubeConfigTemplate, config.GetUserHomeDir(), options.Name),
				k8sClientProvider:  okteto.NewK8sClientProvider(),
			}
			return c.runDeploy(ctx, options)
		},
	}

	cmd.Flags().StringVar(&options.Name, "name", "", "application name")
	cmd.Flags().StringVarP(&options.ManifestPath, "file", "f", "", "path to the okteto manifest file")
	cmd.Flags().StringVarP(&options.Namespace, "namespace", "n", "", "overwrites the namespace where the application is deployed")
	cmd.Flags().StringArrayVarP(&options.Variables, "var", "v", []string{}, "set a variable (can be set more than once)")
	cmd.Flags().BoolVarP(&options.Build, "build", "", false, "force build of images when deploying the app")
	cmd.Flags().MarkHidden("build")

	cmd.Flags().StringVarP(&options.Repository, "repository", "r", "", "the repository to deploy (defaults to the current repository)")
	cmd.Flags().StringVarP(&options.Branch, "branch", "b", "", "the branch to deploy (defaults to the current branch)")
	cmd.Flags().BoolVarP(&options.Wait, "wait", "w", false, "wait until the pipeline finishes (defaults to false)")
	cmd.Flags().DurationVarP(&options.Timeout, "timeout", "t", (5 * time.Minute), "the length of time to wait for completion, zero means never. Any other values should contain a corresponding time unit e.g. 1s, 2m, 3h ")

	return cmd
}

<<<<<<< HEAD
func (dc *deployCommand) runDeploy(ctx context.Context, opts *Options) error {
=======
func (dc *deployCommand) runDeploy(ctx context.Context, cwd string, deployOptions *Options) error {
>>>>>>> 057f5213
	oktetoLog.Debugf("creating temporal kubeconfig file '%s'", dc.tempKubeconfigFile)
	if err := dc.kubeconfig.Modify(dc.proxy.GetPort(), dc.proxy.GetToken(), dc.tempKubeconfigFile); err != nil {
		oktetoLog.Infof("could not create temporal kubeconfig %s", err)
		return err
	}
	var err error
<<<<<<< HEAD
	opts.Manifest, err = dc.getManifest(opts.ManifestPath)
	if err != nil {
		return err
	}
	oktetoLog.Debug("found okteto manifest")
	if opts.Manifest.Deploy == nil {
		return fmt.Errorf("found okteto manifest, but no deploy commands where defined")
	}
	if opts.Manifest.Context == "" {
		opts.Manifest.Context = okteto.Context().Name
	}
	if opts.Manifest.Namespace == okteto.Context().Namespace {
		opts.Manifest.Namespace = okteto.Context().Namespace
	}

	os.Setenv(model.OktetoAppNameEnvVar, opts.Name)

	if contextCMD.IsManifestV2Enabled() {
=======
	if contextCMD.IsManifestV2Enabled() {
		deployOptions.Manifest, err = contextCMD.GetManifestV2(cwd, deployOptions.ManifestPath)
		if err != nil {
			return err
		}
		oktetoLog.Debug("found okteto manifest")

		if deployOptions.Manifest.Deploy == nil {
			return fmt.Errorf("found okteto manifest, but no deploy commands where defined")
		}
>>>>>>> 057f5213

		if deployOptions.Manifest.Build != nil {

			for service, mOptions := range deployOptions.Manifest.Build {
				buildOptions := build.BuildOptions{OutputMode: oktetoLog.GetOutputFormat()}
				if mOptions.Name == "" {
					mOptions.Name = deployOptions.Name
				}
				opts := build.OptsFromManifest(service, mOptions, buildOptions)

				if deployOptions.Build {
					oktetoLog.Debug("force build from manifest definition")
					if err := runBuildAndSetEnvs(ctx, service, opts); err != nil {
						return err
					}
					continue
				}

				if build.ShouldOptimizeBuild(opts.Tag) {
					oktetoLog.Debug("found OKTETO_GIT_COMMIT, optimizing the build flow")
					if skipBuild, err := checkImageAtGlobalAndSetEnvs(service, opts); err != nil {
						return err
					} else if skipBuild {
						continue
					}
				}

				if imageWithDigest, err := registry.GetImageTagWithDigest(opts.Tag); err == oktetoErrors.ErrNotFound {
					oktetoLog.Debugf("image not found, building image %s", opts.Tag)
					if err := runBuildAndSetEnvs(ctx, service, opts); err != nil {
						return err
					}
					continue
				} else if err != nil {
					return fmt.Errorf("error checking image at registry %s: %v", opts.Tag, err)
				} else {
					oktetoLog.Debug("image found, skipping build")
					if err := setManifestEnvVars(service, imageWithDigest); err != nil {
						return err
					}
				}

			}
		}
	}

<<<<<<< HEAD
	opts.Manifest, err = opts.Manifest.ExpandEnvVars()
	if err != nil {
		return err
	}
=======
		var parsedCommands []string
		for _, command := range deployOptions.Manifest.Deploy.Commands {
			parsedCommands = append(parsedCommands, expandManifestEnvVars(command))
		}
		deployOptions.Manifest.Deploy.Commands = parsedCommands

	} else {
		// Read manifest file with the commands to be executed
		deployOptions.Manifest, err = dc.getManifest(cwd, contextCMD.ManifestOptions{Name: deployOptions.Name, Filename: deployOptions.ManifestPath})
		if err != nil {
			oktetoLog.Infof("could not find manifest file to be executed: %s", err)
			return err
		}

		if deployOptions.Manifest.Deploy == nil {
			return fmt.Errorf("found okteto manifest, but no deploy commands where defined")
		}
	}
	deployOptions.Manifest.Context = okteto.Context().Name
	deployOptions.Manifest.Namespace = okteto.Context().Namespace
>>>>>>> 057f5213

	oktetoLog.Debugf("starting server on %d", dc.proxy.GetPort())
	dc.proxy.Start()

	defer dc.cleanUp(ctx)

	deployOptions.Variables = append(
		deployOptions.Variables,
		// Set KUBECONFIG environment variable as environment for the commands to be executed
		fmt.Sprintf("%s=%s", model.KubeConfigEnvVar, dc.tempKubeconfigFile),
		// Set OKTETO_WITHIN_DEPLOY_COMMAND_CONTEXT env variable, so all the Okteto commands executed within this command execution
		// should not overwrite the server and the credentials in the kubeconfig
		fmt.Sprintf("%s=true", model.OktetoWithinDeployCommandContextEnvVar),
		// Set OKTETO_DISABLE_SPINNER=true env variable, so all the Okteto commands disable spinner which leads to errors
		fmt.Sprintf("%s=true", model.OktetoDisableSpinnerEnvVar),
		// Set BUILDKIT_PROGRESS=plain env variable, so all the commands disable docker tty builds
		fmt.Sprintf("%s=true", model.BuildkitProgressEnvVar),
		// Set OKTETO_NAMESPACE=namespace-name env variable, so all the commandsruns on the same namespace
		fmt.Sprintf("%s=%s", model.OktetoNamespaceEnvVar, okteto.Context().Namespace),
	)

	for _, command := range deployOptions.Manifest.Deploy.Commands {
		if err := dc.executor.Execute(command, deployOptions.Variables); err != nil {
			oktetoLog.Infof("error executing command '%s': %s", command, err.Error())
			return fmt.Errorf("error executing command '%s': %s", command, err.Error())
		}
	}
	oktetoLog.SetStage("")
	if !utils.LoadBoolean(model.OktetoWithinDeployCommandContextEnvVar) {
		if err := dc.showEndpoints(ctx, deployOptions); err != nil {
			oktetoLog.Infof("could not retrieve endpoints: %s", err)
		}
	}

	return nil
}

func checkImageAtGlobalAndSetEnvs(service string, options build.BuildOptions) (bool, error) {
	globalReference := strings.Replace(options.Tag, okteto.DevRegistry, okteto.GlobalRegistry, 1)

	imageWithDigest, err := registry.GetImageTagWithDigest(globalReference)
	if err == oktetoErrors.ErrNotFound {
		oktetoLog.Debug("image not found at global registry, not running optimization for deployment")
		return false, nil
	}
	if err != nil {
		return false, err
	}

	if err := setManifestEnvVars(service, imageWithDigest); err != nil {
		return false, err
	}
	oktetoLog.Debug("image found at global registry, running optimization for deployment")
	return true, nil

}

func runBuildAndSetEnvs(ctx context.Context, service string, options build.BuildOptions) error {
	oktetoLog.Information("building image for service %s", service)
	if err := build.Run(ctx, options); err != nil {
		return err
	}
	imageWithDigest, err := registry.GetImageTagWithDigest(options.Tag)
	if err != nil {
		return fmt.Errorf("error checking image at registry %s: %v", options.Tag, err)
	}
	return setManifestEnvVars(service, imageWithDigest)
}

func setManifestEnvVars(service, reference string) error {
	reg, repo, tag, image := registry.GetReferecenceEnvs(reference)

	oktetoLog.Debugf("envs registry=%s repository=%s image=%s tag=%s", reg, repo, image, tag)

	os.Setenv(fmt.Sprintf("build.%s.registry", service), reg)
	os.Setenv(fmt.Sprintf("build.%s.repository", service), repo)
	os.Setenv(fmt.Sprintf("build.%s.image", service), reference)
	os.Setenv(fmt.Sprintf("build.%s.tag", service), tag)

	oktetoLog.Debug("manifest env vars set")
	return nil
}

<<<<<<< HEAD
func buildIfImageNotFound(ctx context.Context, options build.BuildOptions) error {
	_, err := registry.GetImageTagWithDigest(options.Tag)
	if err != nil {
		if err == oktetoErrors.ErrNotFound {
			oktetoLog.Debugf("image not found, building image %s", options.Tag)
			if err := build.Run(ctx, options); err != nil {
				return err
			}
			oktetoLog.Debugf("success building image before deploy %s", options.Tag)
			return nil
		}
		return fmt.Errorf("error calling registry: %s", err.Error())
	}
	oktetoLog.Debug("image found, skipping build")
	return nil
=======
func expandManifestEnvVars(manifest string) string {
	return os.ExpandEnv(manifest)
>>>>>>> 057f5213
}

func (dc *deployCommand) cleanUp(ctx context.Context) {
	oktetoLog.Debugf("removing temporal kubeconfig file '%s'", dc.tempKubeconfigFile)
	if err := os.Remove(dc.tempKubeconfigFile); err != nil {
		oktetoLog.Infof("could not remove temporal kubeconfig file: %s", err)
	}

	oktetoLog.Debugf("stopping local server...")
	if err := dc.proxy.Shutdown(ctx); err != nil {
		oktetoLog.Infof("could not stop local server: %s", err)
	}
}

func newProtocolTransport(clusterConfig *rest.Config, disableHTTP2 bool) (http.RoundTripper, error) {
	copiedConfig := &rest.Config{}
	*copiedConfig = *clusterConfig

	if disableHTTP2 {
		// According to https://pkg.go.dev/k8s.io/client-go/rest#TLSClientConfig, this is the way to disable HTTP/2
		copiedConfig.TLSClientConfig.NextProtos = []string{"http/1.1"}
	}

	return rest.TransportFor(copiedConfig)
}

func isSPDY(r *http.Request) bool {
	return strings.HasPrefix(strings.ToLower(r.Header.Get(headerUpgrade)), "spdy/")
}

func getProxyHandler(name, token string, clusterConfig *rest.Config) (http.Handler, error) {
	// By default we don't disable HTTP/2
	trans, err := newProtocolTransport(clusterConfig, false)
	if err != nil {
		oktetoLog.Infof("could not get http transport from config: %s", err)
		return nil, err
	}

	handler := http.NewServeMux()

	destinationURL := &url.URL{
		Host:   strings.TrimPrefix(clusterConfig.Host, "https://"),
		Scheme: "https",
	}
	proxy := httputil.NewSingleHostReverseProxy(destinationURL)
	proxy.Transport = trans

	oktetoLog.Debugf("forwarding host: %s", clusterConfig.Host)

	handler.HandleFunc("/", func(rw http.ResponseWriter, r *http.Request) {
		requestToken := r.Header.Get("Authorization")
		expectedToken := fmt.Sprintf("Bearer %s", token)
		// Validate token with the generated for the local kubeconfig file
		if requestToken != expectedToken {
			rw.WriteHeader(401)
			return
		}

		// Set the right bearer token based on the original kubeconfig. Authorization header should not be sent
		// if clusterConfig.BearerToken is empty
		if clusterConfig.BearerToken != "" {
			r.Header.Set("Authorization", fmt.Sprintf("Bearer %s", clusterConfig.BearerToken))
		} else {
			r.Header.Del("Authorization")
		}

		reverseProxy := proxy
		if isSPDY(r) {
			oktetoLog.Debugf("detected SPDY request, disabling HTTP/2 for request %s %s", r.Method, r.URL.String())
			// In case of a SPDY request, we create a new proxy with HTTP/2 disabled
			t, err := newProtocolTransport(clusterConfig, true)
			if err != nil {
				oktetoLog.Infof("could not disabled HTTP/2: %s", err)
				rw.WriteHeader(500)
				return
			}
			reverseProxy = httputil.NewSingleHostReverseProxy(destinationURL)
			reverseProxy.Transport = t
		}

		// Modify all resources updated or created to include the label.
		if r.Method == "PUT" || r.Method == "POST" {
			b, err := io.ReadAll(r.Body)
			if err != nil {
				oktetoLog.Infof("could not read the request body: %s", err)
				rw.WriteHeader(500)
				return
			}

			defer r.Body.Close()
			if len(b) == 0 {
				reverseProxy.ServeHTTP(rw, r)
				return
			}

			var body map[string]json.RawMessage
			if err := json.Unmarshal(b, &body); err != nil {
				oktetoLog.Infof("could not unmarshal request: %s", err)
				rw.WriteHeader(500)
				return
			}

			m, ok := body["metadata"]
			if !ok {
				oktetoLog.Info("request body doesn't have metadata field")
				rw.WriteHeader(500)
				return
			}

			var metadata metav1.ObjectMeta
			if err := json.Unmarshal(m, &metadata); err != nil {
				oktetoLog.Infof("could not process resource's metadata: %s", err)
				rw.WriteHeader(500)
				return
			}

			if metadata.Labels == nil {
				metadata.Labels = map[string]string{}
			}
			metadata.Labels[model.DeployedByLabel] = name

			if metadata.Annotations == nil {
				metadata.Annotations = map[string]string{}
			}
			if utils.IsOktetoRepo() {
				metadata.Annotations[model.OktetoSampleAnnotation] = "true"
			}

			metadataAsByte, err := json.Marshal(metadata)
			if err != nil {
				oktetoLog.Infof("could not process resource's metadata: %s", err)
				rw.WriteHeader(500)
				return
			}

			body["metadata"] = metadataAsByte

			b, err = json.Marshal(body)
			if err != nil {
				oktetoLog.Infof("could not marshal modified body: %s", err)
				rw.WriteHeader(500)
				return
			}

			// Needed to set the new Content-Length
			r.ContentLength = int64(len(b))
			r.Body = io.NopCloser(bytes.NewBuffer(b))
		}

		// Redirect request to the k8s server (based on the transport HTTP generated from the config)
		reverseProxy.ServeHTTP(rw, r)
	})

	return handler, nil

}

func (dc *deployCommand) showEndpoints(ctx context.Context, opts *Options) error {
	spinner := utils.NewSpinner("Retrieving endpoints...")
	spinner.Start()
	defer spinner.Stop()
	labelSelector := fmt.Sprintf("%s=%s", model.DeployedByLabel, opts.Name)
	iClient, err := dc.k8sClientProvider.GetIngressClient(ctx)
	if err != nil {
		return err
	}
	eps, err := iClient.GetEndpointsBySelector(ctx, okteto.Context().Namespace, labelSelector)
	if err != nil {
		return err
	}
	spinner.Stop()
	if len(eps) > 0 {
		sort.Slice(eps, func(i, j int) bool {
			return len(eps[i]) < len(eps[j])
		})
		switch oktetoLog.GetOutputFormat() {
		case oktetoLog.TTYFormat:
			oktetoLog.Printf("Endpoints available: %s\n", eps)
		default:
			oktetoLog.Information("Endpoints available:\n  - %s\n", strings.Join(eps, "\n  - "))
		}

	}
	return nil
}

func addEnvVars(ctx context.Context, cwd string) error {
	if os.Getenv(model.OktetoGitBranchEnvVar) == "" {
		branch, err := utils.GetBranch(ctx, cwd)
		if err != nil {
			oktetoLog.Infof("could not retrieve branch name: %s", err)
		}
		os.Setenv(model.OktetoGitBranchEnvVar, branch)
	}

	if os.Getenv(model.OktetoGitCommitEnvVar) == "" {
		sha, err := utils.GetGitCommit(ctx, cwd)
		if err != nil {
			oktetoLog.Infof("could not retrieve sha: %s", err)
		}
		isClean, err := utils.IsCleanDirectory(ctx, cwd)
		if err != nil {
			oktetoLog.Infof("could not status: %s", err)
		}
		if !isClean {
			sha = utils.GetRandomSHA(ctx, cwd)
		}
		value := fmt.Sprintf("%s%s", model.OktetoGitCommitPrefix, sha)
		os.Setenv(model.OktetoGitCommitEnvVar, value)
	}
	if os.Getenv(model.OktetoRegistryURLEnvVar) == "" {
		os.Setenv(model.OktetoRegistryURLEnvVar, okteto.Context().Registry)
	}
	if os.Getenv(model.OktetoBuildkitHostURLEnvVar) == "" {
		os.Setenv(model.OktetoBuildkitHostURLEnvVar, okteto.Context().Builder)
	}
	return nil
}

func shouldExecuteRemotely(options *Options) bool {
	return options.Branch != "" || options.Repository != ""
}<|MERGE_RESOLUTION|>--- conflicted
+++ resolved
@@ -219,48 +219,31 @@
 	return cmd
 }
 
-<<<<<<< HEAD
-func (dc *deployCommand) runDeploy(ctx context.Context, opts *Options) error {
-=======
-func (dc *deployCommand) runDeploy(ctx context.Context, cwd string, deployOptions *Options) error {
->>>>>>> 057f5213
+func (dc *deployCommand) runDeploy(ctx context.Context, deployOptions *Options) error {
 	oktetoLog.Debugf("creating temporal kubeconfig file '%s'", dc.tempKubeconfigFile)
 	if err := dc.kubeconfig.Modify(dc.proxy.GetPort(), dc.proxy.GetToken(), dc.tempKubeconfigFile); err != nil {
 		oktetoLog.Infof("could not create temporal kubeconfig %s", err)
 		return err
 	}
 	var err error
-<<<<<<< HEAD
-	opts.Manifest, err = dc.getManifest(opts.ManifestPath)
+	deployOptions.Manifest, err = dc.getManifest(deployOptions.ManifestPath)
 	if err != nil {
 		return err
 	}
 	oktetoLog.Debug("found okteto manifest")
-	if opts.Manifest.Deploy == nil {
+	if deployOptions.Manifest.Deploy == nil {
 		return fmt.Errorf("found okteto manifest, but no deploy commands where defined")
 	}
-	if opts.Manifest.Context == "" {
-		opts.Manifest.Context = okteto.Context().Name
-	}
-	if opts.Manifest.Namespace == okteto.Context().Namespace {
-		opts.Manifest.Namespace = okteto.Context().Namespace
-	}
-
-	os.Setenv(model.OktetoAppNameEnvVar, opts.Name)
+	if deployOptions.Manifest.Context == "" {
+		deployOptions.Manifest.Context = okteto.Context().Name
+	}
+	if deployOptions.Manifest.Namespace == okteto.Context().Namespace {
+		deployOptions.Manifest.Namespace = okteto.Context().Namespace
+	}
+
+	os.Setenv(model.OktetoAppNameEnvVar, deployOptions.Name)
 
 	if contextCMD.IsManifestV2Enabled() {
-=======
-	if contextCMD.IsManifestV2Enabled() {
-		deployOptions.Manifest, err = contextCMD.GetManifestV2(cwd, deployOptions.ManifestPath)
-		if err != nil {
-			return err
-		}
-		oktetoLog.Debug("found okteto manifest")
-
-		if deployOptions.Manifest.Deploy == nil {
-			return fmt.Errorf("found okteto manifest, but no deploy commands where defined")
-		}
->>>>>>> 057f5213
 
 		if deployOptions.Manifest.Build != nil {
 
@@ -307,33 +290,10 @@
 		}
 	}
 
-<<<<<<< HEAD
-	opts.Manifest, err = opts.Manifest.ExpandEnvVars()
+	deployOptions.Manifest, err = deployOptions.Manifest.ExpandEnvVars()
 	if err != nil {
 		return err
 	}
-=======
-		var parsedCommands []string
-		for _, command := range deployOptions.Manifest.Deploy.Commands {
-			parsedCommands = append(parsedCommands, expandManifestEnvVars(command))
-		}
-		deployOptions.Manifest.Deploy.Commands = parsedCommands
-
-	} else {
-		// Read manifest file with the commands to be executed
-		deployOptions.Manifest, err = dc.getManifest(cwd, contextCMD.ManifestOptions{Name: deployOptions.Name, Filename: deployOptions.ManifestPath})
-		if err != nil {
-			oktetoLog.Infof("could not find manifest file to be executed: %s", err)
-			return err
-		}
-
-		if deployOptions.Manifest.Deploy == nil {
-			return fmt.Errorf("found okteto manifest, but no deploy commands where defined")
-		}
-	}
-	deployOptions.Manifest.Context = okteto.Context().Name
-	deployOptions.Manifest.Namespace = okteto.Context().Namespace
->>>>>>> 057f5213
 
 	oktetoLog.Debugf("starting server on %d", dc.proxy.GetPort())
 	dc.proxy.Start()
@@ -417,28 +377,6 @@
 	return nil
 }
 
-<<<<<<< HEAD
-func buildIfImageNotFound(ctx context.Context, options build.BuildOptions) error {
-	_, err := registry.GetImageTagWithDigest(options.Tag)
-	if err != nil {
-		if err == oktetoErrors.ErrNotFound {
-			oktetoLog.Debugf("image not found, building image %s", options.Tag)
-			if err := build.Run(ctx, options); err != nil {
-				return err
-			}
-			oktetoLog.Debugf("success building image before deploy %s", options.Tag)
-			return nil
-		}
-		return fmt.Errorf("error calling registry: %s", err.Error())
-	}
-	oktetoLog.Debug("image found, skipping build")
-	return nil
-=======
-func expandManifestEnvVars(manifest string) string {
-	return os.ExpandEnv(manifest)
->>>>>>> 057f5213
-}
-
 func (dc *deployCommand) cleanUp(ctx context.Context) {
 	oktetoLog.Debugf("removing temporal kubeconfig file '%s'", dc.tempKubeconfigFile)
 	if err := os.Remove(dc.tempKubeconfigFile); err != nil {
