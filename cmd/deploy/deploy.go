--- conflicted
+++ resolved
@@ -284,16 +284,16 @@
 	oktetoLog.Debugf("starting server on %d", dc.proxy.GetPort())
 	dc.proxy.Start()
 
-	oktetoLog.LogIntoBuffer("Deploying '%s'...", opts.Name)
+	oktetoLog.LogIntoBuffer("Deploying '%s'...", deployOptions.Name)
 	data := &app.CfgData{
-		Name:       opts.Name,
-		Namespace:  opts.Manifest.Namespace,
+		Name:       deployOptions.Name,
+		Namespace:  deployOptions.Manifest.Namespace,
 		Repository: os.Getenv(model.GithubRepositoryEnvVar),
 		Branch:     os.Getenv(model.OktetoGitBranchEnvVar),
-		Filename:   opts.Manifest.Filename,
+		Filename:   deployOptions.Manifest.Filename,
 		Status:     app.ProgressingStatus,
-		Manifest:   opts.Manifest.Manifest,
-		Icon:       opts.Manifest.Icon,
+		Manifest:   deployOptions.Manifest.Manifest,
+		Icon:       deployOptions.Manifest.Icon,
 	}
 
 	k8sCfg := kubeconfig.Get(config.GetKubeconfigPath())
@@ -323,13 +323,12 @@
 		fmt.Sprintf("%s=%s", model.OktetoNamespaceEnvVar, okteto.Context().Namespace),
 	)
 
-<<<<<<< HEAD
-	err = dc.deploy(opts)
+	err = dc.deploy(deployOptions)
 	if err != nil {
 		oktetoLog.LogIntoBuffer("Deployment failed: %s", err.Error())
 		data.Status = app.ErrorStatus
 	} else {
-		oktetoLog.LogIntoBuffer("'%s' successfully deployed", opts.Name)
+		oktetoLog.LogIntoBuffer("'%s' successfully deployed", deployOptions.Name)
 		data.Status = app.DeployedStatus
 	}
 
@@ -338,13 +337,6 @@
 	}
 	if err != nil {
 		return err
-=======
-	for _, command := range deployOptions.Manifest.Deploy.Commands {
-		if err := dc.executor.Execute(command, deployOptions.Variables); err != nil {
-			oktetoLog.Infof("error executing command '%s': %s", command, err.Error())
-			return fmt.Errorf("error executing command '%s': %s", command, err.Error())
-		}
->>>>>>> f2e00a5a
 	}
 
 	if !utils.LoadBoolean(model.OktetoWithinDeployCommandContextEnvVar) {
@@ -356,7 +348,6 @@
 	return nil
 }
 
-<<<<<<< HEAD
 func (dc *deployCommand) deploy(opts *Options) error {
 	for _, command := range opts.Manifest.Deploy.Commands {
 		oktetoLog.SetStage(command)
@@ -369,13 +360,8 @@
 	return nil
 }
 
-func setManifestEnvVars(service, reference string) {
-	reg, image := registry.GetRegistryAndRepo(reference)
-	repository, tag := registry.GetRepoNameAndTag(image)
-=======
 func checkImageAtGlobalAndSetEnvs(service string, options build.BuildOptions) (bool, error) {
 	globalReference := strings.Replace(options.Tag, okteto.DevRegistry, okteto.GlobalRegistry, 1)
->>>>>>> f2e00a5a
 
 	imageWithDigest, err := registry.GetImageTagWithDigest(globalReference)
 	if err == oktetoErrors.ErrNotFound {
