// Copyright 2022 The Okteto Authors
// Licensed under the Apache License, Version 2.0 (the "License");
// you may not use this file except in compliance with the License.
// You may obtain a copy of the License at
//
// http://www.apache.org/licenses/LICENSE-2.0
//
// Unless required by applicable law or agreed to in writing, software
// distributed under the License is distributed on an "AS IS" BASIS,
// WITHOUT WARRANTIES OR CONDITIONS OF ANY KIND, either express or implied.
// See the License for the specific language governing permissions and
// limitations under the License.

package deploy

import (
	"context"
	"fmt"
	"os"
	"os/signal"
	"strings"
	"time"

	buildv2 "github.com/okteto/okteto/cmd/build/v2"
	contextCMD "github.com/okteto/okteto/cmd/context"
	"github.com/okteto/okteto/cmd/namespace"
	pipelineCMD "github.com/okteto/okteto/cmd/pipeline"
	stackCMD "github.com/okteto/okteto/cmd/stack"
	"github.com/okteto/okteto/cmd/utils"
	"github.com/okteto/okteto/cmd/utils/executor"
	"github.com/okteto/okteto/pkg/analytics"
	"github.com/okteto/okteto/pkg/cmd/pipeline"
	"github.com/okteto/okteto/pkg/cmd/stack"
	oktetoErrors "github.com/okteto/okteto/pkg/errors"
	"github.com/okteto/okteto/pkg/k8s/diverts"
	"github.com/okteto/okteto/pkg/k8s/ingresses"
	"github.com/okteto/okteto/pkg/k8s/kubeconfig"
	oktetoLog "github.com/okteto/okteto/pkg/log"
	"github.com/okteto/okteto/pkg/model"
	"github.com/okteto/okteto/pkg/okteto"
	oktetoPath "github.com/okteto/okteto/pkg/path"
	"github.com/okteto/okteto/pkg/types"
	"github.com/spf13/cobra"
	metav1 "k8s.io/apimachinery/pkg/apis/meta/v1"
)

const (
	headerUpgrade          = "Upgrade"
	succesfullyDeployedmsg = "Development environment '%s' successfully deployed"
)

// Options options for deploy command
type Options struct {
	// ManifestPathFlag is the option -f as introduced by the user when executing this command.
	// This is stored at the configmap as filename to redeploy from the ui.
	ManifestPathFlag string
	// ManifestPath is the patah to the manifest used though the command execution.
	// This might change its value during execution
	ManifestPath     string
	Name             string
	Namespace        string
	K8sContext       string
	Variables        []string
	Manifest         *model.Manifest
	Build            bool
	Dependencies     bool
	RunWithoutBash   bool
	servicesToDeploy []string

	Repository string
	Branch     string
	Wait       bool
	Timeout    time.Duration

	ShowCTA bool
}

// DeployCommand defines the config for deploying an app
type DeployCommand struct {
	GetManifest func(path string) (*model.Manifest, error)

	Proxy              proxyInterface
	Kubeconfig         kubeConfigHandler
	Executor           executor.ManifestExecutor
	TempKubeconfigFile string
	K8sClientProvider  okteto.K8sClientProvider
	Builder            *buildv2.OktetoBuilder

	PipelineType model.Archetype
}

// Deploy deploys the okteto manifest
func Deploy(ctx context.Context) *cobra.Command {
	options := &Options{}

	cmd := &cobra.Command{
		Use:   "deploy [service...]",
		Short: "Execute locally the list of commands specified in the 'deploy' section of your okteto manifest",
		RunE: func(cmd *cobra.Command, args []string) error {

			// validate cmd options
			if options.Dependencies && !okteto.IsOkteto() {
				return fmt.Errorf("'dependencies' is only supported in clusters that have Okteto installed")
			}

			if err := validateAndSet(options.Variables, os.Setenv); err != nil {
				return err
			}

			// This is needed because the deploy command needs the original kubeconfig configuration even in the execution within another
			// deploy command. If not, we could be proxying a proxy and we would be applying the incorrect deployed-by label
			os.Setenv(model.OktetoSkipConfigCredentialsUpdate, "false")
			if options.ManifestPath != "" {
				// if path is absolute, its transformed to rel from root
				initialCWD, err := os.Getwd()
				if err != nil {
					return fmt.Errorf("failed to get the current working directory: %w", err)
				}
				manifestPathFlag, err := oktetoPath.GetRelativePathFromCWD(initialCWD, options.ManifestPath)
				if err != nil {
					return err
				}
				// as the installer uses root for executing the pipeline, we save the rel path from root as ManifestPathFlag option
				options.ManifestPathFlag = manifestPathFlag

				// when the manifest path is set by the cmd flag, we are moving cwd so the cmd is executed from that dir
				uptManifestPath, err := model.UpdateCWDtoManifestPath(options.ManifestPath)
				if err != nil {
					return err
				}
				options.ManifestPath = uptManifestPath
			}
			if err := contextCMD.LoadContextFromPath(ctx, options.Namespace, options.K8sContext, options.ManifestPath); err != nil {
				if err.Error() == fmt.Errorf(oktetoErrors.ErrNotLogged, okteto.CloudURL).Error() {
					return err
				}
				if err := contextCMD.NewContextCommand().Run(ctx, &contextCMD.ContextOptions{Namespace: options.Namespace}); err != nil {
					return err
				}
			}

			if okteto.IsOkteto() {
				create, err := utils.ShouldCreateNamespace(ctx, okteto.Context().Namespace)
				if err != nil {
					return err
				}
				if create {
					nsCmd, err := namespace.NewCommand()
					if err != nil {
						return err
					}
					nsCmd.Create(ctx, &namespace.CreateOptions{Namespace: okteto.Context().Namespace})
				}
			}

			cwd, err := os.Getwd()
			if err != nil {
				return fmt.Errorf("failed to get the current working directory: %w", err)
			}
			name := options.Name
			if options.Name == "" {
				name = utils.InferName(cwd)
				if err != nil {
					return fmt.Errorf("could not infer environment name")
				}
			}

			options.ShowCTA = oktetoLog.IsInteractive()
			options.servicesToDeploy = args

			kubeconfig := NewKubeConfig()

			proxy, err := NewProxy(kubeconfig)
			if err != nil {
				oktetoLog.Infof("could not configure local proxy: %s", err)
				return err
			}

			c := &DeployCommand{
				GetManifest:        model.GetManifestV2,
				Kubeconfig:         kubeconfig,
				Executor:           executor.NewExecutor(oktetoLog.GetOutputFormat(), options.RunWithoutBash),
				Proxy:              proxy,
				TempKubeconfigFile: GetTempKubeConfigFile(name),
				K8sClientProvider:  okteto.NewK8sClientProvider(),
				Builder:            buildv2.NewBuilderFromScratch(),
			}
			startTime := time.Now()
<<<<<<< HEAD
			err = c.RunDeploy(ctx, options)

			deployType := "custom"
			hasDependencySection := false
			hasBuildSection := false
			remoteDependenciesLength := 0
			localDependenciesLength := 0
			if options.Manifest != nil {
				if options.Manifest.IsV2 &&
					options.Manifest.Deploy != nil &&
					options.Manifest.Deploy.ComposeSection != nil &&
					options.Manifest.Deploy.ComposeSection.ComposesInfo != nil {
					deployType = "compose"
				}

				hasDependencySection = options.Manifest.IsV2 && len(options.Manifest.Dependencies) > 0
				hasBuildSection = options.Manifest.IsV2 && len(options.Manifest.Build) > 0
				remoteDependenciesLength = len(options.Manifest.Dependencies.GetRemoteDependencies())
				localDependenciesLength = len(options.Manifest.Dependencies.GetLocalDependencies())
			}

			analytics.TrackDeploy(analytics.TrackDeployMetadata{
				Success:                err == nil,
				IsOktetoRepo:           utils.IsOktetoRepo(),
				Duration:               time.Since(startTime),
				PipelineType:           c.PipelineType,
				DeployType:             deployType,
				IsPreview:              os.Getenv(model.OktetoCurrentDeployBelongsToPreview) == "true",
				HasDependenciesSection: hasDependencySection,
				HasBuildSection:        hasBuildSection,
				RemoteDependencies:     remoteDependenciesLength,
				LocalDependencies:      localDependenciesLength,
			})
=======

			stop := make(chan os.Signal, 1)
			signal.Notify(stop, os.Interrupt)
			exit := make(chan error, 1)

			go func() {
				err = c.RunDeploy(ctx, options)

				deployType := "custom"
				hasDependencySection := false
				hasBuildSection := false
				if options.Manifest != nil {
					if options.Manifest.IsV2 &&
						options.Manifest.Deploy != nil &&
						options.Manifest.Deploy.ComposeSection != nil &&
						options.Manifest.Deploy.ComposeSection.ComposesInfo != nil {
						deployType = "compose"
					}

					hasDependencySection = options.Manifest.IsV2 && len(options.Manifest.Dependencies) > 0
					hasBuildSection = options.Manifest.IsV2 && len(options.Manifest.Build) > 0
				}

				analytics.TrackDeploy(analytics.TrackDeployMetadata{
					Success:                err == nil,
					IsOktetoRepo:           utils.IsOktetoRepo(),
					Duration:               time.Since(startTime),
					PipelineType:           c.PipelineType,
					DeployType:             deployType,
					IsPreview:              os.Getenv(model.OktetoCurrentDeployBelongsToPreview) == "true",
					HasDependenciesSection: hasDependencySection,
					HasBuildSection:        hasBuildSection,
				})
>>>>>>> 770c53fe

				exit <- err
			}()

			select {
			case <-stop:
				oktetoLog.Infof("CTRL+C received, starting shutdown sequence")
				oktetoLog.Spinner("Shutting down...")
				oktetoLog.StartSpinner()
				defer oktetoLog.StopSpinner()

				c.Executor.CleanUp(oktetoErrors.ErrIntSig)
				return oktetoErrors.ErrIntSig
			case err := <-exit:
				return err
			}
		},
	}

	cmd.Flags().StringVar(&options.Name, "name", "", "development environment name")
	cmd.Flags().StringVarP(&options.ManifestPath, "file", "f", "", "path to the okteto manifest file")
	cmd.Flags().StringVarP(&options.Namespace, "namespace", "n", "", "overwrites the namespace where the development environment is deployed")
	cmd.Flags().StringVarP(&options.K8sContext, "context", "c", "", "context where the development environment is deployed")
	cmd.Flags().StringArrayVarP(&options.Variables, "var", "v", []string{}, "set a variable (can be set more than once)")
	cmd.Flags().BoolVarP(&options.Build, "build", "", false, "force build of images when deploying the development environment")
	cmd.Flags().BoolVarP(&options.Dependencies, "dependencies", "", false, "deploy the dependencies from manifest")
	cmd.Flags().BoolVarP(&options.RunWithoutBash, "no-bash", "", false, "execute commands without bash")

	cmd.Flags().BoolVarP(&options.Wait, "wait", "w", false, "wait until the development environment is deployed (defaults to false)")
	cmd.Flags().DurationVarP(&options.Timeout, "timeout", "t", (5 * time.Minute), "the length of time to wait for completion, zero means never. Any other values should contain a corresponding time unit e.g. 1s, 2m, 3h ")

	return cmd
}

// RunDeploy runs the deploy sequence
func (dc *DeployCommand) RunDeploy(ctx context.Context, deployOptions *Options) error {
	cwd, err := os.Getwd()
	if err != nil {
		return fmt.Errorf("failed to get the current working directory: %w", err)
	}

	c, _, err := dc.K8sClientProvider.Provide(okteto.Context().Cfg)
	if err != nil {
		return err
	}

	if err := addEnvVars(ctx, cwd); err != nil {
		return err
	}
	oktetoLog.Debugf("creating temporal kubeconfig file '%s'", dc.TempKubeconfigFile)
	if err := dc.Kubeconfig.Modify(dc.Proxy.GetPort(), dc.Proxy.GetToken(), dc.TempKubeconfigFile); err != nil {
		oktetoLog.Infof("could not create temporal kubeconfig %s", err)
		return err
	}
	oktetoLog.SetStage("Load manifest")
	deployOptions.Manifest, err = dc.GetManifest(deployOptions.ManifestPath)
	if err != nil {
		return err
	}
	oktetoLog.Debug("found okteto manifest")

	if deployOptions.Manifest.Deploy == nil {
		return oktetoErrors.ErrManifestFoundButNoDeployCommands
	}
	if len(deployOptions.servicesToDeploy) > 0 && deployOptions.Manifest.Deploy.ComposeSection == nil {
		return oktetoErrors.ErrDeployCantDeploySvcsIfNotCompose
	}

	if err := setDeployOptionsValuesFromManifest(ctx, deployOptions, cwd, c); err != nil {
		return err
	}

	data := &pipeline.CfgData{
		Name:       deployOptions.Name,
		Namespace:  deployOptions.Manifest.Namespace,
		Repository: os.Getenv(model.GithubRepositoryEnvVar),
		Branch:     os.Getenv(model.OktetoGitBranchEnvVar),
		Filename:   deployOptions.ManifestPathFlag,
		Status:     pipeline.ProgressingStatus,
		Manifest:   deployOptions.Manifest.Manifest,
		Icon:       deployOptions.Manifest.Icon,
	}

	if !deployOptions.Manifest.IsV2 && deployOptions.Manifest.Type == model.StackType {
		data.Manifest = deployOptions.Manifest.Deploy.ComposeSection.Stack.Manifest
	}

	dc.Proxy.SetName(deployOptions.Name)
	// don't divert if current namespace is the diverted namespace
	if deployOptions.Manifest.Deploy.Divert != nil {
		if !okteto.IsOkteto() {
			return oktetoErrors.ErrDivertNotSupported
		}
		if deployOptions.Manifest.Deploy.Divert.Namespace != deployOptions.Manifest.Namespace {
			dc.Proxy.SetDivert(deployOptions.Manifest.Deploy.Divert.Namespace)
		}
	}
	oktetoLog.SetStage("")

	dc.PipelineType = deployOptions.Manifest.Type

	os.Setenv(model.OktetoNameEnvVar, deployOptions.Name)

	if err := setDeployOptionsValuesFromManifest(ctx, deployOptions, cwd, c); err != nil {
		return err
	}

	// starting PROXY
	oktetoLog.Debugf("starting server on %d", dc.Proxy.GetPort())
	dc.Proxy.Start()

	cfg, err := getConfigMapFromData(ctx, data, c)
	if err != nil {
		return err
	}

	// TODO: take this out to a new function deploy dependencies
	for depName, dep := range deployOptions.Manifest.Dependencies.GetRemoteDependencies() {
		oktetoLog.Information("Deploying dependency '%s'", depName)
		dep.AddVariable("OKTETO_ORIGIN", "okteto-deploy")

		pipOpts := &pipelineCMD.DeployOptions{
			Name:         depName,
<<<<<<< HEAD
			Repository:   dep.GetRepository(),
			Branch:       dep.GetBranch(),
			File:         dep.GetManifestPath(),
			Variables:    model.SerializeBuildArgs(dep.GetVariables()),
			Wait:         dep.HasToWait(),
=======
			Repository:   dep.Repository,
			Branch:       dep.Branch,
			File:         dep.ManifestPath,
			Variables:    model.SerializeEnvironmentVars(dep.Variables),
			Wait:         dep.Wait,
>>>>>>> 770c53fe
			Timeout:      deployOptions.Timeout,
			SkipIfExists: !deployOptions.Dependencies,
		}
		pc, err := pipelineCMD.NewCommand()
		if err != nil {
			return err
		}
		if err := pc.ExecuteDeployPipeline(ctx, pipOpts); err != nil {
			if errStatus := updateConfigMapStatus(ctx, cfg, c, data, err); errStatus != nil {
				return errStatus
			}

			return err
		}
	}

	if err := buildImages(ctx, dc.Builder.Build, dc.Builder.GetServicesToBuild, deployOptions); err != nil {
		return updateConfigMapStatusError(ctx, cfg, c, data, err)
	}

	oktetoLog.AddToBuffer(oktetoLog.InfoLevel, "Deploying '%s'...", deployOptions.Name)

	defer dc.cleanUp(ctx)

	for _, variable := range deployOptions.Variables {
		value := strings.SplitN(variable, "=", 2)[1]
		if strings.TrimSpace(value) != "" {
			oktetoLog.AddMaskedWord(value)
		}
	}
	deployOptions.Variables = append(
		deployOptions.Variables,
		// Set KUBECONFIG environment variable as environment for the commands to be executed
		fmt.Sprintf("%s=%s", model.KubeConfigEnvVar, dc.TempKubeconfigFile),
		// Set OKTETO_WITHIN_DEPLOY_COMMAND_CONTEXT env variable, so all okteto commands ran inside this deploy
		// know they are running inside another okteto deploy
		fmt.Sprintf("%s=true", model.OktetoWithinDeployCommandContextEnvVar),
		// Set OKTETO_SKIP_CONFIG_CREDENTIALS_UPDATE env variable, so all the Okteto commands executed within this command execution
		// should not overwrite the server and the credentials in the kubeconfig
		fmt.Sprintf("%s=true", model.OktetoSkipConfigCredentialsUpdate),
		// Set OKTETO_DISABLE_SPINNER=true env variable, so all the Okteto commands disable spinner which leads to errors
		fmt.Sprintf("%s=true", oktetoLog.OktetoDisableSpinnerEnvVar),
		// Set OKTETO_NAMESPACE=namespace-name env variable, so all the commandsruns on the same namespace
		fmt.Sprintf("%s=%s", model.OktetoNamespaceEnvVar, okteto.Context().Namespace),
	)
	oktetoLog.EnableMasking()
	err = dc.deploy(ctx, deployOptions)
	oktetoLog.DisableMasking()
	oktetoLog.SetStage("done")
	oktetoLog.AddToBuffer(oktetoLog.InfoLevel, "EOF")
	oktetoLog.SetStage("")

	if err != nil {
		if err == oktetoErrors.ErrIntSig {
			return nil
		}
		err = oktetoErrors.UserError{E: err}
		oktetoLog.AddToBuffer(oktetoLog.InfoLevel, err.Error())
		data.Status = pipeline.ErrorStatus
	} else {
		oktetoLog.SetStage("")
		hasDeployed, err := pipeline.HasDeployedSomething(ctx, deployOptions.Name, deployOptions.Manifest.Namespace, c)
		if err != nil {
			return err
		}
		if hasDeployed {
			if deployOptions.Wait {
				if err := dc.wait(ctx, deployOptions); err != nil {
					return err
				}
			}
			if !utils.LoadBoolean(model.OktetoWithinDeployCommandContextEnvVar) {
				if err := dc.showEndpoints(ctx, &EndpointsOptions{Name: deployOptions.Name, Namespace: deployOptions.Manifest.Namespace}); err != nil {
					oktetoLog.Infof("could not retrieve endpoints: %s", err)
				}
			}
			if deployOptions.ShowCTA {
				oktetoLog.Success(succesfullyDeployedmsg, deployOptions.Name)
				if oktetoLog.IsInteractive() {
					oktetoLog.Information("Run 'okteto up' to activate your development container")
				}
			}
			pipeline.AddDevAnnotations(ctx, deployOptions.Manifest, c)
		}
		data.Status = pipeline.DeployedStatus
	}

	if err := pipeline.UpdateConfigMap(ctx, cfg, data, c); err != nil {
		return err
	}

	return err
}

func (dc *DeployCommand) deploy(ctx context.Context, opts *Options) error {
	// deploy commands if any
	for _, command := range opts.Manifest.Deploy.Commands {
		oktetoLog.Information("Running '%s'", command.Name)
		oktetoLog.SetStage(command.Name)
		if err := dc.Executor.Execute(command, opts.Variables); err != nil {
			oktetoLog.AddToBuffer(oktetoLog.ErrorLevel, "error executing command '%s': %s", command.Name, err.Error())
			return fmt.Errorf("error executing command '%s': %s", command.Name, err.Error())
		}
		oktetoLog.SetStage("")
	}

	// deploy compose if any
	if opts.Manifest.Deploy.ComposeSection != nil {
		oktetoLog.SetStage("Deploying compose")
		if err := dc.deployStack(ctx, opts); err != nil {
			oktetoLog.AddToBuffer(oktetoLog.ErrorLevel, "error deploying compose: %s", err.Error())
			return err
		}
		oktetoLog.SetStage("")
	}

	// deploy endpoits if any
	if opts.Manifest.Deploy.Endpoints != nil {
		oktetoLog.SetStage("Endpoints configuration")
		if err := dc.deployEndpoints(ctx, opts); err != nil {
			oktetoLog.AddToBuffer(oktetoLog.ErrorLevel, "error generating endpoints: %s", err.Error())
			return err
		}
		oktetoLog.SetStage("")
	}

	// deploy diver if any
	if opts.Manifest.Deploy.Divert != nil && opts.Manifest.Deploy.Divert.Namespace != opts.Manifest.Namespace {
		oktetoLog.SetStage("Divert configuration")
		if err := dc.deployDivert(ctx, opts); err != nil {
			oktetoLog.AddToBuffer(oktetoLog.ErrorLevel, "error creating divert: %s", err.Error())
			return err
		}
		oktetoLog.Success("Divert from '%s' successfully configured", opts.Manifest.Deploy.Divert.Namespace)
		oktetoLog.SetStage("")
	}

	return nil

}

func (dc *DeployCommand) deployStack(ctx context.Context, opts *Options) error {
	composeSectionInfo := opts.Manifest.Deploy.ComposeSection
	composeSectionInfo.Stack.Namespace = okteto.Context().Namespace

	var composeFiles []string
	for _, composeInfo := range composeSectionInfo.ComposesInfo {
		composeFiles = append(composeFiles, composeInfo.File)
	}
	stackOpts := &stack.StackDeployOptions{
		StackPaths:       composeFiles,
		ForceBuild:       false,
		Wait:             opts.Wait,
		Timeout:          opts.Timeout,
		ServicesToDeploy: opts.servicesToDeploy,
		InsidePipeline:   true,
	}

	c, cfg, err := dc.K8sClientProvider.Provide(kubeconfig.Get([]string{dc.TempKubeconfigFile}))
	if err != nil {
		return err
	}
	stackCommand := stackCMD.DeployCommand{
		K8sClient:      c,
		Config:         cfg,
		IsInsideDeploy: true,
	}
	return stackCommand.RunDeploy(ctx, composeSectionInfo.Stack, stackOpts)
}

func (dc *DeployCommand) deployDivert(ctx context.Context, opts *Options) error {

	oktetoLog.Spinner(fmt.Sprintf("Diverting namespace %s...", opts.Manifest.Deploy.Divert.Namespace))
	oktetoLog.StartSpinner()
	defer oktetoLog.StopSpinner()

	c, _, err := dc.K8sClientProvider.Provide(okteto.Context().Cfg)
	if err != nil {
		return err
	}

	result, err := c.NetworkingV1().Ingresses(opts.Manifest.Deploy.Divert.Namespace).List(ctx, metav1.ListOptions{})
	if err != nil {
		return err
	}

	for i := range result.Items {
		select {
		case <-ctx.Done():
			oktetoLog.Infof("deployDivert context cancelled")
			return ctx.Err()
		default:
			oktetoLog.Spinner(fmt.Sprintf("Diverting ingress %s/%s...", result.Items[i].Namespace, result.Items[i].Name))
			if err := diverts.DivertIngress(ctx, opts.Manifest, &result.Items[i], c); err != nil {
				return err
			}
		}
	}
	return nil
}

func (dc *DeployCommand) deployEndpoints(ctx context.Context, opts *Options) error {

	c, _, err := dc.K8sClientProvider.Provide(okteto.Context().Cfg)
	if err != nil {
		return err
	}

	iClient, err := ingresses.GetClient(c)
	if err != nil {
		return fmt.Errorf("error getting ingress client: %s", err.Error())
	}

	translateOptions := &ingresses.TranslateOptions{
		Namespace: opts.Manifest.Namespace,
		Name:      opts.Manifest.Name,
	}

	for name, endpoint := range opts.Manifest.Deploy.Endpoints {
		ingress := ingresses.Translate(name, endpoint, translateOptions)
		if err := iClient.Deploy(ctx, ingress); err != nil {
			return err
		}
	}

	return nil
}

func (dc *DeployCommand) cleanUp(ctx context.Context) {
	oktetoLog.Debugf("removing temporal kubeconfig file '%s'", dc.TempKubeconfigFile)
	if err := os.Remove(dc.TempKubeconfigFile); err != nil {
		oktetoLog.Infof("could not remove temporal kubeconfig file: %s", err)
	}

	oktetoLog.Debugf("stopping local server...")
	if err := dc.Proxy.Shutdown(ctx); err != nil {
		oktetoLog.Infof("could not stop local server: %s", err)
	}
}

func buildImages(ctx context.Context, build func(context.Context, *types.BuildOptions) error, getServicesToBuild func(context.Context, *model.Manifest, []string) ([]string, error), deployOptions *Options) error {
	var stackServicesWithBuild map[string]bool

	if stack := deployOptions.Manifest.GetStack(); stack != nil {
		stackServicesWithBuild = stack.GetServicesWithBuildSection()
	}

	allServicesWithBuildSection := deployOptions.Manifest.GetBuildServices()
	oktetoManifestServicesWithBuild := setDifference(allServicesWithBuildSection, stackServicesWithBuild) // Warning: this way of getting the oktetoManifestServicesWithBuild is highly dependent on the manifest struct as it is now. We are assuming that: *okteto* manifest build = manifest build - stack build section
	servicesToDeployWithBuild := setIntersection(allServicesWithBuildSection, sliceToSet(deployOptions.servicesToDeploy))
	// We need to build:
	// - All the services that have a build section defined in the *okteto* manifest
	// - Services from *deployOptions.servicesToDeploy* that have a build section

	servicesToBuildSet := setUnion(oktetoManifestServicesWithBuild, servicesToDeployWithBuild)

	if deployOptions.Build {
		buildOptions := &types.BuildOptions{
			EnableStages: true,
			Manifest:     deployOptions.Manifest,
			CommandArgs:  setToSlice(servicesToBuildSet),
		}
		oktetoLog.Debug("force build from manifest definition")
		if errBuild := build(ctx, buildOptions); errBuild != nil {
			return errBuild
		}
	} else {
		servicesToBuild, err := getServicesToBuild(ctx, deployOptions.Manifest, setToSlice(servicesToBuildSet))
		if err != nil {
			return err
		}

		if len(servicesToBuild) != 0 {
			buildOptions := &types.BuildOptions{
				EnableStages: true,
				Manifest:     deployOptions.Manifest,
				CommandArgs:  servicesToBuild,
			}

			if errBuild := build(ctx, buildOptions); errBuild != nil {
				return errBuild
			}
		}
	}

	return nil
}

func sliceToSet[T comparable](slice []T) map[T]bool {
	set := make(map[T]bool)
	for _, value := range slice {
		set[value] = true
	}
	return set
}

func setToSlice[T comparable](set map[T]bool) []T {
	slice := make([]T, 0, len(set))
	for value := range set {
		slice = append(slice, value)
	}
	return slice
}

func setIntersection[T comparable](set1, set2 map[T]bool) map[T]bool {
	intersection := make(map[T]bool)
	for value := range set1 {
		if _, ok := set2[value]; ok {
			intersection[value] = true
		}
	}
	return intersection
}

func setUnion[T comparable](set1, set2 map[T]bool) map[T]bool {
	union := make(map[T]bool)
	for value := range set1 {
		union[value] = true
	}
	for value := range set2 {
		union[value] = true
	}
	return union
}

func setDifference[T comparable](set1, set2 map[T]bool) map[T]bool {
	difference := make(map[T]bool)
	for value := range set1 {
		if _, ok := set2[value]; !ok {
			difference[value] = true
		}
	}
	return difference
}<|MERGE_RESOLUTION|>--- conflicted
+++ resolved
@@ -186,41 +186,6 @@
 				Builder:            buildv2.NewBuilderFromScratch(),
 			}
 			startTime := time.Now()
-<<<<<<< HEAD
-			err = c.RunDeploy(ctx, options)
-
-			deployType := "custom"
-			hasDependencySection := false
-			hasBuildSection := false
-			remoteDependenciesLength := 0
-			localDependenciesLength := 0
-			if options.Manifest != nil {
-				if options.Manifest.IsV2 &&
-					options.Manifest.Deploy != nil &&
-					options.Manifest.Deploy.ComposeSection != nil &&
-					options.Manifest.Deploy.ComposeSection.ComposesInfo != nil {
-					deployType = "compose"
-				}
-
-				hasDependencySection = options.Manifest.IsV2 && len(options.Manifest.Dependencies) > 0
-				hasBuildSection = options.Manifest.IsV2 && len(options.Manifest.Build) > 0
-				remoteDependenciesLength = len(options.Manifest.Dependencies.GetRemoteDependencies())
-				localDependenciesLength = len(options.Manifest.Dependencies.GetLocalDependencies())
-			}
-
-			analytics.TrackDeploy(analytics.TrackDeployMetadata{
-				Success:                err == nil,
-				IsOktetoRepo:           utils.IsOktetoRepo(),
-				Duration:               time.Since(startTime),
-				PipelineType:           c.PipelineType,
-				DeployType:             deployType,
-				IsPreview:              os.Getenv(model.OktetoCurrentDeployBelongsToPreview) == "true",
-				HasDependenciesSection: hasDependencySection,
-				HasBuildSection:        hasBuildSection,
-				RemoteDependencies:     remoteDependenciesLength,
-				LocalDependencies:      localDependenciesLength,
-			})
-=======
 
 			stop := make(chan os.Signal, 1)
 			signal.Notify(stop, os.Interrupt)
@@ -232,6 +197,8 @@
 				deployType := "custom"
 				hasDependencySection := false
 				hasBuildSection := false
+				remoteDependenciesLength := 0
+				localDependenciesLength := 0
 				if options.Manifest != nil {
 					if options.Manifest.IsV2 &&
 						options.Manifest.Deploy != nil &&
@@ -242,6 +209,8 @@
 
 					hasDependencySection = options.Manifest.IsV2 && len(options.Manifest.Dependencies) > 0
 					hasBuildSection = options.Manifest.IsV2 && len(options.Manifest.Build) > 0
+					remoteDependenciesLength = len(options.Manifest.Dependencies.GetRemoteDependencies())
+					localDependenciesLength = len(options.Manifest.Dependencies.GetLocalDependencies())
 				}
 
 				analytics.TrackDeploy(analytics.TrackDeployMetadata{
@@ -253,8 +222,9 @@
 					IsPreview:              os.Getenv(model.OktetoCurrentDeployBelongsToPreview) == "true",
 					HasDependenciesSection: hasDependencySection,
 					HasBuildSection:        hasBuildSection,
+					RemoteDependencies:     remoteDependenciesLength,
+					LocalDependencies:      localDependenciesLength,
 				})
->>>>>>> 770c53fe
 
 				exit <- err
 			}()
@@ -378,19 +348,11 @@
 
 		pipOpts := &pipelineCMD.DeployOptions{
 			Name:         depName,
-<<<<<<< HEAD
 			Repository:   dep.GetRepository(),
 			Branch:       dep.GetBranch(),
 			File:         dep.GetManifestPath(),
-			Variables:    model.SerializeBuildArgs(dep.GetVariables()),
+			Variables:    model.SerializeEnvironmentVars(dep.GetVariables()),
 			Wait:         dep.HasToWait(),
-=======
-			Repository:   dep.Repository,
-			Branch:       dep.Branch,
-			File:         dep.ManifestPath,
-			Variables:    model.SerializeEnvironmentVars(dep.Variables),
-			Wait:         dep.Wait,
->>>>>>> 770c53fe
 			Timeout:      deployOptions.Timeout,
 			SkipIfExists: !deployOptions.Dependencies,
 		}
