--- conflicted
+++ resolved
@@ -52,12 +52,8 @@
 	Namespace    string
 	K8sContext   string
 	Variables    []string
-<<<<<<< HEAD
-	Wait         bool
 	Timeout      time.Duration
-=======
 	OutputMode   string
->>>>>>> 411f709e
 	Manifest     *model.Manifest
 }
 
@@ -206,15 +202,11 @@
 		fmt.Sprintf("%s=%s", model.KubeConfigEnvVar, dc.tempKubeconfigFile),
 		// Set OKTETO_WITHIN_DEPLOY_COMMAND_CONTEXT env variable, so all the Okteto commands executed within this command execution
 		// should not overwrite the server and the credentials in the kubeconfig
-<<<<<<< HEAD
 		fmt.Sprintf("%s=true", model.OktetoWithinDeployCommandContextEnvVar),
-=======
-		"OKTETO_WITHIN_DEPLOY_COMMAND_CONTEXT=true",
 		// Set OKTETO_DISABLE_SPINNER=true env variable, so all the Okteto commands disable spinner which leads to errors
-		"OKTETO_DISABLE_SPINNER=true",
+		fmt.Sprintf("%s=true", model.OktetoDisableSpinnerEnvVar),
 		// Set BUILDKIT_PROGRESS=plain env variable, so all the commands disable docker tty builds
-		"BUILDKIT_PROGRESS=plain",
->>>>>>> 411f709e
+		fmt.Sprintf("%s=true", model.BuildkitProgressEnvVar), "BUILDKIT_PROGRESS=plain",
 	)
 
 	for _, command := range opts.Manifest.Deploy.Commands {
