// Copyright 2022 The Okteto Authors
// Licensed under the Apache License, Version 2.0 (the "License");
// you may not use this file except in compliance with the License.
// You may obtain a copy of the License at
//
// http://www.apache.org/licenses/LICENSE-2.0
//
// Unless required by applicable law or agreed to in writing, software
// distributed under the License is distributed on an "AS IS" BASIS,
// WITHOUT WARRANTIES OR CONDITIONS OF ANY KIND, either express or implied.
// See the License for the specific language governing permissions and
// limitations under the License.

package deploy

import (
	"bytes"
	"context"
	"encoding/json"
	"errors"
	"fmt"
	"io"
	"net/http"
	"net/http/httputil"
	"net/url"
	"os"
	"os/signal"
	"sort"
	"strings"
	"time"

	contextCMD "github.com/okteto/okteto/cmd/context"
	"github.com/okteto/okteto/cmd/namespace"
	pipelineCMD "github.com/okteto/okteto/cmd/pipeline"
	stackCMD "github.com/okteto/okteto/cmd/stack"
	"github.com/okteto/okteto/cmd/utils"
	"github.com/okteto/okteto/cmd/utils/displayer"
	"github.com/okteto/okteto/cmd/utils/executor"
	"github.com/okteto/okteto/pkg/analytics"
	"github.com/okteto/okteto/pkg/cmd/build"
	"github.com/okteto/okteto/pkg/cmd/pipeline"
	"github.com/okteto/okteto/pkg/cmd/stack"
	"github.com/okteto/okteto/pkg/config"
	oktetoErrors "github.com/okteto/okteto/pkg/errors"
	oktetoLog "github.com/okteto/okteto/pkg/log"
	"github.com/okteto/okteto/pkg/model"
	"github.com/okteto/okteto/pkg/okteto"
	"github.com/okteto/okteto/pkg/registry"
	"github.com/spf13/cobra"
	"golang.org/x/sync/errgroup"
	metav1 "k8s.io/apimachinery/pkg/apis/meta/v1"
	"k8s.io/client-go/rest"
)

const headerUpgrade = "Upgrade"

var tempKubeConfigTemplate = "%s/.okteto/kubeconfig-%s"

// Options options for deploy command
type Options struct {
	ManifestPath string
	Name         string
	Namespace    string
	Variables    []string
	Manifest     *model.Manifest
	Build        bool
	Dependencies bool

	Repository string
	Branch     string
	Wait       bool
	Timeout    time.Duration
}

type kubeConfigHandler interface {
	Read() (*rest.Config, error)
	Modify(port int, sessionToken, destKubeconfigFile string) error
}

type proxyInterface interface {
	Start()
	Shutdown(ctx context.Context) error
	GetPort() int
	GetToken() string
}

//DeployCommand defines the config for deploying an app
type DeployCommand struct {
	GetManifest func(path string) (*model.Manifest, error)

	Proxy              proxyInterface
	Kubeconfig         kubeConfigHandler
	Executor           executor.ManifestExecutor
	TempKubeconfigFile string
	K8sClientProvider  okteto.K8sClientProvider

	PipelineType model.Archetype
}

//Deploy deploys the okteto manifest
func Deploy(ctx context.Context) *cobra.Command {
	options := &Options{}

	cmd := &cobra.Command{
		Use:    "deploy",
		Short:  "Execute the list of commands specified in the Okteto manifest to deploy the application",
		Args:   utils.NoArgsAccepted("https://okteto.com/docs/reference/cli/#version"),
		Hidden: true,
		RunE: func(cmd *cobra.Command, args []string) error {

			if shouldExecuteRemotely(options) {
				remoteOpts := &pipelineCMD.DeployOptions{
					Branch:     options.Branch,
					Repository: options.Repository,
					Name:       options.Name,
					Namespace:  options.Namespace,
					Wait:       options.Wait,
					File:       options.ManifestPath,
					Variables:  options.Variables,
					Timeout:    options.Timeout,
				}
				return pipelineCMD.ExecuteDeployPipeline(ctx, remoteOpts)
			}
			// This is needed because the deploy command needs the original kubeconfig configuration even in the execution within another
			// deploy command. If not, we could be proxying a proxy and we would be applying the incorrect deployed-by label
			os.Setenv(model.OktetoWithinDeployCommandContextEnvVar, "false")

			if err := contextCMD.LoadManifestV2WithContext(ctx, options.Namespace, options.ManifestPath); err != nil {
				return err
			}

			if okteto.IsOkteto() {
				create, err := utils.ShouldCreateNamespace(ctx, okteto.Context().Namespace)
				if err != nil {
					return err
				}
				if create {
					nsCmd, err := namespace.NewCommand()
					if err != nil {
						return err
					}
					nsCmd.Create(ctx, &namespace.CreateOptions{Namespace: okteto.Context().Namespace})
				}
			}

			cwd, err := os.Getwd()
			if err != nil {
				return fmt.Errorf("failed to get the current working directory: %w", err)
			}

			addEnvVars(ctx, cwd)
			if options.Name == "" {
				options.Name = utils.InferApplicationName(cwd)
			}

			kubeconfig := NewKubeConfig()

			proxy, err := NewProxy(options.Name, kubeconfig)
			if err != nil {
				oktetoLog.Infof("could not configure local proxy: %s", err)
				return err
			}

			c := &DeployCommand{
				GetManifest:        model.GetManifestV2,
				Kubeconfig:         kubeconfig,
				Executor:           executor.NewExecutor(oktetoLog.GetOutputFormat()),
				Proxy:              proxy,
				TempKubeconfigFile: GetTempKubeConfigFile(options.Name),
				K8sClientProvider:  okteto.NewK8sClientProvider(),
			}
			startTime := time.Now()
			err = c.RunDeploy(ctx, options)
			duration := time.Since(startTime)
			analytics.TrackDeploy(err == nil, utils.IsOktetoRepo(), err, duration, c.PipelineType)
			return err
		},
	}

	cmd.Flags().StringVar(&options.Name, "name", "", "application name")
	cmd.Flags().StringVarP(&options.ManifestPath, "file", "f", "", "path to the okteto manifest file")
	cmd.Flags().StringVarP(&options.Namespace, "namespace", "n", "", "overwrites the namespace where the application is deployed")
	cmd.Flags().StringArrayVarP(&options.Variables, "var", "v", []string{}, "set a variable (can be set more than once)")
	cmd.Flags().BoolVarP(&options.Build, "build", "", false, "force build of images when deploying the app")
	cmd.Flags().MarkHidden("build")
	cmd.Flags().BoolVarP(&options.Dependencies, "dependencies", "", false, "deploy the dependencies from manifest")
	cmd.Flags().MarkHidden("dependencies")

	cmd.Flags().StringVarP(&options.Repository, "repository", "r", "", "the repository to deploy (defaults to the current repository)")
	cmd.Flags().StringVarP(&options.Branch, "branch", "b", "", "the branch to deploy (defaults to the current branch)")
	cmd.Flags().BoolVarP(&options.Wait, "wait", "w", false, "wait until the pipeline finishes (defaults to false)")
	cmd.Flags().DurationVarP(&options.Timeout, "timeout", "t", (5 * time.Minute), "the length of time to wait for completion, zero means never. Any other values should contain a corresponding time unit e.g. 1s, 2m, 3h ")

	return cmd
}

// RunDeploy runs the deploy sequence
func (dc *DeployCommand) RunDeploy(ctx context.Context, deployOptions *Options) error {
	oktetoLog.Debugf("creating temporal kubeconfig file '%s'", dc.TempKubeconfigFile)
	if err := dc.Kubeconfig.Modify(dc.Proxy.GetPort(), dc.Proxy.GetToken(), dc.TempKubeconfigFile); err != nil {
		oktetoLog.Infof("could not create temporal kubeconfig %s", err)
		return err
	}
	var err error
	deployOptions.Manifest, err = dc.GetManifest(deployOptions.ManifestPath)
	if err != nil {
		return err
	}
	oktetoLog.Debug("found okteto manifest")
	if deployOptions.Manifest.Deploy == nil {
		return oktetoErrors.ErrManifestFoundButNoDeployCommands
	}
	if deployOptions.Manifest.Context == "" {
		deployOptions.Manifest.Context = okteto.Context().Name
	}
	if deployOptions.Manifest.Namespace == "" {
		deployOptions.Manifest.Namespace = okteto.Context().Namespace
	}
	dc.PipelineType = deployOptions.Manifest.Type

	os.Setenv(model.OktetoNameEnvVar, deployOptions.Name)

	if deployOptions.Dependencies && !okteto.IsOkteto() {
		return fmt.Errorf("deploy of dependencies is only available in clusters managed by Okteto")
	}

	if deployOptions.Build {
		if len(deployOptions.Manifest.Build) != 0 {
			oktetoLog.Information("Building services at manifest")
		}
		for service, mBuildInfo := range deployOptions.Manifest.Build {
			oktetoLog.Debug("force build from manifest definition")
			if err := runBuildAndSetEnvs(ctx, service, mBuildInfo); err != nil {
				return err
			}
		}

	} else if err := checkBuildFromManifest(ctx, deployOptions.Manifest.Build); err != nil {
		return err
	}

	if len(deployOptions.Manifest.Dependencies) != 0 {
		oktetoLog.Information("Checking to deploy dependencies at manifest")
	}
	for depName, dep := range deployOptions.Manifest.Dependencies {
		pipOpts := &pipelineCMD.DeployOptions{
			Name:       depName,
			Repository: dep.Repository,
			Branch:     dep.Branch,
			File:       dep.ManifestPath,
			Variables:  model.SerializeBuildArgs(dep.Variables),
			Wait:       dep.Wait,
			Timeout:    deployOptions.Timeout,
		}
		if deployOptions.Dependencies {
			if err := pipelineCMD.ExecuteDeployPipeline(ctx, pipOpts); err != nil {
				return err
			}
			continue
		}
		if err := checkByNameAndDeployDependency(ctx, depName, pipOpts); err != nil {
			return err
		}
	}

	deployOptions.Manifest, err = deployOptions.Manifest.ExpandEnvVars()
	if err != nil {
		return err
	}

	oktetoLog.Debugf("starting server on %d", dc.Proxy.GetPort())
	dc.Proxy.Start()

	oktetoLog.AddToBuffer(oktetoLog.InfoLevel, "Deploying '%s'...", deployOptions.Name)
	data := &pipeline.CfgData{
		Name:       deployOptions.Name,
		Namespace:  deployOptions.Manifest.Namespace,
		Repository: os.Getenv(model.GithubRepositoryEnvVar),
		Branch:     os.Getenv(model.OktetoGitBranchEnvVar),
		Filename:   deployOptions.Manifest.Filename,
		Status:     pipeline.ProgressingStatus,
		Manifest:   deployOptions.Manifest.Manifest,
		Icon:       deployOptions.Manifest.Icon,
	}

<<<<<<< HEAD
	if !deployOptions.Manifest.IsV2 && deployOptions.Manifest.Type == model.StackType {
		data.Manifest = deployOptions.Manifest.Deploy.Compose.Stack.Manifest
	}
	k8sCfg := kubeconfig.Get(config.GetKubeconfigPath())
	c, _, err := dc.K8sClientProvider.Provide(k8sCfg)
=======
	c, _, err := dc.K8sClientProvider.Provide(okteto.Context().Cfg)
>>>>>>> 69bef729
	if err != nil {
		return err
	}
	cfg, err := pipeline.TranslateConfigMapAndDeploy(ctx, data, c)
	if err != nil {
		return err
	}

	defer dc.cleanUp(ctx)

	for _, variable := range deployOptions.Variables {
		value := strings.SplitN(variable, "=", 2)[1]
		if strings.TrimSpace(value) != "" {
			oktetoLog.AddMaskedWord(value)
		}
	}
	deployOptions.Variables = append(
		deployOptions.Variables,
		// Set KUBECONFIG environment variable as environment for the commands to be executed
		fmt.Sprintf("%s=%s", model.KubeConfigEnvVar, dc.TempKubeconfigFile),
		// Set OKTETO_WITHIN_DEPLOY_COMMAND_CONTEXT env variable, so all the Okteto commands executed within this command execution
		// should not overwrite the server and the credentials in the kubeconfig
		fmt.Sprintf("%s=true", model.OktetoWithinDeployCommandContextEnvVar),
		// Set OKTETO_DISABLE_SPINNER=true env variable, so all the Okteto commands disable spinner which leads to errors
		fmt.Sprintf("%s=true", model.OktetoDisableSpinnerEnvVar),
		// Set OKTETO_NAMESPACE=namespace-name env variable, so all the commandsruns on the same namespace
		fmt.Sprintf("%s=%s", model.OktetoNamespaceEnvVar, okteto.Context().Namespace),
	)
	oktetoLog.EnableMasking()

	err = dc.deploy(ctx, deployOptions)

	if err != nil {
		oktetoLog.AddToBuffer(oktetoLog.InfoLevel, "Deployment failed: %s", err.Error())
		data.Status = pipeline.ErrorStatus
	} else {
		oktetoLog.AddToBuffer(oktetoLog.InfoLevel, "'%s' successfully deployed", deployOptions.Name)
		data.Status = pipeline.DeployedStatus
	}
	oktetoLog.SetStage("")
	oktetoLog.DisableMasking()

	if err := pipeline.UpdateConfigMap(ctx, cfg, data, c); err != nil {
		return err
	}
	if err != nil {
		return err
	}

	if !utils.LoadBoolean(model.OktetoWithinDeployCommandContextEnvVar) {
		if err := dc.showEndpoints(ctx, deployOptions); err != nil {
			oktetoLog.Infof("could not retrieve endpoints: %s", err)
		}
	}

	return nil
}

func (dc *DeployCommand) deploy(ctx context.Context, opts *Options) error {
	stopCmds := make(chan os.Signal, 1)
	signal.Notify(stopCmds, os.Interrupt)
	exit := make(chan error, 1)
	go func() {
		for _, command := range opts.Manifest.Deploy.Commands {
			oktetoLog.SetStage(command.Name)
			if err := dc.Executor.Execute(command, opts.Variables); err != nil {
				oktetoLog.Fail("error executing command '%s': %s", command.Name, err.Error())
				exit <- fmt.Errorf("error executing command '%s': %s", command.Name, err.Error())
				return
			}
		}
		exit <- nil
	}()
	select {
	case <-stopCmds:
		oktetoLog.Infof("CTRL+C received, starting shutdown sequence")
		sp := utils.NewSpinner("Shutting down...")
		sp.Start()
		defer sp.Stop()
		dc.Executor.CleanUp(errors.New("Interrupt signal received"))
		return oktetoErrors.ErrIntSig
	case err := <-exit:
		if err != nil {
			return err
		}
	}

	stopCompose := make(chan os.Signal, 1)
	signal.Notify(stopCompose, os.Interrupt)
	exitCompose := make(chan error, 1)

	go func() {
		if opts.Manifest.Deploy.Compose != nil {
			oktetoLog.SetStage("Deploying compose")
			reader, writer := io.Pipe()
			oktetoLog.SetOutput(writer)
			exit := make(chan error, 1)
			stop := make(chan os.Signal, 1)
			signal.Notify(stop, os.Interrupt)
			d := displayer.NewDisplayer(oktetoLog.GetOutputFormat(), reader, nil)
			d.Display("Deploying compose")
			go func() {
				err := dc.deployStack(ctx, opts)
				writer.Close()
				exit <- err
			}()
			select {
			case err := <-exit:
				d.CleanUp(err)
			case <-stop:
				d.CleanUp(errors.New("Interrupt signal received"))
				exitCompose <- oktetoErrors.ErrIntSig
			}
			oktetoLog.SetOutput(os.Stdout)
		}
		exitCompose <- nil
	}()

	select {
	case <-stopCmds:
		os.Unsetenv(model.OktetoDisableSpinnerEnvVar)
		oktetoLog.Infof("CTRL+C received, starting shutdown sequence")
		sp := utils.NewSpinner("Shutting down...")
		sp.Start()
		defer sp.Stop()
		dc.Executor.CleanUp(errors.New("Interrupt signal received"))
		return oktetoErrors.ErrIntSig
	case err := <-exitCompose:
		if err != nil {
			return err
		}
	}

	oktetoLog.SetStage("done")
	oktetoLog.AddToBuffer(oktetoLog.InfoLevel, "EOF")
	oktetoLog.SetStage("")

	return nil
}

func (dc *DeployCommand) deployStack(ctx context.Context, opts *Options) error {
	composeInfo := opts.Manifest.Deploy.Compose
	composeInfo.Stack.Namespace = okteto.Context().Namespace
	stackOpts := &stack.StackDeployOptions{
		StackPaths: composeInfo.Manifest,
		ForceBuild: false,
		Wait:       opts.Wait,
		Timeout:    opts.Timeout,
	}

	c, _, err := dc.K8sClientProvider.Provide(kubeconfig.Get([]string{dc.TempKubeconfigFile}))
	if err != nil {
		return err
	}
	cfg, err := dc.Kubeconfig.Read()
	if err != nil {
		return err
	}
	stackCommand := stackCMD.DeployCommand{
		K8sClient:      c,
		Config:         cfg,
		IsInsideDeploy: true,
	}
	os.Setenv(model.OktetoDisableSpinnerEnvVar, "true")

	err = stackCommand.RunDeploy(ctx, composeInfo.Stack, stackOpts)
	if err != nil {
		return err
	}
	os.Unsetenv(model.OktetoDisableSpinnerEnvVar)
	return err
}

func checkImageAtGlobalAndSetEnvs(service string, options build.BuildOptions) (bool, error) {
	globalReference := strings.Replace(options.Tag, okteto.DevRegistry, okteto.GlobalRegistry, 1)

	imageWithDigest, err := registry.GetImageTagWithDigest(globalReference)
	if err == oktetoErrors.ErrNotFound {
		oktetoLog.Debug("image not found at global registry, not running optimization for deployment")
		return false, nil
	}
	if err != nil {
		return false, err
	}

	if err := setManifestEnvVars(service, imageWithDigest); err != nil {
		return false, err
	}
	oktetoLog.Debug("image found at global registry, running optimization for deployment")
	return true, nil

}

func runBuildAndSetEnvs(ctx context.Context, service string, buildInfo *model.BuildInfo) error {
	oktetoLog.Information("Building image for service %s", service)

	options := build.OptsFromManifest(service, buildInfo, build.BuildOptions{})
	if err := build.Run(ctx, options); err != nil {
		return err
	}
	imageWithDigest, err := registry.GetImageTagWithDigest(options.Tag)
	if err != nil {
		return fmt.Errorf("error checking image at registry %s: %v", options.Tag, err)
	}

	oktetoLog.Success("Image for service %s built and pushed to registry: %s", service, options.Tag)
	return setManifestEnvVars(service, imageWithDigest)
}

func setManifestEnvVars(service, reference string) error {
	reg, repo, tag, image := registry.GetReferecenceEnvs(reference)

	oktetoLog.Debugf("envs registry=%s repository=%s image=%s tag=%s", reg, repo, image, tag)

	os.Setenv(fmt.Sprintf("OKTETO_BUILD_%s_REGISTRY", strings.ToUpper(service)), reg)
	os.Setenv(fmt.Sprintf("OKTETO_BUILD_%s_REPOSITORY", strings.ToUpper(service)), repo)
	os.Setenv(fmt.Sprintf("OKTETO_BUILD_%s_IMAGE", strings.ToUpper(service)), reference)
	os.Setenv(fmt.Sprintf("OKTETO_BUILD_%s_TAG", strings.ToUpper(service)), tag)

	oktetoLog.Debug("manifest env vars set")
	return nil
}

func checkByNameAndDeployDependency(ctx context.Context, name string, pipOpts *pipelineCMD.DeployOptions) error {
	oktetoClient, err := okteto.NewOktetoClient()
	if err != nil {
		return err
	}
	if _, err := oktetoClient.GetPipelineByName(ctx, name); err == nil {
		oktetoLog.Success("Dependency '%s' was already deployed", name)
		return nil
	} else if !oktetoErrors.IsNotFound(err) {
		return err
	}

	return pipelineCMD.ExecuteDeployPipeline(ctx, pipOpts)
}

func (dc *DeployCommand) cleanUp(ctx context.Context) {
	oktetoLog.Debugf("removing temporal kubeconfig file '%s'", dc.TempKubeconfigFile)
	if err := os.Remove(dc.TempKubeconfigFile); err != nil {
		oktetoLog.Infof("could not remove temporal kubeconfig file: %s", err)
	}

	oktetoLog.Debugf("stopping local server...")
	if err := dc.Proxy.Shutdown(ctx); err != nil {
		oktetoLog.Infof("could not stop local server: %s", err)
	}
}

func newProtocolTransport(clusterConfig *rest.Config, disableHTTP2 bool) (http.RoundTripper, error) {
	copiedConfig := &rest.Config{}
	*copiedConfig = *clusterConfig

	if disableHTTP2 {
		// According to https://pkg.go.dev/k8s.io/client-go/rest#TLSClientConfig, this is the way to disable HTTP/2
		copiedConfig.TLSClientConfig.NextProtos = []string{"http/1.1"}
	}

	return rest.TransportFor(copiedConfig)
}

func isSPDY(r *http.Request) bool {
	return strings.HasPrefix(strings.ToLower(r.Header.Get(headerUpgrade)), "spdy/")
}

func getProxyHandler(name, token string, clusterConfig *rest.Config) (http.Handler, error) {
	// By default we don't disable HTTP/2
	trans, err := newProtocolTransport(clusterConfig, false)
	if err != nil {
		oktetoLog.Infof("could not get http transport from config: %s", err)
		return nil, err
	}

	handler := http.NewServeMux()

	destinationURL := &url.URL{
		Host:   strings.TrimPrefix(clusterConfig.Host, "https://"),
		Scheme: "https",
	}
	proxy := httputil.NewSingleHostReverseProxy(destinationURL)
	proxy.Transport = trans

	oktetoLog.Debugf("forwarding host: %s", clusterConfig.Host)

	handler.HandleFunc("/", func(rw http.ResponseWriter, r *http.Request) {
		requestToken := r.Header.Get("Authorization")
		expectedToken := fmt.Sprintf("Bearer %s", token)
		// Validate token with the generated for the local kubeconfig file
		if requestToken != expectedToken {
			rw.WriteHeader(401)
			return
		}

		// Set the right bearer token based on the original kubeconfig. Authorization header should not be sent
		// if clusterConfig.BearerToken is empty
		if clusterConfig.BearerToken != "" {
			r.Header.Set("Authorization", fmt.Sprintf("Bearer %s", clusterConfig.BearerToken))
		} else {
			r.Header.Del("Authorization")
		}

		reverseProxy := proxy
		if isSPDY(r) {
			oktetoLog.Debugf("detected SPDY request, disabling HTTP/2 for request %s %s", r.Method, r.URL.String())
			// In case of a SPDY request, we create a new proxy with HTTP/2 disabled
			t, err := newProtocolTransport(clusterConfig, true)
			if err != nil {
				oktetoLog.Infof("could not disabled HTTP/2: %s", err)
				rw.WriteHeader(500)
				return
			}
			reverseProxy = httputil.NewSingleHostReverseProxy(destinationURL)
			reverseProxy.Transport = t
		}

		// Modify all resources updated or created to include the label.
		if r.Method == "PUT" || r.Method == "POST" {
			b, err := io.ReadAll(r.Body)
			if err != nil {
				oktetoLog.Infof("could not read the request body: %s", err)
				rw.WriteHeader(500)
				return
			}
			defer r.Body.Close()
			if len(b) == 0 {
				reverseProxy.ServeHTTP(rw, r)
				return
			}

			var body map[string]json.RawMessage
			if err := json.Unmarshal(b, &body); err != nil {
				oktetoLog.Infof("could not unmarshal request: %s", err)
				rw.WriteHeader(500)
				return
			}

			m, ok := body["metadata"]
			if !ok {
				oktetoLog.Info("request body doesn't have metadata field")
				rw.WriteHeader(500)
				return
			}

			var metadata metav1.ObjectMeta
			if err := json.Unmarshal(m, &metadata); err != nil {
				oktetoLog.Infof("could not process resource's metadata: %s", err)
				rw.WriteHeader(500)
				return
			}

			if metadata.Labels == nil {
				metadata.Labels = map[string]string{}
			}
			metadata.Labels[model.DeployedByLabel] = name

			if metadata.Annotations == nil {
				metadata.Annotations = map[string]string{}
			}
			if utils.IsOktetoRepo() {
				metadata.Annotations[model.OktetoSampleAnnotation] = "true"
			}

			metadataAsByte, err := json.Marshal(metadata)
			if err != nil {
				oktetoLog.Infof("could not process resource's metadata: %s", err)
				rw.WriteHeader(500)
				return
			}

			body["metadata"] = metadataAsByte

			b, err = json.Marshal(body)
			if err != nil {
				oktetoLog.Infof("could not marshal modified body: %s", err)
				rw.WriteHeader(500)
				return
			}

			// Needed to set the new Content-Length
			r.ContentLength = int64(len(b))
			r.Body = io.NopCloser(bytes.NewBuffer(b))
		}

		// Redirect request to the k8s server (based on the transport HTTP generated from the config)
		reverseProxy.ServeHTTP(rw, r)
	})

	return handler, nil

}

//GetTempKubeConfigFile returns a where the temp kubeConfigFile should be stored
func GetTempKubeConfigFile(name string) string {
	return fmt.Sprintf(tempKubeConfigTemplate, config.GetUserHomeDir(), name)
}

func (dc *DeployCommand) showEndpoints(ctx context.Context, opts *Options) error {
	spinner := utils.NewSpinner("Retrieving endpoints...")
	spinner.Start()
	defer spinner.Stop()
	labelSelector := fmt.Sprintf("%s=%s", model.DeployedByLabel, opts.Name)
	iClient, err := dc.K8sClientProvider.GetIngressClient(ctx)
	if err != nil {
		return err
	}
	eps, err := iClient.GetEndpointsBySelector(ctx, okteto.Context().Namespace, labelSelector)
	if err != nil {
		return err
	}
	spinner.Stop()
	if len(eps) > 0 {
		sort.Slice(eps, func(i, j int) bool {
			return len(eps[i]) < len(eps[j])
		})
		oktetoLog.Information("Endpoints available:")
		oktetoLog.Printf("  - %s\n", strings.Join(eps, "\n  - "))
	}
	return nil
}

func addEnvVars(ctx context.Context, cwd string) error {
	if os.Getenv(model.OktetoGitBranchEnvVar) == "" {
		branch, err := utils.GetBranch(ctx, cwd)
		if err != nil {
			oktetoLog.Infof("could not retrieve branch name: %s", err)
		}
		os.Setenv(model.OktetoGitBranchEnvVar, branch)
	}

	if os.Getenv(model.GithubRepositoryEnvVar) == "" {
		repo, err := model.GetRepositoryURL(cwd)
		if err != nil {
			oktetoLog.Infof("could not retrieve repo name: %s", err)
		}
		os.Setenv(model.GithubRepositoryEnvVar, repo)
	}

	if os.Getenv(model.OktetoGitCommitEnvVar) == "" {
		sha, err := utils.GetGitCommit(ctx, cwd)
		if err != nil {
			oktetoLog.Infof("could not retrieve sha: %s", err)
		}
		isClean, err := utils.IsCleanDirectory(ctx, cwd)
		if err != nil {
			oktetoLog.Infof("could not status: %s", err)
		}
		if !isClean {
			sha = utils.GetRandomSHA(ctx, cwd)
		}
		value := fmt.Sprintf("%s%s", model.OktetoGitCommitPrefix, sha)
		os.Setenv(model.OktetoGitCommitEnvVar, value)
	}
	if os.Getenv(model.OktetoRegistryURLEnvVar) == "" {
		os.Setenv(model.OktetoRegistryURLEnvVar, okteto.Context().Registry)
	}
	if os.Getenv(model.OktetoBuildkitHostURLEnvVar) == "" {
		os.Setenv(model.OktetoBuildkitHostURLEnvVar, okteto.Context().Builder)
	}
	return nil
}

func shouldExecuteRemotely(options *Options) bool {
	return options.Branch != "" || options.Repository != ""
}

func checkServicesToBuild(service string, mOptions *model.BuildInfo, ch chan string) error {
	opts := build.OptsFromManifest(service, mOptions, build.BuildOptions{})

	if build.ShouldOptimizeBuild(opts.Tag) {
		oktetoLog.Debug("found OKTETO_GIT_COMMIT, optimizing the build flow")
		if skipBuild, err := checkImageAtGlobalAndSetEnvs(service, opts); err != nil {
			return err
		} else if skipBuild {
			oktetoLog.Information("Image for service %s found at global registry: %s ", service, opts.Tag)
			return nil
		}
	}

	imageWithDigest, err := registry.GetImageTagWithDigest(opts.Tag)
	if err == oktetoErrors.ErrNotFound {
		oktetoLog.Debug("image not found, building image")
		ch <- service
		return nil
	} else if err != nil {
		return fmt.Errorf("error checking image at registry %s: %v", opts.Tag, err)
	}
	oktetoLog.Debug("Skipping build for image for service")

	return setManifestEnvVars(service, imageWithDigest)
}

func checkBuildFromManifest(ctx context.Context, buildManifest model.ManifestBuild) error {
	if len(buildManifest) != 0 {
		oktetoLog.Information("Checking to build services at manifest")
	}

	// check if images are at registry (global or dev) and set envs or send to build
	toBuild := make(chan string, len(buildManifest))
	g, _ := errgroup.WithContext(ctx)

	for service, mBuildInfo := range buildManifest {
		service, mBuildInfo := service, mBuildInfo
		g.Go(func() error {
			return checkServicesToBuild(service, mBuildInfo, toBuild)
		})
	}
	if err := g.Wait(); err != nil {
		return err
	}
	close(toBuild)

	for svc := range toBuild {
		mBuildInfo := buildManifest[svc]
		if err := runBuildAndSetEnvs(ctx, svc, mBuildInfo); err != nil {
			return err
		}
	}

	return nil
}<|MERGE_RESOLUTION|>--- conflicted
+++ resolved
@@ -42,6 +42,7 @@
 	"github.com/okteto/okteto/pkg/cmd/stack"
 	"github.com/okteto/okteto/pkg/config"
 	oktetoErrors "github.com/okteto/okteto/pkg/errors"
+	"github.com/okteto/okteto/pkg/k8s/kubeconfig"
 	oktetoLog "github.com/okteto/okteto/pkg/log"
 	"github.com/okteto/okteto/pkg/model"
 	"github.com/okteto/okteto/pkg/okteto"
@@ -283,15 +284,10 @@
 		Icon:       deployOptions.Manifest.Icon,
 	}
 
-<<<<<<< HEAD
 	if !deployOptions.Manifest.IsV2 && deployOptions.Manifest.Type == model.StackType {
 		data.Manifest = deployOptions.Manifest.Deploy.Compose.Stack.Manifest
 	}
-	k8sCfg := kubeconfig.Get(config.GetKubeconfigPath())
-	c, _, err := dc.K8sClientProvider.Provide(k8sCfg)
-=======
 	c, _, err := dc.K8sClientProvider.Provide(okteto.Context().Cfg)
->>>>>>> 69bef729
 	if err != nil {
 		return err
 	}
