// Copyright 2021 The Okteto Authors
// Licensed under the Apache License, Version 2.0 (the "License");
// you may not use this file except in compliance with the License.
// You may obtain a copy of the License at
//
// http://www.apache.org/licenses/LICENSE-2.0
//
// Unless required by applicable law or agreed to in writing, software
// distributed under the License is distributed on an "AS IS" BASIS,
// WITHOUT WARRANTIES OR CONDITIONS OF ANY KIND, either express or implied.
// See the License for the specific language governing permissions and
// limitations under the License.

package deploy

import (
	"bytes"
	"context"
	"crypto/tls"
	"encoding/json"
	"fmt"
	"io"
	"net/http"
	"net/http/httputil"
	"net/url"
	"os"
	"strings"
	"time"

	"github.com/google/uuid"
	contextCMD "github.com/okteto/okteto/cmd/context"
	"github.com/okteto/okteto/cmd/utils"
	"github.com/okteto/okteto/pkg/config"
	"github.com/okteto/okteto/pkg/log"
	"github.com/okteto/okteto/pkg/model"
	"github.com/spf13/cobra"
	metav1 "k8s.io/apimachinery/pkg/apis/meta/v1"
	"k8s.io/client-go/rest"
)

const headerUpgrade = "Upgrade"

var tempKubeConfigTemplate = "%s/.okteto/kubeconfig-%s"

// Options options for deploy command
type Options struct {
	ManifestPath string
	Name         string
	Namespace    string
	K8sContext   string
	Variables    []string
<<<<<<< HEAD
	OutputMode   string
=======
	Manifest     *model.Manifest
>>>>>>> 41139ccb
}

type kubeConfigHandler interface {
	Read() (*rest.Config, error)
	Modify(port int, sessionToken, destKubeconfigFile string) error
}

type proxyInterface interface {
	Start()
	Shutdown(ctx context.Context) error
	GetPort() int
	GetToken() string
}

type deployCommand struct {
	getManifest func(ctx context.Context, cwd string, opts contextCMD.ManifestOptions) (*model.Manifest, error)

	proxy              proxyInterface
	kubeconfig         kubeConfigHandler
	executor           utils.ManifestExecutor
	tempKubeconfigFile string
}

//Deploy deploys the okteto manifest
func Deploy(ctx context.Context) *cobra.Command {
	options := &Options{}

	cmd := &cobra.Command{
		Use:    "deploy",
		Short:  "Execute the list of commands specified in the Okteto manifest to deploy the application",
		Args:   utils.NoArgsAccepted("https://okteto.com/docs/reference/cli/#version"),
		Hidden: true,
		RunE: func(cmd *cobra.Command, args []string) error {
			// This is needed because the deploy command needs the original kubeconfig configuration even in the execution within another
			// deploy command. If not, we could be proxying a proxy and we would be applying the incorrect deployed-by label
<<<<<<< HEAD
			os.Setenv("OKTETO_WITHIN_DEPLOY_COMMAND_CONTEXT", "false")
			ctxOptions := &contextCMD.ContextOptions{
				Show: true,
			}
			if err := contextCMD.Run(ctx, ctxOptions); err != nil {
=======
			os.Setenv(model.OktetoWithinDeployCommandContextEnvVar, "false")
			if err := contextCMD.Run(ctx, &contextCMD.ContextOptions{}); err != nil {
>>>>>>> 41139ccb
				return err
			}

			cwd, err := os.Getwd()
			if err != nil {
				return fmt.Errorf("failed to get the current working directory: %w", err)
			}

			if options.Name == "" {
				options.Name = utils.InferApplicationName(cwd)
			}

			// Look for a free local port to start the proxy
			port, err := model.GetAvailablePort("localhost")
			if err != nil {
				log.Infof("could not find a free port to start proxy server: %s", err)
				return err
			}
			log.Debugf("found available port %d", port)

			// TODO for now, using self-signed certificates
			cert, err := tls.X509KeyPair(cert, key)
			if err != nil {
				log.Infof("could not read certificate: %s", err)
				return err
			}

			// Generate a token for the requests done to the proxy
			sessionToken := uuid.NewString()

			kubeconfig := newKubeConfig()
			clusterConfig, err := kubeconfig.Read()
			if err != nil {
				log.Infof("could not read kubeconfig file: %s", err)
				return err
			}

			handler, err := getProxyHandler(options.Name, sessionToken, clusterConfig)
			if err != nil {
				log.Infof("could not configure local proxy: %s", err)
				return err
			}

			s := &http.Server{
				Addr:         fmt.Sprintf(":%d", port),
				Handler:      handler,
				ReadTimeout:  5 * time.Second,
				WriteTimeout: 10 * time.Second,
				IdleTimeout:  120 * time.Second,
				TLSConfig: &tls.Config{
					Certificates: []tls.Certificate{cert},

					// Recommended security configuration by DeepSource
					MinVersion: tls.VersionTLS12,
					MaxVersion: tls.VersionTLS13,
				},
			}

			c := &deployCommand{
				getManifest: contextCMD.GetManifest,

				kubeconfig: kubeconfig,
				executor:   utils.NewExecutor(options.OutputMode),
				proxy: newProxy(proxyConfig{
					port:  port,
					token: sessionToken,
				}, s),
				tempKubeconfigFile: fmt.Sprintf(tempKubeConfigTemplate, config.GetUserHomeDir(), options.Name),
			}
			return c.runDeploy(ctx, cwd, options)
		},
	}

	cmd.Flags().StringVar(&options.Name, "name", "", "application name")
	cmd.Flags().StringVarP(&options.ManifestPath, "file", "f", "", "path to the manifest file")
	cmd.Flags().StringVar(&options.Namespace, "namespace", "", "application name")
	cmd.Flags().StringVar(&options.K8sContext, "context", "", "k8s context")

	cmd.Flags().StringArrayVarP(&options.Variables, "var", "v", []string{}, "set a variable (can be set more than once)")
	cmd.Flags().StringVarP(&options.OutputMode, "output", "o", "plain", "show plain/json deploy output")

	return cmd
}

func (dc *deployCommand) runDeploy(ctx context.Context, cwd string, opts *Options) error {
	log.Debugf("creating temporal kubeconfig file '%s'", dc.tempKubeconfigFile)
	if err := dc.kubeconfig.Modify(dc.proxy.GetPort(), dc.proxy.GetToken(), dc.tempKubeconfigFile); err != nil {
		log.Infof("could not create temporal kubeconfig %s", err)
		return err
	}

	var err error
	// Read manifest file with the commands to be executed
	opts.Manifest, err = dc.getManifest(ctx, cwd, contextCMD.ManifestOptions{Name: opts.Name, Filename: opts.ManifestPath})
	if err != nil {
		log.Infof("could not find manifest file to be executed: %s", err)
		return err
	}

	log.Debugf("starting server on %d", dc.proxy.GetPort())
	dc.proxy.Start()

	defer dc.cleanUp(ctx)

	opts.Variables = append(
		opts.Variables,
		// Set KUBECONFIG environment variable as environment for the commands to be executed
		fmt.Sprintf("KUBECONFIG=%s", dc.tempKubeconfigFile),
		// Set OKTETO_WITHIN_DEPLOY_COMMAND_CONTEXT env variable, so all the Okteto commands executed within this command execution
		// should not overwrite the server and the credentials in the kubeconfig
		"OKTETO_WITHIN_DEPLOY_COMMAND_CONTEXT=true",
		// Set OKTETO_DISABLE_SPINNER=true env variable, so all the Okteto commands disable spinner which leads to errors
		"OKTETO_DISABLE_SPINNER=true",
		// Set BUILDKIT_PROGRESS=plain env variable, so all the commands disable docker tty builds
		"BUILDKIT_PROGRESS=plain",
	)

	for _, command := range opts.Manifest.Deploy.Commands {
		if err := dc.executor.Execute(command, opts.Variables); err != nil {
			log.Infof("error executing command '%s': %s", command, err.Error())
			return err
		}
	}

	return nil
}

func (dc *deployCommand) cleanUp(ctx context.Context) {
	log.Debugf("removing temporal kubeconfig file '%s'", dc.tempKubeconfigFile)
	if err := os.Remove(dc.tempKubeconfigFile); err != nil {
		log.Infof("could not remove temporal kubeconfig file: %s", err)
	}

	log.Debugf("stopping local server...")
	if err := dc.proxy.Shutdown(ctx); err != nil {
		log.Infof("could not stop local server: %s", err)
	}
}

func newProtocolTransport(clusterConfig *rest.Config, disableHTTP2 bool) (http.RoundTripper, error) {
	copiedConfig := &rest.Config{}
	*copiedConfig = *clusterConfig

	if disableHTTP2 {
		// According to https://pkg.go.dev/k8s.io/client-go/rest#TLSClientConfig, this is the way to disable HTTP/2
		copiedConfig.TLSClientConfig.NextProtos = []string{"http/1.1"}
	}

	return rest.TransportFor(copiedConfig)
}

func isSPDY(r *http.Request) bool {
	return strings.HasPrefix(strings.ToLower(r.Header.Get(headerUpgrade)), "spdy/")
}

func getProxyHandler(name, token string, clusterConfig *rest.Config) (http.Handler, error) {
	// By default we don't disable HTTP/2
	trans, err := newProtocolTransport(clusterConfig, false)
	if err != nil {
		log.Infof("could not get http transport from config: %s", err)
		return nil, err
	}

	handler := http.NewServeMux()

	destinationURL := &url.URL{
		Host:   strings.TrimPrefix(clusterConfig.Host, "https://"),
		Scheme: "https",
	}
	proxy := httputil.NewSingleHostReverseProxy(destinationURL)
	proxy.Transport = trans

	log.Debugf("forwarding host: %s", clusterConfig.Host)

	handler.HandleFunc("/", func(rw http.ResponseWriter, r *http.Request) {
		requestToken := r.Header.Get("Authorization")
		expectedToken := fmt.Sprintf("Bearer %s", token)
		// Validate token with the generated for the local kubeconfig file
		if requestToken != expectedToken {
			rw.WriteHeader(401)
			return
		}

		// Set the right bearer token based on the original kubeconfig. Authorization header should not be sent
		// if clusterConfig.BearerToken is empty
		if clusterConfig.BearerToken != "" {
			r.Header.Set("Authorization", fmt.Sprintf("Bearer %s", clusterConfig.BearerToken))
		} else {
			r.Header.Del("Authorization")
		}

		reverseProxy := proxy
		if isSPDY(r) {
			log.Debugf("detected SPDY request, disabling HTTP/2 for request %s %s", r.Method, r.URL.String())
			// In case of a SPDY request, we create a new proxy with HTTP/2 disabled
			t, err := newProtocolTransport(clusterConfig, true)
			if err != nil {
				log.Infof("could not disabled HTTP/2: %s", err)
				rw.WriteHeader(500)
				return
			}
			reverseProxy = httputil.NewSingleHostReverseProxy(destinationURL)
			reverseProxy.Transport = t
		}

		// Modify all resources updated or created to include the label.
		if r.Method == "PUT" || r.Method == "POST" {
			b, err := io.ReadAll(r.Body)
			if err != nil {
				log.Infof("could not read the request body: %s", err)
				rw.WriteHeader(500)
				return
			}

			defer r.Body.Close()
			if len(b) == 0 {
				reverseProxy.ServeHTTP(rw, r)
				return
			}

			var body map[string]json.RawMessage
			if err := json.Unmarshal(b, &body); err != nil {
				log.Infof("could not unmarshal request: %s", err)
				rw.WriteHeader(500)
				return
			}

			m, ok := body["metadata"]
			if !ok {
				log.Info("request body doesn't have metadata field")
				rw.WriteHeader(500)
				return
			}

			var metadata metav1.ObjectMeta
			if err := json.Unmarshal(m, &metadata); err != nil {
				log.Infof("could not process resource's metadata: %s", err)
				rw.WriteHeader(500)
				return
			}

			if metadata.Labels == nil {
				metadata.Labels = map[string]string{}
			}
			metadata.Labels[model.DeployedByLabel] = name

			metadataAsByte, err := json.Marshal(metadata)
			if err != nil {
				log.Infof("could not process resource's metadata: %s", err)
				rw.WriteHeader(500)
				return
			}

			body["metadata"] = metadataAsByte

			b, err = json.Marshal(body)
			if err != nil {
				log.Infof("could not marshal modified body: %s", err)
				rw.WriteHeader(500)
				return
			}

			// Needed to set the new Content-Length
			r.ContentLength = int64(len(b))
			r.Body = io.NopCloser(bytes.NewBuffer(b))
		}

		// Redirect request to the k8s server (based on the transport HTTP generated from the config)
		reverseProxy.ServeHTTP(rw, r)
	})

	return handler, nil

}<|MERGE_RESOLUTION|>--- conflicted
+++ resolved
@@ -49,11 +49,8 @@
 	Namespace    string
 	K8sContext   string
 	Variables    []string
-<<<<<<< HEAD
 	OutputMode   string
-=======
 	Manifest     *model.Manifest
->>>>>>> 41139ccb
 }
 
 type kubeConfigHandler interface {
@@ -89,16 +86,8 @@
 		RunE: func(cmd *cobra.Command, args []string) error {
 			// This is needed because the deploy command needs the original kubeconfig configuration even in the execution within another
 			// deploy command. If not, we could be proxying a proxy and we would be applying the incorrect deployed-by label
-<<<<<<< HEAD
-			os.Setenv("OKTETO_WITHIN_DEPLOY_COMMAND_CONTEXT", "false")
-			ctxOptions := &contextCMD.ContextOptions{
-				Show: true,
-			}
-			if err := contextCMD.Run(ctx, ctxOptions); err != nil {
-=======
 			os.Setenv(model.OktetoWithinDeployCommandContextEnvVar, "false")
 			if err := contextCMD.Run(ctx, &contextCMD.ContextOptions{}); err != nil {
->>>>>>> 41139ccb
 				return err
 			}
 
