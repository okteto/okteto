--- conflicted
+++ resolved
@@ -306,19 +306,11 @@
 
 	os.Setenv(model.OktetoNameEnvVar, deployOptions.Name)
 
-<<<<<<< HEAD
-	if deployOptions.Dependencies && !okteto.IsOkteto() {
-		return fmt.Errorf("'dependencies' is only supported in clusters that have Okteto installed")
-	}
-
 	if err := setDeployOptionsValuesFromManifest(ctx, deployOptions, cwd, c); err != nil {
 		return err
 	}
-=======
-	setDeployOptionsValuesFromManifest(ctx, deployOptions, cwd, c)
 
 	// starting PROXY
->>>>>>> 0014acff
 	oktetoLog.Debugf("starting server on %d", dc.Proxy.GetPort())
 	dc.Proxy.Start()
 
@@ -463,101 +455,6 @@
 	return err
 }
 
-<<<<<<< HEAD
-func updateConfigMapStatusError(ctx context.Context, cfg *corev1.ConfigMap, c kubernetes.Interface, data *pipeline.CfgData, errMain error) error {
-	if err := updateConfigMapStatus(ctx, cfg, c, data, errMain); err != nil {
-		return err
-	}
-
-	return errMain
-}
-
-func getConfigMapFromData(ctx context.Context, data *pipeline.CfgData, c kubernetes.Interface) (*corev1.ConfigMap, error) {
-	return pipeline.TranslateConfigMapAndDeploy(ctx, data, c)
-}
-
-func updateConfigMapStatus(ctx context.Context, cfg *corev1.ConfigMap, c kubernetes.Interface, data *pipeline.CfgData, err error) error {
-	oktetoLog.AddToBuffer(oktetoLog.ErrorLevel, err.Error())
-	data.Status = pipeline.ErrorStatus
-
-	return pipeline.UpdateConfigMap(ctx, cfg, data, c)
-}
-
-func setDeployOptionsValuesFromManifest(ctx context.Context, deployOptions *Options, cwd string, c kubernetes.Interface) error {
-	if deployOptions.Manifest.Context == "" {
-		deployOptions.Manifest.Context = okteto.Context().Name
-	}
-	if deployOptions.Manifest.Namespace == "" {
-		deployOptions.Manifest.Namespace = okteto.Context().Namespace
-	}
-
-	if deployOptions.Name == "" {
-		if deployOptions.Manifest.Name != "" {
-			deployOptions.Name = deployOptions.Manifest.Name
-		} else {
-			deployOptions.Name = utils.InferName(cwd)
-			deployOptions.Manifest.Name = deployOptions.Name
-		}
-
-	} else {
-		if deployOptions.Manifest != nil {
-			deployOptions.Manifest.Name = deployOptions.Name
-		}
-		if deployOptions.Manifest.Deploy != nil && deployOptions.Manifest.Deploy.ComposeSection != nil && deployOptions.Manifest.Deploy.ComposeSection.Stack != nil {
-			deployOptions.Manifest.Deploy.ComposeSection.Stack.Name = deployOptions.Name
-		}
-	}
-
-	if deployOptions.Manifest.Deploy != nil && deployOptions.Manifest.Deploy.ComposeSection != nil && deployOptions.Manifest.Deploy.ComposeSection.Stack != nil {
-
-		mergeServicesToDeployFromOptionsAndManifest(deployOptions)
-		if len(deployOptions.servicesToDeploy) == 0 {
-			deployOptions.servicesToDeploy = []string{}
-			for service := range deployOptions.Manifest.Deploy.ComposeSection.Stack.Services {
-				deployOptions.servicesToDeploy = append(deployOptions.servicesToDeploy, service)
-			}
-		}
-		if len(deployOptions.Manifest.Deploy.ComposeSection.ComposesInfo) > 0 {
-			if err := stack.ValidateDefinedServices(deployOptions.Manifest.Deploy.ComposeSection.Stack, deployOptions.servicesToDeploy); err != nil {
-				return err
-			}
-			deployOptions.servicesToDeploy = stack.AddDependentServicesIfNotPresent(ctx, deployOptions.Manifest.Deploy.ComposeSection.Stack, deployOptions.servicesToDeploy, c)
-			deployOptions.Manifest.Deploy.ComposeSection.ComposesInfo[0].ServicesToDeploy = deployOptions.servicesToDeploy
-		}
-	}
-	return nil
-}
-
-func mergeServicesToDeployFromOptionsAndManifest(deployOptions *Options) {
-	var manifestDeclaredServicesToDeploy []string
-	for _, composeInfo := range deployOptions.Manifest.Deploy.ComposeSection.ComposesInfo {
-		manifestDeclaredServicesToDeploy = append(manifestDeclaredServicesToDeploy, composeInfo.ServicesToDeploy...)
-	}
-
-	manifestDeclaredServicesToDeploySet := map[string]bool{}
-	for _, service := range manifestDeclaredServicesToDeploy {
-		manifestDeclaredServicesToDeploySet[service] = true
-	}
-
-	commandDeclaredServicesToDeploy := map[string]bool{}
-	for _, service := range deployOptions.servicesToDeploy {
-		commandDeclaredServicesToDeploy[service] = true
-	}
-
-	if reflect.DeepEqual(manifestDeclaredServicesToDeploySet, commandDeclaredServicesToDeploy) {
-		return
-	}
-
-	if len(deployOptions.servicesToDeploy) > 0 && len(manifestDeclaredServicesToDeploy) > 0 {
-		oktetoLog.Warning("overwriting manifest's `services to deploy` with command line arguments")
-	}
-	if len(deployOptions.servicesToDeploy) == 0 && len(manifestDeclaredServicesToDeploy) > 0 {
-		deployOptions.servicesToDeploy = manifestDeclaredServicesToDeploy
-	}
-}
-
-=======
->>>>>>> 0014acff
 func (dc *DeployCommand) deploy(ctx context.Context, opts *Options) error {
 	stop := make(chan os.Signal, 1)
 	signal.Notify(stop, os.Interrupt)
