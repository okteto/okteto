// Copyright 2022 The Okteto Authors
// Licensed under the Apache License, Version 2.0 (the "License");
// you may not use this file except in compliance with the License.
// You may obtain a copy of the License at
//
// http://www.apache.org/licenses/LICENSE-2.0
//
// Unless required by applicable law or agreed to in writing, software
// distributed under the License is distributed on an "AS IS" BASIS,
// WITHOUT WARRANTIES OR CONDITIONS OF ANY KIND, either express or implied.
// See the License for the specific language governing permissions and
// limitations under the License.

package deploy

import (
	"bytes"
	"context"
	"encoding/json"
	"fmt"
	"io"
	"net/http"
	"net/http/httputil"
	"net/url"
	"os"
	"sort"
	"strings"
	"time"

	contextCMD "github.com/okteto/okteto/cmd/context"
	"github.com/okteto/okteto/cmd/namespace"
	"github.com/okteto/okteto/cmd/pipeline"
	"github.com/okteto/okteto/cmd/utils"
	"github.com/okteto/okteto/pkg/cmd/build"
	"github.com/okteto/okteto/pkg/config"
	oktetoErrors "github.com/okteto/okteto/pkg/errors"
	oktetoLog "github.com/okteto/okteto/pkg/log"
	"github.com/okteto/okteto/pkg/model"
	"github.com/okteto/okteto/pkg/okteto"
	"github.com/okteto/okteto/pkg/registry"
	"github.com/spf13/cobra"
	metav1 "k8s.io/apimachinery/pkg/apis/meta/v1"
	"k8s.io/client-go/rest"
)

const headerUpgrade = "Upgrade"

var tempKubeConfigTemplate = "%s/.okteto/kubeconfig-%s"

// Options options for deploy command
type Options struct {
	ManifestPath string
	Name         string
	Namespace    string
	Variables    []string
	Manifest     *model.Manifest
	Build        bool

	Repository string
	Branch     string
	Wait       bool
	Timeout    time.Duration
}

type kubeConfigHandler interface {
	Read() (*rest.Config, error)
	Modify(port int, sessionToken, destKubeconfigFile string) error
}

type proxyInterface interface {
	Start()
	Shutdown(ctx context.Context) error
	GetPort() int
	GetToken() string
}

//DeployCommand defines the config for deploying an app
type DeployCommand struct {
	GetManifest func(path string) (*model.Manifest, error)

	Proxy              proxyInterface
	Kubeconfig         kubeConfigHandler
	Executor           utils.ManifestExecutor
	TempKubeconfigFile string
	K8sClientProvider  okteto.K8sClientProvider
}

//Deploy deploys the okteto manifest
func Deploy(ctx context.Context) *cobra.Command {
	options := &Options{}

	cmd := &cobra.Command{
		Use:    "deploy",
		Short:  "Execute the list of commands specified in the Okteto manifest to deploy the application",
		Args:   utils.NoArgsAccepted("https://okteto.com/docs/reference/cli/#version"),
		Hidden: true,
		RunE: func(cmd *cobra.Command, args []string) error {

			if shouldExecuteRemotely(options) {
				remoteOpts := &pipeline.DeployOptions{
					Branch:     options.Branch,
					Repository: options.Repository,
					Name:       options.Name,
					Namespace:  options.Namespace,
					Wait:       options.Wait,
					File:       options.ManifestPath,
					Variables:  options.Variables,
					Timeout:    options.Timeout,
				}
				return pipeline.ExecuteDeployPipeline(ctx, remoteOpts)
			}
			// This is needed because the deploy command needs the original kubeconfig configuration even in the execution within another
			// deploy command. If not, we could be proxying a proxy and we would be applying the incorrect deployed-by label
			os.Setenv(model.OktetoWithinDeployCommandContextEnvVar, "false")

			if err := contextCMD.LoadManifestV2WithContext(ctx, options.Namespace, options.ManifestPath); err != nil {
				return err
			}

			if okteto.IsOkteto() {
				create, err := utils.ShouldCreateNamespace(ctx, okteto.Context().Namespace)
				if err != nil {
					return err
				}
				if create {
					nsCmd, err := namespace.NewCommand()
					if err != nil {
						return err
					}
					nsCmd.Create(ctx, &namespace.CreateOptions{Namespace: okteto.Context().Namespace})
				}
			}

			cwd, err := os.Getwd()
			if err != nil {
				return fmt.Errorf("failed to get the current working directory: %w", err)
			}

			addEnvVars(ctx, cwd)
			if options.Name == "" {
				options.Name = utils.InferApplicationName(cwd)
			}

			kubeconfig := NewKubeConfig()

			proxy, err := NewProxy(options.Name, kubeconfig)
			if err != nil {
				oktetoLog.Infof("could not configure local proxy: %s", err)
				return err
			}

			c := &DeployCommand{
				GetManifest:        model.GetManifestV2,
				Kubeconfig:         kubeconfig,
				Executor:           utils.NewExecutor(oktetoLog.GetOutputFormat()),
				Proxy:              proxy,
				TempKubeconfigFile: GetTempKubeConfigFile(options.Name),
				K8sClientProvider:  okteto.NewK8sClientProvider(),
			}
			return c.RunDeploy(ctx, options)
		},
	}

	cmd.Flags().StringVar(&options.Name, "name", "", "application name")
	cmd.Flags().StringVarP(&options.ManifestPath, "file", "f", "", "path to the okteto manifest file")
	cmd.Flags().StringVarP(&options.Namespace, "namespace", "n", "", "overwrites the namespace where the application is deployed")
	cmd.Flags().StringArrayVarP(&options.Variables, "var", "v", []string{}, "set a variable (can be set more than once)")
	cmd.Flags().BoolVarP(&options.Build, "build", "", false, "force build of images when deploying the app")
	cmd.Flags().MarkHidden("build")

	cmd.Flags().StringVarP(&options.Repository, "repository", "r", "", "the repository to deploy (defaults to the current repository)")
	cmd.Flags().StringVarP(&options.Branch, "branch", "b", "", "the branch to deploy (defaults to the current branch)")
	cmd.Flags().BoolVarP(&options.Wait, "wait", "w", false, "wait until the pipeline finishes (defaults to false)")
	cmd.Flags().DurationVarP(&options.Timeout, "timeout", "t", (5 * time.Minute), "the length of time to wait for completion, zero means never. Any other values should contain a corresponding time unit e.g. 1s, 2m, 3h ")

	return cmd
}

// RunDeploy runs the deploy sequence
func (dc *DeployCommand) RunDeploy(ctx context.Context, deployOptions *Options) error {
	oktetoLog.Debugf("creating temporal kubeconfig file '%s'", dc.TempKubeconfigFile)
	if err := dc.Kubeconfig.Modify(dc.Proxy.GetPort(), dc.Proxy.GetToken(), dc.TempKubeconfigFile); err != nil {
		oktetoLog.Infof("could not create temporal kubeconfig %s", err)
		return err
	}
	var err error
	deployOptions.Manifest, err = dc.GetManifest(deployOptions.ManifestPath)
	if err != nil {
		return err
	}
	oktetoLog.Debug("found okteto manifest")
	if deployOptions.Manifest.Deploy == nil {
		return fmt.Errorf("found okteto manifest, but no deploy commands where defined")
	}
	if deployOptions.Manifest.Context == "" {
		deployOptions.Manifest.Context = okteto.Context().Name
	}
	if deployOptions.Manifest.Namespace == okteto.Context().Namespace {
		deployOptions.Manifest.Namespace = okteto.Context().Namespace
	}

	os.Setenv(model.OktetoNameEnvVar, deployOptions.Name)

	if utils.LoadBoolean(model.OktetoManifestV2Enabled) {

		if deployOptions.Manifest.Build != nil {

			for service, mOptions := range deployOptions.Manifest.Build {
				buildOptions := build.BuildOptions{OutputMode: oktetoLog.GetOutputFormat()}
				if mOptions.Name == "" {
					mOptions.Name = deployOptions.Name
				}
				opts := build.OptsFromManifest(service, mOptions, buildOptions)

				if deployOptions.Build {
					oktetoLog.Debug("force build from manifest definition")
					if err := runBuildAndSetEnvs(ctx, service, opts); err != nil {
						return err
					}
					continue
				}

				if build.ShouldOptimizeBuild(opts.Tag) {
					oktetoLog.Debug("found OKTETO_GIT_COMMIT, optimizing the build flow")
					if skipBuild, err := checkImageAtGlobalAndSetEnvs(service, opts); err != nil {
						return err
					} else if skipBuild {
						continue
					}
				}

				if imageWithDigest, err := registry.GetImageTagWithDigest(opts.Tag); err == oktetoErrors.ErrNotFound {
					oktetoLog.Debugf("image not found, building image %s", opts.Tag)
					if err := runBuildAndSetEnvs(ctx, service, opts); err != nil {
						return err
					}
					continue
				} else if err != nil {
					return fmt.Errorf("error checking image at registry %s: %v", opts.Tag, err)
				} else {
					oktetoLog.Debug("image found, skipping build")
					if err := setManifestEnvVars(service, imageWithDigest); err != nil {
						return err
					}
				}

			}
		}
	}

	deployOptions.Manifest, err = deployOptions.Manifest.ExpandEnvVars()
	if err != nil {
		return err
	}

	oktetoLog.Debugf("starting server on %d", dc.Proxy.GetPort())
	dc.Proxy.Start()

	defer dc.cleanUp(ctx)

	for _, variable := range deployOptions.Variables {
		value := strings.SplitN(variable, "=", 2)[1]
		if strings.TrimSpace(value) != "" {
			oktetoLog.AddMaskedWord(value)
		}
	}
	deployOptions.Variables = append(
		deployOptions.Variables,
		// Set KUBECONFIG environment variable as environment for the commands to be executed
		fmt.Sprintf("%s=%s", model.KubeConfigEnvVar, dc.TempKubeconfigFile),
		// Set OKTETO_WITHIN_DEPLOY_COMMAND_CONTEXT env variable, so all the Okteto commands executed within this command execution
		// should not overwrite the server and the credentials in the kubeconfig
		fmt.Sprintf("%s=true", model.OktetoWithinDeployCommandContextEnvVar),
		// Set OKTETO_DISABLE_SPINNER=true env variable, so all the Okteto commands disable spinner which leads to errors
		fmt.Sprintf("%s=true", model.OktetoDisableSpinnerEnvVar),
		// Set BUILDKIT_PROGRESS=plain env variable, so all the commands disable docker tty builds
		fmt.Sprintf("%s=true", model.BuildkitProgressEnvVar),
		// Set OKTETO_NAMESPACE=namespace-name env variable, so all the commandsruns on the same namespace
		fmt.Sprintf("%s=%s", model.OktetoNamespaceEnvVar, okteto.Context().Namespace),
	)
	oktetoLog.EnableMasking()

	for _, command := range deployOptions.Manifest.Deploy.Commands {
		oktetoLog.SetStage(command.Name)
		if err := dc.Executor.Execute(command, deployOptions.Variables); err != nil {
			oktetoLog.Infof("error executing command '%s': %s", command.Name, err.Error())
			return fmt.Errorf("error executing command '%s': %s", command.Name, err.Error())
		}
	}
	oktetoLog.SetStage("")
<<<<<<< HEAD
	oktetoLog.DisableMasking()

=======
>>>>>>> fff77a20
	if !utils.LoadBoolean(model.OktetoWithinDeployCommandContextEnvVar) {
		if err := dc.showEndpoints(ctx, deployOptions); err != nil {
			oktetoLog.Infof("could not retrieve endpoints: %s", err)
		}
	}

	return nil
}

func checkImageAtGlobalAndSetEnvs(service string, options build.BuildOptions) (bool, error) {
	globalReference := strings.Replace(options.Tag, okteto.DevRegistry, okteto.GlobalRegistry, 1)

	imageWithDigest, err := registry.GetImageTagWithDigest(globalReference)
	if err == oktetoErrors.ErrNotFound {
		oktetoLog.Debug("image not found at global registry, not running optimization for deployment")
		return false, nil
	}
	if err != nil {
		return false, err
	}

	if err := setManifestEnvVars(service, imageWithDigest); err != nil {
		return false, err
	}
	oktetoLog.Debug("image found at global registry, running optimization for deployment")
	return true, nil

}

func runBuildAndSetEnvs(ctx context.Context, service string, options build.BuildOptions) error {
	oktetoLog.Information("building image for service %s", service)
	if err := build.Run(ctx, options); err != nil {
		return err
	}
	imageWithDigest, err := registry.GetImageTagWithDigest(options.Tag)
	if err != nil {
		return fmt.Errorf("error checking image at registry %s: %v", options.Tag, err)
	}
	return setManifestEnvVars(service, imageWithDigest)
}

func setManifestEnvVars(service, reference string) error {
	reg, repo, tag, image := registry.GetReferecenceEnvs(reference)

	oktetoLog.Debugf("envs registry=%s repository=%s image=%s tag=%s", reg, repo, image, tag)

	os.Setenv(fmt.Sprintf("OKTETO_BUILD_%s_REGISTRY", strings.ToUpper(service)), reg)
	os.Setenv(fmt.Sprintf("OKTETO_BUILD_%s_REPOSITORY", strings.ToUpper(service)), repo)
	os.Setenv(fmt.Sprintf("OKTETO_BUILD_%s_IMAGE", strings.ToUpper(service)), reference)
	os.Setenv(fmt.Sprintf("OKTETO_BUILD_%s_TAG", strings.ToUpper(service)), tag)

	oktetoLog.Debug("manifest env vars set")
	return nil
}

func (dc *DeployCommand) cleanUp(ctx context.Context) {
	oktetoLog.Debugf("removing temporal kubeconfig file '%s'", dc.TempKubeconfigFile)
	if err := os.Remove(dc.TempKubeconfigFile); err != nil {
		oktetoLog.Infof("could not remove temporal kubeconfig file: %s", err)
	}

	oktetoLog.Debugf("stopping local server...")
	if err := dc.Proxy.Shutdown(ctx); err != nil {
		oktetoLog.Infof("could not stop local server: %s", err)
	}
}

func newProtocolTransport(clusterConfig *rest.Config, disableHTTP2 bool) (http.RoundTripper, error) {
	copiedConfig := &rest.Config{}
	*copiedConfig = *clusterConfig

	if disableHTTP2 {
		// According to https://pkg.go.dev/k8s.io/client-go/rest#TLSClientConfig, this is the way to disable HTTP/2
		copiedConfig.TLSClientConfig.NextProtos = []string{"http/1.1"}
	}

	return rest.TransportFor(copiedConfig)
}

func isSPDY(r *http.Request) bool {
	return strings.HasPrefix(strings.ToLower(r.Header.Get(headerUpgrade)), "spdy/")
}

func getProxyHandler(name, token string, clusterConfig *rest.Config) (http.Handler, error) {
	// By default we don't disable HTTP/2
	trans, err := newProtocolTransport(clusterConfig, false)
	if err != nil {
		oktetoLog.Infof("could not get http transport from config: %s", err)
		return nil, err
	}

	handler := http.NewServeMux()

	destinationURL := &url.URL{
		Host:   strings.TrimPrefix(clusterConfig.Host, "https://"),
		Scheme: "https",
	}
	proxy := httputil.NewSingleHostReverseProxy(destinationURL)
	proxy.Transport = trans

	oktetoLog.Debugf("forwarding host: %s", clusterConfig.Host)

	handler.HandleFunc("/", func(rw http.ResponseWriter, r *http.Request) {
		requestToken := r.Header.Get("Authorization")
		expectedToken := fmt.Sprintf("Bearer %s", token)
		// Validate token with the generated for the local kubeconfig file
		if requestToken != expectedToken {
			rw.WriteHeader(401)
			return
		}

		// Set the right bearer token based on the original kubeconfig. Authorization header should not be sent
		// if clusterConfig.BearerToken is empty
		if clusterConfig.BearerToken != "" {
			r.Header.Set("Authorization", fmt.Sprintf("Bearer %s", clusterConfig.BearerToken))
		} else {
			r.Header.Del("Authorization")
		}

		reverseProxy := proxy
		if isSPDY(r) {
			oktetoLog.Debugf("detected SPDY request, disabling HTTP/2 for request %s %s", r.Method, r.URL.String())
			// In case of a SPDY request, we create a new proxy with HTTP/2 disabled
			t, err := newProtocolTransport(clusterConfig, true)
			if err != nil {
				oktetoLog.Infof("could not disabled HTTP/2: %s", err)
				rw.WriteHeader(500)
				return
			}
			reverseProxy = httputil.NewSingleHostReverseProxy(destinationURL)
			reverseProxy.Transport = t
		}

		// Modify all resources updated or created to include the label.
		if r.Method == "PUT" || r.Method == "POST" {
			b, err := io.ReadAll(r.Body)
			if err != nil {
				oktetoLog.Infof("could not read the request body: %s", err)
				rw.WriteHeader(500)
				return
			}
			defer r.Body.Close()
			if len(b) == 0 {
				reverseProxy.ServeHTTP(rw, r)
				return
			}

			var body map[string]json.RawMessage
			if err := json.Unmarshal(b, &body); err != nil {
				oktetoLog.Infof("could not unmarshal request: %s", err)
				rw.WriteHeader(500)
				return
			}

			m, ok := body["metadata"]
			if !ok {
				oktetoLog.Info("request body doesn't have metadata field")
				rw.WriteHeader(500)
				return
			}

			var metadata metav1.ObjectMeta
			if err := json.Unmarshal(m, &metadata); err != nil {
				oktetoLog.Infof("could not process resource's metadata: %s", err)
				rw.WriteHeader(500)
				return
			}

			if metadata.Labels == nil {
				metadata.Labels = map[string]string{}
			}
			metadata.Labels[model.DeployedByLabel] = name

			if metadata.Annotations == nil {
				metadata.Annotations = map[string]string{}
			}
			if utils.IsOktetoRepo() {
				metadata.Annotations[model.OktetoSampleAnnotation] = "true"
			}

			metadataAsByte, err := json.Marshal(metadata)
			if err != nil {
				oktetoLog.Infof("could not process resource's metadata: %s", err)
				rw.WriteHeader(500)
				return
			}

			body["metadata"] = metadataAsByte

			b, err = json.Marshal(body)
			if err != nil {
				oktetoLog.Infof("could not marshal modified body: %s", err)
				rw.WriteHeader(500)
				return
			}

			// Needed to set the new Content-Length
			r.ContentLength = int64(len(b))
			r.Body = io.NopCloser(bytes.NewBuffer(b))
		}

		// Redirect request to the k8s server (based on the transport HTTP generated from the config)
		reverseProxy.ServeHTTP(rw, r)
	})

	return handler, nil

}

//GetTempKubeConfigFile returns a where the temp kubeConfigFile should be stored
func GetTempKubeConfigFile(name string) string {
	return fmt.Sprintf(tempKubeConfigTemplate, config.GetUserHomeDir(), name)
}

func (dc *DeployCommand) showEndpoints(ctx context.Context, opts *Options) error {
	spinner := utils.NewSpinner("Retrieving endpoints...")
	spinner.Start()
	defer spinner.Stop()
	labelSelector := fmt.Sprintf("%s=%s", model.DeployedByLabel, opts.Name)
	iClient, err := dc.K8sClientProvider.GetIngressClient(ctx)
	if err != nil {
		return err
	}
	eps, err := iClient.GetEndpointsBySelector(ctx, okteto.Context().Namespace, labelSelector)
	if err != nil {
		return err
	}
	spinner.Stop()
	if len(eps) > 0 {
		sort.Slice(eps, func(i, j int) bool {
			return len(eps[i]) < len(eps[j])
		})
		oktetoLog.Information("Endpoints available:\n  - %s\n", strings.Join(eps, "\n  - "))

	}
	return nil
}

func addEnvVars(ctx context.Context, cwd string) error {
	if os.Getenv(model.OktetoGitBranchEnvVar) == "" {
		branch, err := utils.GetBranch(ctx, cwd)
		if err != nil {
			oktetoLog.Infof("could not retrieve branch name: %s", err)
		}
		os.Setenv(model.OktetoGitBranchEnvVar, branch)
	}

	if os.Getenv(model.OktetoGitCommitEnvVar) == "" {
		sha, err := utils.GetGitCommit(ctx, cwd)
		if err != nil {
			oktetoLog.Infof("could not retrieve sha: %s", err)
		}
		isClean, err := utils.IsCleanDirectory(ctx, cwd)
		if err != nil {
			oktetoLog.Infof("could not status: %s", err)
		}
		if !isClean {
			sha = utils.GetRandomSHA(ctx, cwd)
		}
		value := fmt.Sprintf("%s%s", model.OktetoGitCommitPrefix, sha)
		os.Setenv(model.OktetoGitCommitEnvVar, value)
	}
	if os.Getenv(model.OktetoRegistryURLEnvVar) == "" {
		os.Setenv(model.OktetoRegistryURLEnvVar, okteto.Context().Registry)
	}
	if os.Getenv(model.OktetoBuildkitHostURLEnvVar) == "" {
		os.Setenv(model.OktetoBuildkitHostURLEnvVar, okteto.Context().Builder)
	}
	return nil
}

func shouldExecuteRemotely(options *Options) bool {
	return options.Branch != "" || options.Repository != ""
}<|MERGE_RESOLUTION|>--- conflicted
+++ resolved
@@ -288,11 +288,8 @@
 		}
 	}
 	oktetoLog.SetStage("")
-<<<<<<< HEAD
 	oktetoLog.DisableMasking()
 
-=======
->>>>>>> fff77a20
 	if !utils.LoadBoolean(model.OktetoWithinDeployCommandContextEnvVar) {
 		if err := dc.showEndpoints(ctx, deployOptions); err != nil {
 			oktetoLog.Infof("could not retrieve endpoints: %s", err)
