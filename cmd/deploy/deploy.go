--- conflicted
+++ resolved
@@ -113,11 +113,7 @@
 	GetManifest          func(path string, fs afero.Fs) (*model.Manifest, error)
 	K8sClientProvider    okteto.K8sClientProviderWithLogger
 	Builder              builderInterface
-<<<<<<< HEAD
-	Connector            buildCmd.BuildkitConnector
-=======
 	RemoteConnector      buildCmd.BuildkitConnector
->>>>>>> 015e8ba4
 	GetDeployer          getDeployerFunc
 	EndpointGetter       func(k8sLogger *io.K8sLogger) (EndpointGetter, error)
 	DeployWaiter         Waiter
@@ -257,11 +253,7 @@
 				K8sClientProvider:    k8sClientProvider,
 				GetDeployer:          GetDeployer,
 				Builder:              buildv2.NewBuilderFromScratch(ioCtrl, onBuildFinish, conn),
-<<<<<<< HEAD
-				Connector:            conn,
-=======
 				RemoteConnector:      conn,
->>>>>>> 015e8ba4
 				DeployWaiter:         NewDeployWaiter(k8sClientProvider, k8sLogger),
 				EndpointGetter:       NewEndpointGetter,
 				IsRemote:             env.LoadBoolean(constants.OktetoDeployRemote),
@@ -540,11 +532,7 @@
 		dc.IoCtrl,
 		dc.K8sLogger,
 		GetDependencyEnvVars,
-<<<<<<< HEAD
-		dc.Connector,
-=======
 		dc.RemoteConnector,
->>>>>>> 015e8ba4
 	)
 	if err != nil {
 		return err
