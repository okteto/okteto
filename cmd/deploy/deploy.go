--- conflicted
+++ resolved
@@ -305,19 +305,14 @@
 	)
 	oktetoLog.EnableMasking()
 
-<<<<<<< HEAD
 	stop := make(chan os.Signal, 1)
 	signal.Notify(stop, os.Interrupt)
 	exit := make(chan error, 1)
 
 	go func() {
-		for _, command := range deployOptions.Manifest.Deploy.Commands {
-			oktetoLog.SetStage(command.Name)
-			if err := dc.Executor.Execute(command, deployOptions.Variables); err != nil {
-				oktetoLog.Infof("error executing command '%s': %s", command.Name, err.Error())
-				exit <- fmt.Errorf("error executing command '%s': %s", command.Name, err.Error())
-				return
-			}
+		if err := dc.deploy(deployOptions); err != nil {
+			exit <- err
+			return
 		}
 		exit <- nil
 	}()
@@ -333,7 +328,19 @@
 	case err := <-exit:
 		oktetoLog.SetStage("")
 		if err != nil {
-			oktetoLog.Infof("exit signal received due to error: %s", err)
+			oktetoLog.LogIntoBuffer("Deployment failed: %s", err.Error())
+			data.Status = pipeline.ErrorStatus
+		} else {
+			oktetoLog.LogIntoBuffer("'%s' successfully deployed", deployOptions.Name)
+			data.Status = pipeline.DeployedStatus
+		}
+		oktetoLog.SetStage("")
+		oktetoLog.DisableMasking()
+
+		if err := pipeline.UpdateConfigMap(ctx, cfg, data, c); err != nil {
+			return err
+		}
+		if err != nil {
 			return err
 		}
 
@@ -341,29 +348,6 @@
 			if err := dc.showEndpoints(ctx, deployOptions); err != nil {
 				oktetoLog.Infof("could not retrieve endpoints: %s", err)
 			}
-=======
-	err = dc.deploy(deployOptions)
-	if err != nil {
-		oktetoLog.LogIntoBuffer("Deployment failed: %s", err.Error())
-		data.Status = pipeline.ErrorStatus
-	} else {
-		oktetoLog.LogIntoBuffer("'%s' successfully deployed", deployOptions.Name)
-		data.Status = pipeline.DeployedStatus
-	}
-	oktetoLog.SetStage("")
-	oktetoLog.DisableMasking()
-
-	if err := pipeline.UpdateConfigMap(ctx, cfg, data, c); err != nil {
-		return err
-	}
-	if err != nil {
-		return err
-	}
-
-	if !utils.LoadBoolean(model.OktetoWithinDeployCommandContextEnvVar) {
-		if err := dc.showEndpoints(ctx, deployOptions); err != nil {
-			oktetoLog.Infof("could not retrieve endpoints: %s", err)
->>>>>>> a6998be1
 		}
 	}
 
