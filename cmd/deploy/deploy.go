--- conflicted
+++ resolved
@@ -161,26 +161,9 @@
 				TempKubeconfigFile: GetTempKubeConfigFile(options.Name),
 				K8sClientProvider:  okteto.NewK8sClientProvider(),
 			}
-<<<<<<< HEAD
-
-			c := &deployCommand{
-				getManifest: contextCMD.GetManifest,
-
-				kubeconfig: kubeconfig,
-				executor:   utils.NewExecutor(oktetoLog.GetOutputFormat()),
-				proxy: newProxy(proxyConfig{
-					port:  port,
-					token: sessionToken,
-				}, s),
-				tempKubeconfigFile: fmt.Sprintf(tempKubeConfigTemplate, config.GetUserHomeDir(), options.Name),
-				k8sClientProvider:  okteto.NewK8sClientProvider(),
-			}
-			err = c.runDeploy(ctx, cwd, options)
+			err = c.RunDeploy(ctx, options)
 			analytics.TrackDeploy(err == nil, utils.IsOktetoRepo())
 			return err
-=======
-			return c.RunDeploy(ctx, options)
->>>>>>> 880306ff
 		},
 	}
 
