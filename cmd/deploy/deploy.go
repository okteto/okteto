--- conflicted
+++ resolved
@@ -194,11 +194,7 @@
 				return err
 			}
 
-<<<<<<< HEAD
 			if err := contextCMD.NewContextCommand(contextCMD.WithVarManager(varManager)).Run(ctx, &contextCMD.Options{Show: true, Namespace: options.Namespace}); err != nil {
-=======
-			if err := contextCMD.NewContextCommand().Run(ctx, &contextCMD.Options{Show: true, Namespace: options.Namespace}); err != nil {
->>>>>>> 82125302
 				return err
 			}
 
@@ -402,11 +398,7 @@
 	dc.IoCtrl.Logger().Debugf("manifest path to store in metadata: %q", manifestPathForConfigMap)
 	data := &pipeline.CfgData{
 		Name:       deployOptions.Name,
-<<<<<<< HEAD
-		Namespace:  okteto.GetContext().Namespace,
-=======
 		Namespace:  deployOptions.Namespace,
->>>>>>> 82125302
 		Repository: os.Getenv(model.GithubRepositoryEnvVar),
 		Branch:     os.Getenv(constants.OktetoGitBranchEnvVar),
 		Filename:   manifestPathForConfigMap,
