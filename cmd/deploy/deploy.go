// Copyright 2023 The Okteto Authors
// Licensed under the Apache License, Version 2.0 (the "License");
// you may not use this file except in compliance with the License.
// You may obtain a copy of the License at
//
// http://www.apache.org/licenses/LICENSE-2.0
//
// Unless required by applicable law or agreed to in writing, software
// distributed under the License is distributed on an "AS IS" BASIS,
// WITHOUT WARRANTIES OR CONDITIONS OF ANY KIND, either express or implied.
// See the License for the specific language governing permissions and
// limitations under the License.

package deploy

import (
	"context"
	"errors"
	"fmt"
	"os"
	"os/signal"
	"path/filepath"
	"strings"
	"time"

	buildv2 "github.com/okteto/okteto/cmd/build/v2"
	contextCMD "github.com/okteto/okteto/cmd/context"
	"github.com/okteto/okteto/cmd/namespace"
	pipelineCMD "github.com/okteto/okteto/cmd/pipeline"
	"github.com/okteto/okteto/cmd/utils"
	"github.com/okteto/okteto/pkg/analytics"
	"github.com/okteto/okteto/pkg/cmd/pipeline"
	"github.com/okteto/okteto/pkg/cmd/stack"
	"github.com/okteto/okteto/pkg/config"
	"github.com/okteto/okteto/pkg/constants"
	"github.com/okteto/okteto/pkg/deployable"
	"github.com/okteto/okteto/pkg/divert"
	"github.com/okteto/okteto/pkg/env"
	oktetoErrors "github.com/okteto/okteto/pkg/errors"
	"github.com/okteto/okteto/pkg/filesystem"
	"github.com/okteto/okteto/pkg/format"
	"github.com/okteto/okteto/pkg/k8s/ingresses"
	oktetoLog "github.com/okteto/okteto/pkg/log"
	"github.com/okteto/okteto/pkg/log/io"
	"github.com/okteto/okteto/pkg/model"
	"github.com/okteto/okteto/pkg/okteto"
	oktetoPath "github.com/okteto/okteto/pkg/path"
	"github.com/okteto/okteto/pkg/repository"
	"github.com/okteto/okteto/pkg/types"
	"github.com/okteto/okteto/pkg/validator"
	"github.com/okteto/okteto/pkg/vars"
	"github.com/spf13/afero"
	"github.com/spf13/cobra"
	metav1 "k8s.io/apimachinery/pkg/apis/meta/v1"
	"k8s.io/client-go/kubernetes"
)

const (
	succesfullyDeployedmsg = "Development environment '%s' successfully deployed"
	dependencyEnvVarPrefix = "OKTETO_DEPENDENCY_"
	deployComposePhaseName = "compose"
)

var (
	errDepenNotAvailableInVanilla = errors.New("dependency deployment is only supported in contexts with Okteto installed")
)

// Options represents options for deploy command
type Options struct {
	Manifest *model.Manifest
	// ManifestPathFlag is the option -f as introduced by the user when executing this command.
	// This is stored at the configmap as filename to redeploy from the ui.
	ManifestPathFlag string
	// ManifestPath is the path to the manifest used though the command execution.
	// This might change its value during execution
	ManifestPath          string
	Name                  string
	Namespace             string
	K8sContext            string
	Variables             []string
	StackServicesToDeploy []string
	Timeout               time.Duration
	NoBuild               bool
	Dependencies          bool
	RunWithoutBash        bool
	RunInRemote           bool
	Wait                  bool
	ShowCTA               bool
}

type builderInterface interface {
	Build(ctx context.Context, options *types.BuildOptions) error
	GetServicesToBuildDuringExecution(ctx context.Context, manifest *model.Manifest, svcsToDeploy []string) ([]string, error)
	GetBuildEnvVars() map[string]string
}

type getDeployerFunc func(
	context.Context, *Options,
	buildEnvVarsGetter,
	ConfigMapHandler,
	okteto.K8sClientProviderWithLogger,
	*io.Controller,
	*io.K8sLogger,
	*vars.Manager,
	dependencyEnvVarsGetter,
) (Deployer, error)

type cleanUpFunc func(context.Context, error)

// Command defines the config for deploying an app
type Command struct {
	GetManifest       func(path string, fs afero.Fs, varManager *vars.Manager) (*model.Manifest, error)
	K8sClientProvider okteto.K8sClientProviderWithLogger
	Builder           builderInterface
	GetDeployer       getDeployerFunc
	EndpointGetter    func(k8sLogger *io.K8sLogger) (EndpointGetter, error)
	DeployWaiter      Waiter
	CfgMapHandler     ConfigMapHandler
	Fs                afero.Fs
	PipelineCMD       pipelineCMD.DeployerInterface
	AnalyticsTracker  AnalyticsTrackerInterface
	IoCtrl            *io.Controller
	K8sLogger         *io.K8sLogger
	VarManager        *vars.Manager
	InsightsTracker   buildDeployTrackerInterface

	PipelineType model.Archetype
	// onCleanUp is a list of functions to be executed when the execution is interrupted. This is a hack
	// to be able to call to deployer's cleanUp function as the deployer is gotten at runtime.
	// This can probably be improved using context cancellation
	onCleanUp []cleanUpFunc

	IsRemote           bool
	RunningInInstaller bool
}

type AnalyticsTrackerInterface interface {
	TrackDeploy(dm analytics.DeployMetadata)
	buildTrackerInterface
}

type buildTrackerInterface interface {
	TrackImageBuild(context.Context, *analytics.ImageBuildMetadata)
}

type deployTrackerInterface interface {
	TrackDeploy(ctx context.Context, name, namespace string, success bool)
}

type buildDeployTrackerInterface interface {
	buildTrackerInterface
	deployTrackerInterface
}

// Deployer defines the operations to deploy the custom commands, divert and external resources
// defined in an Okteto manifest
type Deployer interface {
	Deploy(context.Context, *Options) error
	CleanUp(ctx context.Context, err error)
}

// Deploy deploys the okteto manifest
func Deploy(ctx context.Context, at AnalyticsTrackerInterface, insightsTracker buildDeployTrackerInterface, ioCtrl *io.Controller, k8sLogger *io.K8sLogger, varManager *vars.Manager) *cobra.Command {
	options := &Options{}
	cmd := &cobra.Command{
		Use:   "deploy",
		Short: "Execute the list of commands specified in the 'deploy' section of your okteto manifest",
		Example: `# Execute okteto deploy
$ okteto deploy

# Execute okteto deploy in remote
$ okteto deploy --remote


# Execute okteto deploy skipping the build
$ okteto deploy --build=false`,
		Args: utils.NoArgsAccepted(""),
		RunE: func(cmd *cobra.Command, _ []string) error {
			// validate cmd options
			if options.Dependencies && !okteto.IsOkteto() {
				return fmt.Errorf("'dependencies' is only supported in contexts that have Okteto installed")
			}

			if err := convertCommandFlagsToOktetoVariables(options.Variables, varManager); err != nil {
				return err
			}

			// This is needed because the deploy command needs the original kubeconfig configuration even in the execution within another
			// deploy command. If not, we could be proxying a proxy and we would be applying the incorrect deployed-by label
			os.Setenv(constants.OktetoSkipConfigCredentialsUpdate, "false")

			err := checkOktetoManifestPathFlag(options, afero.NewOsFs())
			if err != nil {
				return err
			}

			if err := contextCMD.NewContextCommand(contextCMD.WithVarManager(varManager)).Run(ctx, &contextCMD.Options{Show: true, Namespace: options.Namespace}); err != nil {
				return err
			}

			if !okteto.IsOkteto() {
				return oktetoErrors.ErrContextIsNotOktetoCluster
			}

			create, err := utils.ShouldCreateNamespace(ctx, okteto.GetContext().Namespace)
			if err != nil {
				return err
			}
			if create {
				nsCmd, err := namespace.NewCommand()
				if err != nil {
					return err
				}
<<<<<<< HEAD
				if create {
					nsCmd, err := namespace.NewCommand(varManager)
					if err != nil {
						return err
					}
					if err := nsCmd.Create(ctx, &namespace.CreateOptions{Namespace: okteto.GetContext().Namespace}); err != nil {
						return err
					}
=======
				if err := nsCmd.Create(ctx, &namespace.CreateOptions{Namespace: okteto.GetContext().Namespace}); err != nil {
					return err
>>>>>>> b8eaa865
				}
			}

			options.ShowCTA = oktetoLog.IsInteractive()

			k8sClientProvider := okteto.NewK8sClientProviderWithLogger(k8sLogger)
			pc, err := pipelineCMD.NewCommand(varManager)
			if err != nil {
				return fmt.Errorf("could not create pipeline command: %w", err)
			}

			onBuildFinish := []buildv2.OnBuildFinish{
				at.TrackImageBuild,
				insightsTracker.TrackImageBuild,
			}

			c := &Command{
				GetManifest: model.GetManifestV2,

				K8sClientProvider:  k8sClientProvider,
				GetDeployer:        GetDeployer,
				Builder:            buildv2.NewBuilderFromScratch(ioCtrl, varManager, onBuildFinish),
				DeployWaiter:       NewDeployWaiter(k8sClientProvider, k8sLogger),
				EndpointGetter:     NewEndpointGetter,
				IsRemote:           env.LoadBoolean(constants.OktetoDeployRemote),
				CfgMapHandler:      NewConfigmapHandler(k8sClientProvider, k8sLogger),
				Fs:                 afero.NewOsFs(),
				PipelineCMD:        pc,
				RunningInInstaller: config.RunningInInstaller(),
				AnalyticsTracker:   at,
				IoCtrl:             ioCtrl,
				K8sLogger:          k8sLogger,
				VarManager:         varManager,

				onCleanUp:       []cleanUpFunc{},
				InsightsTracker: insightsTracker,
			}
			startTime := time.Now()

			stop := make(chan os.Signal, 1)
			signal.Notify(stop, os.Interrupt)
			exit := make(chan error, 1)

			go func() {
				if options.Namespace == "" {
					options.Namespace = okteto.GetContext().Namespace
				}
				err := c.Run(ctx, options)
				c.InsightsTracker.TrackDeploy(ctx, options.Name, options.Namespace, err == nil)
				c.TrackDeploy(options.Manifest, options.RunInRemote, startTime, err)
				exit <- err
			}()

			select {
			case <-stop:
				oktetoLog.Infof("CTRL+C received, starting shutdown sequence")
				oktetoLog.Spinner("Shutting down...")
				oktetoLog.StartSpinner()
				defer oktetoLog.StopSpinner()

				c.cleanUp(ctx, oktetoErrors.ErrIntSig)
				return oktetoErrors.ErrIntSig
			case err := <-exit:
				return err
			}
		},
	}

	cmd.Flags().StringVar(&options.Name, "name", "", "development environment name")
	cmd.Flags().StringVarP(&options.ManifestPath, "file", "f", "", "path to the Okteto manifest file")
	cmd.Flags().StringVarP(&options.Namespace, "namespace", "n", "", "overwrites the namespace where the development environment is deployed")
	cmd.Flags().StringVarP(&options.K8sContext, "context", "c", "", "context where the development environment is deployed")
	cmd.Flags().StringArrayVarP(&options.Variables, "var", "v", []string{}, "set a variable (can be set more than once)")
	cmd.Flags().BoolVarP(&options.NoBuild, "no-build", "", false, "enable/disable building images")
	cmd.Flags().BoolVarP(&options.Dependencies, "dependencies", "", false, "deploy the dependencies from manifest")
	cmd.Flags().BoolVarP(&options.RunWithoutBash, "no-bash", "", false, "execute commands without bash")
	cmd.Flags().BoolVarP(&options.RunInRemote, "remote", "", false, "force run deploy commands in remote")

	cmd.Flags().BoolVarP(&options.Wait, "wait", "w", true, "wait until the development environment is deployed")
	cmd.Flags().DurationVarP(&options.Timeout, "timeout", "t", getDefaultTimeout(), "the length of time to wait for completion, zero means never. Any other values should contain a corresponding time unit e.g. 1s, 2m, 3h ")

	return cmd
}

// calculateManifestPathToBeStored calculates the manifest path that has to be stored in the config map for UI operations.
// It calculates the absolute path from the received path and then, it gets the relative path the top level git dir (repo root)
func (dc *Command) calculateManifestPathToBeStored(topLevelGitDir, manifestPath string) string {
	absoluteManifestPath, err := filepath.Abs(manifestPath)
	if err != nil {
		dc.IoCtrl.Logger().Debugf("failed to get absolute path for manifest path %q: %s", manifestPath, err)
		return ""
	}
	manifestPathForConfigMap, err := filepath.Rel(topLevelGitDir, absoluteManifestPath)
	if err != nil {
		dc.IoCtrl.Logger().Infof("failed to get relative path for manifest path %q from the repository dir %q: %s", absoluteManifestPath, topLevelGitDir, err)
		return ""
	}

	// If the relative path to the repository contains "..", it means the manifest path is not within the
	// repository, so it should not be stored in the config map
	if strings.Contains(manifestPathForConfigMap, "..") {
		return ""
	}

	return manifestPathForConfigMap
}

// Run runs the deploy sequence
func (dc *Command) Run(ctx context.Context, deployOptions *Options) error {
	oktetoLog.SetStage("Load manifest")
	manifest, err := dc.GetManifest(deployOptions.ManifestPath, dc.Fs, dc.VarManager)
	if err != nil {
		return err
	}
	deployOptions.Manifest = manifest
	oktetoLog.Debug("found okteto manifest")
	dc.PipelineType = deployOptions.Manifest.Type

	if deployOptions.Manifest.Deploy == nil && !deployOptions.Manifest.HasDependencies() {
		return oktetoErrors.ErrManifestFoundButNoDeployAndDependenciesCommands
	}

	// We need to create a client that doesn't go through the proxy to create
	// the configmap without the deployedByLabel
	c, _, err := dc.K8sClientProvider.ProvideWithLogger(okteto.GetContext().Cfg, dc.K8sLogger)
	if err != nil {
		return err
	}

	cwd, err := os.Getwd()
	if err != nil {
		return fmt.Errorf("failed to get the current working directory: %w", err)
	}

	topLevelGitDir, err := repository.FindTopLevelGitDir(cwd)
	if err != nil {
		oktetoLog.Warning("Repository not detected: the env vars '%s' and '%s' might not be available.\n    For more information, check out: https://www.okteto.com/docs/core/okteto-variables/#default-environment-variables", constants.OktetoGitBranchEnvVar, constants.OktetoGitCommitEnvVar)
	}

	if topLevelGitDir != "" {
		dc.IoCtrl.Logger().Debugf("repository detected at %s", topLevelGitDir)
		dc.addEnvVars(topLevelGitDir)
	} else {
		dc.addEnvVars(cwd)
	}

	if err := setDeployOptionsValuesFromManifest(ctx, deployOptions, cwd, c, dc.K8sLogger); err != nil {
		return err
	}

	if dc.IsRemote || dc.RunningInInstaller {
		currentVars, err := dc.CfgMapHandler.GetConfigmapVariablesEncoded(ctx, deployOptions.Name, deployOptions.Namespace)
		if err != nil {
			return err
		}

		// when running in remote or installer variables should be retrieved from the saved value at configmap
		deployOptions.Variables = []string{}
		for _, v := range types.DecodeStringToDeployVariable(currentVars) {
			deployOptions.Variables = append(deployOptions.Variables, fmt.Sprintf("%s=%s", v.Name, v.Value))
		}
	}

	// This is the manifest path to be stored in the config map. It should be relative to the repository root, so next operations
	// triggered from the UI would take the correct manifest. So, it is calculated from the topLevelGitDir and the absolute path
	// of the manifest file.
	// Having the following structure:
	// root-repo
	// |- dirA
	//   |- dirB
	//    |- okteto.yml
	// If the command executed is okteto deploy from "dirB", we should store the manifest path as "dirA/dirB/okteto.yml"
	// NOTE: This is only stored if ManifestPathFlag (-f options) is passed
	manifestPathForConfigMap := ""
	if topLevelGitDir != "" && deployOptions.ManifestPathFlag != "" {
		// If deployOptions.ManifestPath is set, means that we have changed the working directory to the one storing the manifest, so we need to take the absolute path from ManifestPath
		// as the original deployOptions.ManifestPathFlag wouldn't build the right path if we get the absolute one
		if deployOptions.ManifestPath != "" {
			manifestPathForConfigMap = dc.calculateManifestPathToBeStored(topLevelGitDir, deployOptions.ManifestPath)
		} else {
			manifestPathForConfigMap = dc.calculateManifestPathToBeStored(topLevelGitDir, deployOptions.ManifestPathFlag)
		}
	}

	dc.IoCtrl.Logger().Debugf("manifest path to store in metadata: %q", manifestPathForConfigMap)
	data := &pipeline.CfgData{
		Name:       deployOptions.Name,
		Namespace:  deployOptions.Namespace,
		Repository: os.Getenv(model.GithubRepositoryEnvVar),
		Branch:     os.Getenv(constants.OktetoGitBranchEnvVar),
		Filename:   manifestPathForConfigMap,
		Status:     pipeline.ProgressingStatus,
		Manifest:   deployOptions.Manifest.Manifest,
		Icon:       deployOptions.Manifest.Icon,
		Variables:  deployOptions.Variables,
	}

	if deployOptions.Manifest.Type == model.StackType && deployOptions.Manifest.Deploy != nil {
		data.Manifest = deployOptions.Manifest.Deploy.ComposeSection.Stack.Manifest
	}

	cfg, err := dc.CfgMapHandler.TranslateConfigMapAndDeploy(ctx, data)
	if err != nil {
		return err
	}

	dc.VarManager.AddBuiltInVar(constants.OktetoNameEnvVar, deployOptions.Name)

	if err := dc.deployDependencies(ctx, deployOptions); err != nil {
		if errStatus := dc.CfgMapHandler.UpdateConfigMap(ctx, cfg, data, err); errStatus != nil {
			return errStatus
		}
		return err
	}

	if deployOptions.Manifest.Deploy == nil {
		return nil
	}

	if err := buildImages(ctx, dc.Builder, deployOptions); err != nil {
		if errStatus := dc.CfgMapHandler.UpdateConfigMap(ctx, cfg, data, err); errStatus != nil {
			return errStatus
		}
		return err
	}

	if err := dc.recreateFailedPods(ctx, deployOptions.Name); err != nil {
		oktetoLog.Infof("failed to recreate failed pods: %s", err.Error())
	}

	oktetoLog.EnableMasking()
	err = dc.deploy(ctx, deployOptions, cwd, c)
	oktetoLog.DisableMasking()
	oktetoLog.SetStage("done")
	oktetoLog.AddToBuffer(oktetoLog.InfoLevel, "EOF")

	if err != nil {
		if err == oktetoErrors.ErrIntSig {
			return nil
		}
		err = oktetoErrors.UserError{E: err}
		data.Status = pipeline.ErrorStatus
	} else {
		// This has to be set only when the command succeeds for the case in which the deploy is executed within an
		// installer. When running in installer, if the command fails, and we set an empty stage, we would display
		// a stage with "Internal Server Error" duplicating the message we already display on error. For that reason,
		// we should not set empty stage on error.
		oktetoLog.SetStage("")
		hasDeployed, err := pipeline.HasDeployedSomething(ctx, deployOptions.Name, okteto.GetContext().Namespace, c)
		if err != nil {
			return err
		}
		if hasDeployed {
			if deployOptions.Wait {
				if err := dc.DeployWaiter.wait(ctx, deployOptions); err != nil {
					return err
				}
			}
			if !env.LoadBoolean(constants.OktetoWithinDeployCommandContextEnvVar) {
				eg, err := dc.EndpointGetter(dc.K8sLogger)
				if err != nil {
					oktetoLog.Infof("could not create endpoint getter: %s", err)
				}
				if err := eg.showEndpoints(ctx, &EndpointsOptions{Name: deployOptions.Name, Namespace: okteto.GetContext().Namespace}); err != nil {
					oktetoLog.Infof("could not retrieve endpoints: %s", err)
				}
			}
			if deployOptions.ShowCTA {
				oktetoLog.Success(succesfullyDeployedmsg, deployOptions.Name)
			}
			pipeline.AddDevAnnotations(ctx, deployOptions.Manifest, c)
		}
		data.Status = pipeline.DeployedStatus
	}

	if errStatus := dc.CfgMapHandler.UpdateConfigMap(ctx, cfg, data, err); errStatus != nil {
		return errStatus
	}

	return err
}

func (dc *Command) deploy(ctx context.Context, deployOptions *Options, cwd string, c kubernetes.Interface) error {
	// If the command is configured to execute things remotely (--remote, deploy.image or deploy.remote) it should be executed in the remote. If not, it should be executed locally
	deployer, err := dc.GetDeployer(ctx, deployOptions, dc.Builder.GetBuildEnvVars, dc.CfgMapHandler, dc.K8sClientProvider, dc.IoCtrl, dc.K8sLogger, dc.VarManager, GetDependencyEnvVars)
	if err != nil {
		return err
	}

	// Once we have the deployer, we add the clean up function to the list of clean up functions to be executed to clean all the resources
	dc.onCleanUp = append(dc.onCleanUp, deployer.CleanUp)

	err = deployer.Deploy(ctx, deployOptions)
	if err != nil {
		return err
	}

	// Compose and endpoints are always deployed locally as part of the main command execution even when the flag --remote is set

	if err := setDeployOptionsValuesFromManifest(ctx, deployOptions, cwd, c, dc.K8sLogger); err != nil {
		return err
	}

	// deploy compose if any
	if deployOptions.Manifest.Deploy.ComposeSection != nil {
		stage := "Deploying compose"
		oktetoLog.SetStage(stage)
		oktetoLog.Information("Running stage '%s'", stage)
		startTime := time.Now()
		err := dc.deployStack(ctx, deployOptions)
		elapsedTime := time.Since(startTime)
		if addPhaseErr := dc.CfgMapHandler.AddPhaseDuration(ctx, deployOptions.Name, okteto.GetContext().Namespace, deployComposePhaseName, elapsedTime); addPhaseErr != nil {
			oktetoLog.Info("error adding phase to configmap: %s", err)
		}
		if err != nil {
			oktetoLog.AddToBuffer(oktetoLog.ErrorLevel, "error deploying compose: %s", err.Error())
			return err
		}
	}

	// deploy endpoints if any
	if deployOptions.Manifest.Deploy.Endpoints != nil {
		stage := "Endpoints configuration"
		oktetoLog.SetStage(stage)
		oktetoLog.Information("Running stage '%s'", stage)
		if err := dc.deployEndpoints(ctx, deployOptions); err != nil {
			oktetoLog.AddToBuffer(oktetoLog.ErrorLevel, "error generating endpoints: %s", err.Error())
			return err
		}
		oktetoLog.SetStage("")
	}

	return nil
}

func getDefaultTimeout() time.Duration {
	defaultTimeout := 5 * time.Minute
	t := os.Getenv(model.OktetoTimeoutEnvVar)
	if t == "" {
		return defaultTimeout
	}

	parsed, err := time.ParseDuration(t)
	if err != nil {
		oktetoLog.Infof("OKTETO_TIMEOUT value is not a valid duration: %s", t)
		oktetoLog.Infof("timeout fallback to defaultTimeout")
		return defaultTimeout
	}

	return parsed
}

func shouldRunInRemote(opts *Options) bool {
	// --remote flag enabled from command line
	if opts.RunInRemote {
		return true
	}

	// remote option set in the manifest via a remote deployer image or the remote option enabled
	if opts.Manifest != nil && opts.Manifest.Deploy != nil {
		if opts.Manifest.Deploy.Image != "" || opts.Manifest.Deploy.Remote {
			return true
		}
	}

	if env.LoadBoolean(constants.OktetoForceRemote) {
		return true
	}

	oktetoLog.Information("Okteto recommends that you enable remote execution for your deploy commands.\n    More information available here: https://www.okteto.com/docs/core/remote-execution")
	return false

}

// GetDeployer returns a remote or a local deployer
// k8sProvider, kubeconfig and portGetter should not be nil values
func GetDeployer(ctx context.Context,
	opts *Options,
	buildEnvVarsGetter buildEnvVarsGetter,
	cmapHandler ConfigMapHandler,
	k8sProvider okteto.K8sClientProviderWithLogger,
	ioCtrl *io.Controller,
	k8Logger *io.K8sLogger,
	varManager *vars.Manager,
	dependencyEnvVarsGetter dependencyEnvVarsGetter,
) (Deployer, error) {
	if shouldRunInRemote(opts) {
		oktetoLog.Info("Deploying remotely...")
		return newRemoteDeployer(buildEnvVarsGetter, ioCtrl, varManager, dependencyEnvVarsGetter), nil
	}

	oktetoLog.Info("Deploying locally...")
	// In case the command has to run locally, we need the "local" runner
	runner, err := deployable.NewDeployRunnerForLocal(
		ctx,
		opts.Name,
		opts.RunWithoutBash,
		opts.ManifestPathFlag,
		cmapHandler,
		k8sProvider,
		model.GetAvailablePort,
		k8Logger,
		varManager)
	if err != nil {
		eWrapped := fmt.Errorf("could not initialize local deploy command: %w", err)
		if uError, ok := err.(oktetoErrors.UserError); ok {
			uError.E = eWrapped
			return nil, uError
		}
		return nil, eWrapped
	}

	return newLocalDeployer(runner), nil
}

// isRemoteDeployer should be considered remote when flag RunInRemote is active OR deploy.image is fulfilled OR remote flag in manifest is set
func isRemoteDeployer(runInRemoteFlag bool, deployImage string, manifestRemoteFlag bool) bool {
	return runInRemoteFlag || deployImage != "" || manifestRemoteFlag
}

// deployDependencies deploy the dependencies in the manifest
func (dc *Command) deployDependencies(ctx context.Context, deployOptions *Options) error {
	if len(deployOptions.Manifest.Dependencies) > 0 && !okteto.GetContext().IsOkteto {
		return errDepenNotAvailableInVanilla
	}

	for depName, dep := range deployOptions.Manifest.Dependencies {
		oktetoLog.Information("Deploying dependency  '%s'", depName)
		oktetoLog.SetStage(fmt.Sprintf("Deploying dependency %s", depName))

		if err := validator.CheckReservedVarName(dep.Variables); err != nil {
			return err
		}

		dep.Variables = append(dep.Variables, vars.Var{
			Name:  "OKTETO_ORIGIN",
			Value: "okteto-deploy",
		})

		err := dep.ExpandVars(deployOptions.Variables, dc.VarManager)
		if err != nil {
			return fmt.Errorf("could not expand variables in dependencies: %w", err)
		}
		pipOpts := &pipelineCMD.DeployOptions{
			Name:         depName,
			Repository:   dep.Repository,
			Branch:       dep.Branch,
			File:         dep.ManifestPath,
			Variables:    model.SerializeEnvironmentVars(dep.Variables),
			Wait:         dep.Wait,
			Timeout:      dep.GetTimeout(deployOptions.Timeout),
			SkipIfExists: !deployOptions.Dependencies,
			Namespace:    okteto.GetContext().Namespace,
		}

		if err := dc.PipelineCMD.ExecuteDeployPipeline(ctx, pipOpts); err != nil {
			return err
		}
	}
	oktetoLog.SetStage("")
	return nil
}

func (dc *Command) recreateFailedPods(ctx context.Context, name string) error {
	c, _, err := dc.K8sClientProvider.ProvideWithLogger(okteto.GetContext().Cfg, dc.K8sLogger)
	if err != nil {
		return fmt.Errorf("could not get kubernetes client: %w", err)
	}

	pods, err := c.CoreV1().Pods(okteto.GetContext().Namespace).List(ctx, metav1.ListOptions{LabelSelector: fmt.Sprintf("%s=%s", model.DeployedByLabel, format.ResourceK8sMetaString(name))})
	if err != nil {
		return fmt.Errorf("could not list pods: %w", err)
	}
	for _, pod := range pods.Items {
		if pod.Status.Phase == "Failed" {
			err := c.CoreV1().Pods(okteto.GetContext().Namespace).Delete(ctx, pod.Name, metav1.DeleteOptions{})
			if err != nil {
				return fmt.Errorf("could not delete pod %s: %w", pod.Name, err)
			}
		}
	}
	return nil
}

func (dc *Command) TrackDeploy(manifest *model.Manifest, runInRemoteFlag bool, startTime time.Time, err error) {
	deployType := "custom"
	hasDependencySection := false
	hasBuildSection := false
	isRunningOnRemoteDeployer := false
	if manifest != nil {
		if manifest.Deploy != nil {
			isRunningOnRemoteDeployer = isRemoteDeployer(runInRemoteFlag, manifest.Deploy.Image, manifest.Deploy.Remote)
			if manifest.Deploy.ComposeSection != nil &&
				manifest.Deploy.ComposeSection.ComposesInfo != nil {
				deployType = "compose"
			}
		}

		hasDependencySection = manifest.HasDependencies()
		hasBuildSection = manifest.HasBuildSection()
	}

	// We keep DeprecatedOktetoCurrentDeployBelongsToPreviewEnvVar for backward compatibility in case an old version of the backend
	// is being used
	isPreview := os.Getenv(model.DeprecatedOktetoCurrentDeployBelongsToPreviewEnvVar) == "true" ||
		os.Getenv(constants.OktetoIsPreviewEnvVar) == "true"
	dc.AnalyticsTracker.TrackDeploy(analytics.DeployMetadata{
		Success:                err == nil,
		IsOktetoRepo:           utils.IsOktetoRepo(),
		Duration:               time.Since(startTime),
		PipelineType:           dc.PipelineType,
		DeployType:             deployType,
		IsPreview:              isPreview,
		HasDependenciesSection: hasDependencySection,
		HasBuildSection:        hasBuildSection,
		IsRemote:               isRunningOnRemoteDeployer,
	})
}

func (dc *Command) cleanUp(ctx context.Context, err error) {
	for _, cleanUp := range dc.onCleanUp {
		cleanUp(ctx, err)
	}
}

// deployStack deploys the compose defined in the Okteto manifest
func (dc *Command) deployStack(ctx context.Context, opts *Options) error {
	composeSectionInfo := opts.Manifest.Deploy.ComposeSection
	composeSectionInfo.Stack.Namespace = okteto.GetContext().Namespace

	var composeFiles []string
	for _, composeInfo := range composeSectionInfo.ComposesInfo {
		composeFiles = append(composeFiles, composeInfo.File)
	}
	stackOpts := &stack.DeployOptions{
		StackPaths:       composeFiles,
		ForceBuild:       false,
		Wait:             opts.Wait,
		Timeout:          opts.Timeout,
		ServicesToDeploy: opts.StackServicesToDeploy,
		InsidePipeline:   true,
	}

	c, cfg, err := dc.K8sClientProvider.ProvideWithLogger(okteto.GetContext().Cfg, dc.K8sLogger)
	if err != nil {
		return err
	}

	divertDriver := divert.NewNoop()
	if opts.Manifest.Deploy.Divert != nil {
		divertDriver, err = divert.New(opts.Manifest.Deploy.Divert, opts.Manifest.Name, okteto.GetContext().Namespace, c)
		if err != nil {
			return err
		}
	}

	sd := stack.Stack{
		K8sClient:        c,
		Config:           cfg,
		AnalyticsTracker: dc.AnalyticsTracker,
		Insights:         dc.InsightsTracker,
		IoCtrl:           dc.IoCtrl,
		Divert:           divertDriver,
	}
	return sd.RunDeploy(ctx, composeSectionInfo.Stack, stackOpts)
}

// deployEndpoints deploys the endpoints defined in the Okteto manifest
func (dc *Command) deployEndpoints(ctx context.Context, opts *Options) error {

	c, _, err := dc.K8sClientProvider.ProvideWithLogger(okteto.GetContext().Cfg, dc.K8sLogger)
	if err != nil {
		return err
	}

	iClient, err := ingresses.GetClient(c)
	if err != nil {
		return fmt.Errorf("error getting ingress client: %w", err)
	}

	translateOptions := &ingresses.TranslateOptions{
		Namespace: okteto.GetContext().Namespace,
		Name:      format.ResourceK8sMetaString(opts.Manifest.Name),
	}

	for name, endpoint := range opts.Manifest.Deploy.Endpoints {
		ingress := ingresses.Translate(name, endpoint, translateOptions)
		if err := iClient.Deploy(ctx, ingress); err != nil {
			return err
		}
	}

	return nil
}

// GetDependencyEnvVars This function gets the variables defined by the dependencies (OKTETO_DEPENDENCY_XXXX)
// deployed before the deploy phase from the environment. This function is here as the command is the one in charge
// of deploying dependencies and trigger the rest of the deploy phase.
func GetDependencyEnvVars(environGetter environGetter) map[string]string {
	varsParts := 2
	result := map[string]string{}
	for _, e := range environGetter() {
		pair := strings.SplitN(e, "=", varsParts)
		if len(pair) != varsParts {
			// If a variables doesn't have left and right side we just skip it
			continue
		}

		if strings.HasPrefix(pair[0], dependencyEnvVarPrefix) {
			result[pair[0]] = pair[1]
		}
	}

	return result
}

func checkOktetoManifestPathFlag(options *Options, fs afero.Fs) error {
	if options.ManifestPath == "" {
		return nil
	}

	// if path is absolute, its transformed from root path to a rel path
	initialCWD, err := os.Getwd()
	if err != nil {
		return fmt.Errorf("failed to get the current working directory: %w", err)
	}
	manifestPathFlag, err := oktetoPath.GetRelativePathFromCWD(initialCWD, options.ManifestPath)
	if err != nil {
		return err
	}
	// as the installer uses root for executing the pipeline, we save the rel path from root as ManifestPathFlag option
	options.ManifestPathFlag = manifestPathFlag

	// check that the manifest file exists
	if !filesystem.FileExistsWithFilesystem(manifestPathFlag, fs) {
		return oktetoErrors.ErrManifestPathNotFound
	}

	// the Okteto manifest flag should specify a file, not a directory
	if filesystem.IsDir(manifestPathFlag, fs) {
		return oktetoErrors.ErrManifestPathIsDir
	}

	// when the manifest path is set by the cmd flag, we are moving cwd so the cmd is executed from that dir
	uptManifestPath, err := filesystem.UpdateCWDtoManifestPath(options.ManifestPath)
	if err != nil {
		return err
	}
	options.ManifestPath = uptManifestPath

	return nil
}<|MERGE_RESOLUTION|>--- conflicted
+++ resolved
@@ -207,23 +207,13 @@
 				return err
 			}
 			if create {
-				nsCmd, err := namespace.NewCommand()
+				nsCmd, err := namespace.NewCommand(varManager)
 				if err != nil {
 					return err
 				}
-<<<<<<< HEAD
-				if create {
-					nsCmd, err := namespace.NewCommand(varManager)
-					if err != nil {
-						return err
-					}
-					if err := nsCmd.Create(ctx, &namespace.CreateOptions{Namespace: okteto.GetContext().Namespace}); err != nil {
-						return err
-					}
-=======
+
 				if err := nsCmd.Create(ctx, &namespace.CreateOptions{Namespace: okteto.GetContext().Namespace}); err != nil {
 					return err
->>>>>>> b8eaa865
 				}
 			}
 
