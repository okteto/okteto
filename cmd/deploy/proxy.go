// Copyright 2021 The Okteto Authors
// Licensed under the Apache License, Version 2.0 (the "License");
// you may not use this file except in compliance with the License.
// You may obtain a copy of the License at
//
// http://www.apache.org/licenses/LICENSE-2.0
//
// Unless required by applicable law or agreed to in writing, software
// distributed under the License is distributed on an "AS IS" BASIS,
// WITHOUT WARRANTIES OR CONDITIONS OF ANY KIND, either express or implied.
// See the License for the specific language governing permissions and
// limitations under the License.

package deploy

import (
	"context"
	"crypto/tls"
	"fmt"
	"net/http"
	"os"
	"os/signal"
	"syscall"
	"time"

<<<<<<< HEAD
	"github.com/google/uuid"
	"github.com/okteto/okteto/pkg/log"
	"github.com/okteto/okteto/pkg/model"
=======
	oktetoLog "github.com/okteto/okteto/pkg/log"
>>>>>>> e8c552fc
)

type proxyConfig struct {
	port  int
	token string
}

//Proxy refers to a proxy configuration
type Proxy struct {
	s           *http.Server
	proxyConfig proxyConfig
}

//NewProxy creates a new proxy
func NewProxy(name string, kubeconfig *KubeConfig) (*Proxy, error) {
	// Look for a free local port to start the proxy
	port, err := model.GetAvailablePort("localhost")
	if err != nil {
		log.Errorf("could not find a free port to start proxy server: %s", err)
		return nil, err
	}
	log.Debugf("found available port %d", port)

	// Generate a token for the requests done to the proxy
	sessionToken := uuid.NewString()

	clusterConfig, err := kubeconfig.Read()
	if err != nil {
		log.Errorf("could not read kubeconfig file: %s", err)
		return nil, err
	}

	handler, err := getProxyHandler(name, sessionToken, clusterConfig)
	if err != nil {
		log.Errorf("could not configure local proxy: %s", err)
		return nil, err
	}

	// TODO for now, using self-signed certificates
	cert, err := tls.X509KeyPair(cert, key)
	if err != nil {
		log.Errorf("could not read certificate: %s", err)
		return nil, err
	}

	s := &http.Server{
		Addr:         fmt.Sprintf(":%d", port),
		Handler:      handler,
		ReadTimeout:  5 * time.Second,
		WriteTimeout: 10 * time.Second,
		IdleTimeout:  120 * time.Second,
		TLSConfig: &tls.Config{
			Certificates: []tls.Certificate{cert},

			// Recommended security configuration by DeepSource
			MinVersion: tls.VersionTLS12,
			MaxVersion: tls.VersionTLS13,
		},
	}
	return &Proxy{
		proxyConfig: proxyConfig{
			port:  port,
			token: sessionToken,
		},
		s: s,
	}, nil
}

// Start starts the proxy server
func (p *Proxy) Start() {
	go func() {
		sigint := make(chan os.Signal, 1)
		signal.Notify(sigint, syscall.SIGTERM, syscall.SIGINT)
		<-sigint
		if p.s == nil {
			return
		}

		oktetoLog.Debugf("os.Interrupt - closing...")
		p.s.Close()
	}()

	go func(s *http.Server) {
		// Path to cert and key files are empty because cert is provisioned on the tls config struct
		if err := s.ListenAndServeTLS("", ""); err != nil && err != http.ErrServerClosed {
			oktetoLog.Infof("could not start proxy server: %s", err)
		}
	}(p.s)
}

// Shutdown stops the proxy server
func (p *Proxy) Shutdown(ctx context.Context) error {
	if p.s == nil {
		return nil
	}

	return p.s.Shutdown(ctx)
}

// GetPort retrieves the port configured for the proxy
func (p *Proxy) GetPort() int {
	return p.proxyConfig.port
}

// GetToken Retrieves the token configured for the proxy
func (p *Proxy) GetToken() string {
	return p.proxyConfig.token
}<|MERGE_RESOLUTION|>--- conflicted
+++ resolved
@@ -23,13 +23,9 @@
 	"syscall"
 	"time"
 
-<<<<<<< HEAD
 	"github.com/google/uuid"
-	"github.com/okteto/okteto/pkg/log"
+	oktetoLog "github.com/okteto/okteto/pkg/log"
 	"github.com/okteto/okteto/pkg/model"
-=======
-	oktetoLog "github.com/okteto/okteto/pkg/log"
->>>>>>> e8c552fc
 )
 
 type proxyConfig struct {
@@ -48,30 +44,30 @@
 	// Look for a free local port to start the proxy
 	port, err := model.GetAvailablePort("localhost")
 	if err != nil {
-		log.Errorf("could not find a free port to start proxy server: %s", err)
+		oktetoLog.Errorf("could not find a free port to start proxy server: %s", err)
 		return nil, err
 	}
-	log.Debugf("found available port %d", port)
+	oktetoLog.Debugf("found available port %d", port)
 
 	// Generate a token for the requests done to the proxy
 	sessionToken := uuid.NewString()
 
 	clusterConfig, err := kubeconfig.Read()
 	if err != nil {
-		log.Errorf("could not read kubeconfig file: %s", err)
+		oktetoLog.Errorf("could not read kubeconfig file: %s", err)
 		return nil, err
 	}
 
 	handler, err := getProxyHandler(name, sessionToken, clusterConfig)
 	if err != nil {
-		log.Errorf("could not configure local proxy: %s", err)
+		oktetoLog.Errorf("could not configure local proxy: %s", err)
 		return nil, err
 	}
 
 	// TODO for now, using self-signed certificates
 	cert, err := tls.X509KeyPair(cert, key)
 	if err != nil {
-		log.Errorf("could not read certificate: %s", err)
+		oktetoLog.Errorf("could not read certificate: %s", err)
 		return nil, err
 	}
 
