--- conflicted
+++ resolved
@@ -53,12 +53,8 @@
 			if !okteto.IsOkteto() {
 				return oktetoErrors.ErrContextIsNotOktetoCluster
 			}
-<<<<<<< HEAD
+
 			nsCmd, err := NewCommand(varManager)
-=======
-
-			nsCmd, err := NewCommand()
->>>>>>> b8eaa865
 			if err != nil {
 				return err
 			}
