// Copyright 2021 The Okteto Authors
// Licensed under the Apache License, Version 2.0 (the "License");
// you may not use this file except in compliance with the License.
// You may obtain a copy of the License at
//
// http://www.apache.org/licenses/LICENSE-2.0
//
// Unless required by applicable law or agreed to in writing, software
// distributed under the License is distributed on an "AS IS" BASIS,
// WITHOUT WARRANTIES OR CONDITIONS OF ANY KIND, either express or implied.
// See the License for the specific language governing permissions and
// limitations under the License.

package namespace

import (
	"context"
	"fmt"
	"strings"

	contextCMD "github.com/okteto/okteto/cmd/context"
	"github.com/okteto/okteto/cmd/utils"
	"github.com/okteto/okteto/pkg/analytics"
	"github.com/okteto/okteto/pkg/errors"
	"github.com/okteto/okteto/pkg/log"
	"github.com/okteto/okteto/pkg/okteto"
	"github.com/spf13/cobra"
)

type createOptions struct {
	members   *[]string
	namespace string
	show      bool
}

// Create creates a namespace
func Create(ctx context.Context) *cobra.Command {
	options := &createOptions{
		show: true,
	}

	cmd := &cobra.Command{
		Use:   "create <name>",
		Short: "Create a namespace",
		RunE: func(cmd *cobra.Command, args []string) error {
			if err := contextCMD.NewContextCommand().Run(ctx, &contextCMD.ContextOptions{}); err != nil {
				return err
			}

			options.namespace = args[0]
			if !okteto.IsOkteto() {
				return errors.ErrContextIsNotOktetoCluster
			}

<<<<<<< HEAD
			nsCmd, err := newNamespaceCommand()
			if err != nil {
				return err
			}
			err = nsCmd.executeCreateNamespace(ctx, options)
=======
			err := ExecuteCreateNamespace(ctx, args[0], members)
>>>>>>> b010da00
			analytics.TrackCreateNamespace(err == nil)
			return err
		},
		Args: utils.ExactArgsAccepted(1, ""),
	}

	options.members = cmd.Flags().StringArrayP("members", "m", []string{}, "members of the namespace, it can the username or email")
	return cmd
}

<<<<<<< HEAD
func (nc *namespaceCommand) executeCreateNamespace(ctx context.Context, opts *createOptions) error {
	oktetoNS, err := nc.okClient.Namespaces().Create(ctx, opts.namespace)
=======
func ExecuteCreateNamespace(ctx context.Context, namespace string, members *[]string) error {
	oktetoClient, err := okteto.NewOktetoClient()
	if err != nil {
		return err
	}
	oktetoNS, err := oktetoClient.CreateNamespace(ctx, namespace)
>>>>>>> b010da00
	if err != nil {
		return err
	}

	log.Success("Namespace '%s' created", oktetoNS)

	if opts.members != nil && len(*opts.members) > 0 {
		if err := nc.okClient.Namespaces().AddMembers(ctx, opts.namespace, *opts.members); err != nil {
			return fmt.Errorf("failed to invite %s to the namespace: %s", strings.Join(*opts.members, ", "), err)
		}
	}

	ctxOptions := &contextCMD.ContextOptions{
		IsCtxCommand: false,
		IsOkteto:     true,
		Save:         true,
		Show:         opts.show,
		Token:        okteto.Context().Token,
		Namespace:    oktetoNS,
		Context:      okteto.Context().Name,
	}

	if err := nc.ctxCmd.Run(ctx, ctxOptions); err != nil {
		return fmt.Errorf("failed to activate your new namespace %s: %s", oktetoNS, err)
	}

	return nil
}<|MERGE_RESOLUTION|>--- conflicted
+++ resolved
@@ -27,15 +27,16 @@
 	"github.com/spf13/cobra"
 )
 
-type createOptions struct {
-	members   *[]string
-	namespace string
+//CreateOptions represents the options that namespace create has
+type CreateOptions struct {
+	Members   *[]string
+	Namespace string
 	show      bool
 }
 
 // Create creates a namespace
 func Create(ctx context.Context) *cobra.Command {
-	options := &createOptions{
+	options := &CreateOptions{
 		show: true,
 	}
 
@@ -47,50 +48,37 @@
 				return err
 			}
 
-			options.namespace = args[0]
+			options.Namespace = args[0]
 			if !okteto.IsOkteto() {
 				return errors.ErrContextIsNotOktetoCluster
 			}
 
-<<<<<<< HEAD
-			nsCmd, err := newNamespaceCommand()
+			nsCmd, err := NewNamespaceCommand()
 			if err != nil {
 				return err
 			}
-			err = nsCmd.executeCreateNamespace(ctx, options)
-=======
-			err := ExecuteCreateNamespace(ctx, args[0], members)
->>>>>>> b010da00
+			err = nsCmd.CreateNamespace(ctx, options)
 			analytics.TrackCreateNamespace(err == nil)
 			return err
 		},
 		Args: utils.ExactArgsAccepted(1, ""),
 	}
 
-	options.members = cmd.Flags().StringArrayP("members", "m", []string{}, "members of the namespace, it can the username or email")
+	options.Members = cmd.Flags().StringArrayP("members", "m", []string{}, "members of the namespace, it can the username or email")
 	return cmd
 }
 
-<<<<<<< HEAD
-func (nc *namespaceCommand) executeCreateNamespace(ctx context.Context, opts *createOptions) error {
-	oktetoNS, err := nc.okClient.Namespaces().Create(ctx, opts.namespace)
-=======
-func ExecuteCreateNamespace(ctx context.Context, namespace string, members *[]string) error {
-	oktetoClient, err := okteto.NewOktetoClient()
-	if err != nil {
-		return err
-	}
-	oktetoNS, err := oktetoClient.CreateNamespace(ctx, namespace)
->>>>>>> b010da00
+func (nc *namespaceCommand) CreateNamespace(ctx context.Context, opts *CreateOptions) error {
+	oktetoNS, err := nc.okClient.Namespaces().Create(ctx, opts.Namespace)
 	if err != nil {
 		return err
 	}
 
 	log.Success("Namespace '%s' created", oktetoNS)
 
-	if opts.members != nil && len(*opts.members) > 0 {
-		if err := nc.okClient.Namespaces().AddMembers(ctx, opts.namespace, *opts.members); err != nil {
-			return fmt.Errorf("failed to invite %s to the namespace: %s", strings.Join(*opts.members, ", "), err)
+	if opts.Members != nil && len(*opts.Members) > 0 {
+		if err := nc.okClient.Namespaces().AddMembers(ctx, opts.Namespace, *opts.Members); err != nil {
+			return fmt.Errorf("failed to invite %s to the namespace: %s", strings.Join(*opts.Members, ", "), err)
 		}
 	}
 
