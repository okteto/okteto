// Copyright 2021 The Okteto Authors
// Licensed under the Apache License, Version 2.0 (the "License");
// you may not use this file except in compliance with the License.
// You may obtain a copy of the License at
//
// http://www.apache.org/licenses/LICENSE-2.0
//
// Unless required by applicable law or agreed to in writing, software
// distributed under the License is distributed on an "AS IS" BASIS,
// WITHOUT WARRANTIES OR CONDITIONS OF ANY KIND, either express or implied.
// See the License for the specific language governing permissions and
// limitations under the License.

package namespace

import (
	"context"
	"fmt"

	contextCMD "github.com/okteto/okteto/cmd/context"
	"github.com/okteto/okteto/cmd/utils"
	"github.com/okteto/okteto/pkg/analytics"
	oktetoErrors "github.com/okteto/okteto/pkg/errors"
	oktetoLog "github.com/okteto/okteto/pkg/log"
	"github.com/okteto/okteto/pkg/okteto"
	"github.com/spf13/cobra"
)

// Delete deletes a namespace
func Delete(ctx context.Context) *cobra.Command {
	cmd := &cobra.Command{
		Use:   "delete <name>",
		Short: "Delete a namespace",
		RunE: func(cmd *cobra.Command, args []string) error {

			if err := contextCMD.NewContextCommand().Run(ctx, &contextCMD.ContextOptions{}); err != nil {
				return err
			}

			if !okteto.IsOkteto() {
				return oktetoErrors.ErrContextIsNotOktetoCluster
			}

			nsCmd, err := NewCommand()
			if err != nil {
				return err
			}
			err = nsCmd.ExecuteDeleteNamespace(ctx, args[0])
			analytics.TrackDeleteNamespace(err == nil)
			return err
		},
		Args: utils.ExactArgsAccepted(1, ""),
	}
	return cmd
}

func (nc *NamespaceCommand) ExecuteDeleteNamespace(ctx context.Context, namespace string) error {

	if err := nc.okClient.Namespaces().Delete(ctx, namespace); err != nil {
		return fmt.Errorf("failed to delete namespace: %s", err)
	}
<<<<<<< HEAD

	oktetoLog.Success("Namespace '%s' deleted", namespace)
=======
	log.Success("Namespace '%s' deleted", namespace)

>>>>>>> 64075c69
	if okteto.Context().Namespace == namespace {
		personalNamespace := okteto.Context().PersonalNamespace
		if personalNamespace == "" {
			personalNamespace = okteto.GetSanitizedUsername()
		}
		ctxOptions := &contextCMD.ContextOptions{
			Namespace:    personalNamespace,
			Context:      okteto.Context().Name,
			Save:         true,
			IsCtxCommand: true,
		}
		return nc.ctxCmd.Run(ctx, ctxOptions)
	}
	return nil
}<|MERGE_RESOLUTION|>--- conflicted
+++ resolved
@@ -59,13 +59,8 @@
 	if err := nc.okClient.Namespaces().Delete(ctx, namespace); err != nil {
 		return fmt.Errorf("failed to delete namespace: %s", err)
 	}
-<<<<<<< HEAD
 
 	oktetoLog.Success("Namespace '%s' deleted", namespace)
-=======
-	log.Success("Namespace '%s' deleted", namespace)
-
->>>>>>> 64075c69
 	if okteto.Context().Namespace == namespace {
 		personalNamespace := okteto.Context().PersonalNamespace
 		if personalNamespace == "" {
