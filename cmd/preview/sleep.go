// Copyright 2023 The Okteto Authors
// Licensed under the Apache License, Version 2.0 (the "License");
// you may not use this file except in compliance with the License.
// You may obtain a copy of the License at
//
// http://www.apache.org/licenses/LICENSE-2.0
//
// Unless required by applicable law or agreed to in writing, software
// distributed under the License is distributed on an "AS IS" BASIS,
// WITHOUT WARRANTIES OR CONDITIONS OF ANY KIND, either express or implied.
// See the License for the specific language governing permissions and
// limitations under the License.

package preview

import (
	"context"
	"fmt"
	"github.com/okteto/okteto/pkg/vars"

	contextCMD "github.com/okteto/okteto/cmd/context"
	"github.com/okteto/okteto/cmd/utils"
	oktetoErrors "github.com/okteto/okteto/pkg/errors"
	oktetoLog "github.com/okteto/okteto/pkg/log"
	"github.com/okteto/okteto/pkg/okteto"
	"github.com/spf13/cobra"
)

// Sleep sleeps a preview environment
func Sleep(ctx context.Context, varManager *vars.Manager) *cobra.Command {
	cmd := &cobra.Command{
		Use:   "sleep <name>",
		Short: "Sleeps a preview environment",
		Args:  utils.ExactArgsAccepted(1, ""),
		RunE: func(cmd *cobra.Command, args []string) error {
			prToSleep := args[0]
<<<<<<< HEAD
			if err := contextCMD.NewContextCommand(contextCMD.WithVarManager(varManager)).Run(ctx, &contextCMD.Options{Show: true}); err != nil {
=======
			if err := contextCMD.NewContextCommand().Run(ctx, &contextCMD.Options{Show: true}); err != nil {
>>>>>>> 82125302
				return err
			}

			if !okteto.IsOkteto() {
				return oktetoErrors.ErrContextIsNotOktetoCluster
			}

			prCmd, err := NewCommand()
			if err != nil {
				return err
			}
			err = prCmd.ExecuteSleepPreview(ctx, prToSleep)
			return err
		},
	}
	return cmd
}

func (pr *Command) ExecuteSleepPreview(ctx context.Context, preview string) error {
	// Spinner to be loaded sleeping a preview environment
	oktetoLog.Spinner(fmt.Sprintf("Sleeping preview environment '%s'...", preview))
	oktetoLog.StartSpinner()
	defer oktetoLog.StopSpinner()

	// trigger preview environment to sleep
	if err := pr.okClient.Namespaces().Sleep(ctx, preview); err != nil {
		return fmt.Errorf("%w: %w", errFailedSleepPreview, err)
	}

	oktetoLog.Success("Preview environment '%s' is sleeping", preview)
	return nil
}<|MERGE_RESOLUTION|>--- conflicted
+++ resolved
@@ -34,11 +34,8 @@
 		Args:  utils.ExactArgsAccepted(1, ""),
 		RunE: func(cmd *cobra.Command, args []string) error {
 			prToSleep := args[0]
-<<<<<<< HEAD
+
 			if err := contextCMD.NewContextCommand(contextCMD.WithVarManager(varManager)).Run(ctx, &contextCMD.Options{Show: true}); err != nil {
-=======
-			if err := contextCMD.NewContextCommand().Run(ctx, &contextCMD.Options{Show: true}); err != nil {
->>>>>>> 82125302
 				return err
 			}
 
