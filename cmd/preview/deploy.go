--- conflicted
+++ resolved
@@ -181,19 +181,6 @@
 	if err != nil {
 		return "", err
 	}
-<<<<<<< HEAD
-
-	if !wait {
-		log.Success("Preview environment '%s' scheduled for deployment", name)
-		return oktetoNS, nil
-	}
-
-	spinner.Update("Waiting for the preview environment to finish...")
-	if err := waitUntilRunning(ctx, oktetoNS, oktetoNS, timeout); err != nil {
-		return "", fmt.Errorf("preview deployed with errors")
-	}
-=======
->>>>>>> 802ce7fc
 	return oktetoNS, nil
 }
 
@@ -280,9 +267,6 @@
 			}
 		}
 	}
-<<<<<<< HEAD
-=======
-	return nil
 }
 
 func getExpandedName(name string) string {
@@ -291,5 +275,4 @@
 		return name
 	}
 	return expandedName
->>>>>>> 802ce7fc
 }