// Copyright 2021 The Okteto Authors
// Licensed under the Apache License, Version 2.0 (the "License");
// you may not use this file except in compliance with the License.
// You may obtain a copy of the License at
//
// http://www.apache.org/licenses/LICENSE-2.0
//
// Unless required by applicable law or agreed to in writing, software
// distributed under the License is distributed on an "AS IS" BASIS,
// WITHOUT WARRANTIES OR CONDITIONS OF ANY KIND, either express or implied.
// See the License for the specific language governing permissions and
// limitations under the License.

package context

import (
	"context"

	"github.com/okteto/okteto/cmd/utils"
	"github.com/okteto/okteto/pkg/analytics"
	"github.com/spf13/cobra"
)

// Context points okteto to a cluster.
func Context() *cobra.Command {
	ctxOptions := &ContextOptions{}
	cmd := &cobra.Command{
		Use:     "context",
		Aliases: []string{"ctx"},
		Args:    utils.NoArgsAccepted("https://okteto.com/docs/reference/cli/#context"),
		Short:   "Set the default context",
		Long: `Set the default context

A context is a group of cluster access parameters. Each context contains a Kubernetes cluster, a user, and a namespace.
The current context is the default cluster/namespace for any Okteto CLI command.

To set your default context, run the ` + "`okteto context`" + ` command:

    $ okteto context

This will prompt you to select one of your existing contexts or to create a new one.
`,
		RunE: func(cmd *cobra.Command, args []string) error {
			ctx := context.Background()
			if len(args) == 1 {
				ctxOptions.Context = args[0]
			}

			ctxOptions.IsCtxCommand = true
			ctxOptions.Save = true
			err := Run(ctx, ctxOptions)
			analytics.TrackContext(err == nil)
			return err
		},
	}
	cmd.AddCommand(Use())
	cmd.AddCommand(Show())
	cmd.AddCommand(DeleteCMD())
	cmd.AddCommand(CreateCMD())
	cmd.AddCommand(UpdateKubeconfigCMD())
	cmd.AddCommand(List())
	cmd.AddCommand(UseNamespace())
	cmd.Flags().StringVarP(&ctxOptions.Token, "token", "t", "", "API token for authentication")
	cmd.Flags().StringVarP(&ctxOptions.Namespace, "namespace", "n", "", "namespace of your okteto context")
	cmd.Flags().StringVarP(&ctxOptions.Builder, "builder", "b", "", "url of the builder service")
	cmd.Flags().BoolVarP(&ctxOptions.OnlyOkteto, "okteto", "", false, "only shows okteto cluster options")
	cmd.Flags().MarkHidden("okteto")
	return cmd
<<<<<<< HEAD
}

func Run(ctx context.Context, ctxOptions *ContextOptions) error {
	ctxStore := okteto.ContextStore()
	ctxOptions.initFromContext()
	ctxOptions.initFromEnvVars()

	if ctxOptions.Token == "" && ctxOptions.Context == "" && kubeconfig.InCluster() {
		return errors.ErrTokenFlagNeeded
	}

	if ctxOptions.Token == "" && !okteto.IsOktetoURL(ctxOptions.Context) && kubeconfig.InCluster() {
		return errors.ErrTokenFlagNeeded
	}

	if ctxOptions.Context == "" {
		log.Infof("authenticating with interactive context")
		oktetoContext, err := getContext(ctxOptions)
		if err != nil {
			return err
		}
		ctxOptions.Context = oktetoContext
		ctxStore.CurrentContext = oktetoContext
		ctxOptions.Save = true
		ctxOptions.Show = false
	}

	ctxOptions.Context = strings.TrimSuffix(ctxOptions.Context, "/")
	if !okteto.IsOktetoURL(ctxOptions.Context) {
		if !isValidCluster(ctxOptions.Context) {
			return errors.UserError{
				E:    fmt.Errorf(errors.ErrInvalidContext, ctxOptions.Context),
				Hint: fmt.Sprintf("Valid Kubernetes contexts are:\n      %s", strings.Join(getKubernetesContextList(false), "\n      ")),
			}
		}
		ctxOptions.Context = okteto.K8sContextToOktetoUrl(ctx, ctxOptions.Context, ctxOptions.Namespace)
	}

	if okCtx, ok := ctxStore.Contexts[ctxOptions.Context]; !ok {
		ctxStore.Contexts[ctxOptions.Context] = &okteto.OktetoContext{Name: ctxOptions.Context}
	} else if ctxOptions.Token == "" {
		//this is to avoid login with the browser again if we already have a valid token
		ctxOptions.Token = okCtx.Token
	}
	ctxStore.CurrentContext = ctxOptions.Context

	if okteto.IsOktetoURL(ctxOptions.Context) {
		if err := initOktetoContext(ctx, ctxOptions); err != nil {
			return err
		}
	} else {
		if err := initKubernetesContext(ctxOptions); err != nil {
			return err
		}
	}

	if ctxOptions.Save {
		if err := okteto.WriteOktetoContextConfig(); err != nil {
			return err
		}
		if err := kubeconfig.Write(okteto.Context().Cfg, config.GetKubeconfigPath()[0]); err != nil {
			return err
		}
		k8sContext := ctxOptions.Context
		if okteto.IsOktetoURL(k8sContext) {
			k8sContext = okteto.UrlToKubernetesContext(k8sContext)
		}
		log.Information("Current kubernetes context '%s/%s' in '%s'", k8sContext, ctxOptions.Namespace, config.GetKubeconfigPath()[0])
	}

	os.Setenv("OKTETO_NAMESPACE", okteto.Context().Namespace)

	if ctxOptions.Show {
		log.Information("Using %s @ %s as context", okteto.Context().Namespace, okteto.RemoveSchema(okteto.Context().Name))
	}

	return nil
}

func getContext(ctxOptions *ContextOptions) (string, error) {
	ctxs := getContextsSelection(ctxOptions)
	oktetoContext, err := AskForOptions(ctxs, "A context defines the default cluster/namespace for any Okteto CLI command.\nSelect the context you want to use:")
	if err != nil {
		return "", err
	}

	if isOktetoCluster(oktetoContext) {
		oktetoContext = getOktetoClusterUrl(oktetoContext)
	}

	return oktetoContext, nil
}

func setSecrets(secrets []okteto.Secret) {
	for _, secret := range secrets {
		os.Setenv(secret.Name, secret.Value)
	}
}

func getUserContext(ctx context.Context) (*okteto.UserContext, error) {
	client, err := okteto.NewOktetoClient()
	if err != nil {
		return nil, err
	}
	retries := 0
	for retries <= 3 {
		userContext, err := client.GetUserContext(ctx)
		if err == nil {
			return userContext, nil
		}

		if errors.IsForbidden(err) {
			okteto.Context().Token = ""
			if err := okteto.WriteOktetoContextConfig(); err != nil {
				log.Infof("error updating okteto contexts: %v", err)
				return nil, fmt.Errorf(errors.ErrCorruptedOktetoContexts, config.GetOktetoContextsStorePath())
			}
			return nil, fmt.Errorf(errors.ErrNotLogged, okteto.Context().Name)
		}

		log.Info(err)
		retries++
	}
	return nil, errors.ErrInternalServerError
}

func initOktetoContext(ctx context.Context, ctxOptions *ContextOptions) error {
	user, err := login.AuthenticateToOktetoCluster(ctx, ctxOptions.Context, ctxOptions.Token)
	if err != nil {
		return err
	}
	ctxOptions.Token = user.Token
	okteto.Context().Token = user.Token

	userContext, err := getUserContext(ctx)
	if err != nil {
		return err
	}
	if ctxOptions.Namespace == "" {
		ctxOptions.Namespace = userContext.User.Namespace
	}
	okteto.AddOktetoContext(ctxOptions.Context, &userContext.User, ctxOptions.Namespace)
	cfg := kubeconfig.Get(config.GetKubeconfigPath())
	if cfg == nil {
		cfg = kubeconfig.Create()
	}
	okteto.AddOktetoCredentialsToCfg(cfg, &userContext.Credentials, ctxOptions.Namespace, userContext.User.ID, okteto.Context().Name)
	okteto.Context().Cfg = cfg

	setSecrets(userContext.Secrets)

	os.Setenv("OKTETO_USERNAME", okteto.Context().Username)

	return nil
}

func initKubernetesContext(ctxOptions *ContextOptions) error {
	cfg := kubeconfig.Get(config.GetKubeconfigPath())
	if cfg == nil {
		return fmt.Errorf(errors.ErrKubernetesContextNotFound, ctxOptions.Context, config.GetKubeconfigPath())
	}
	kubeCtx, ok := cfg.Contexts[ctxOptions.Context]
	if !ok {
		return fmt.Errorf(errors.ErrKubernetesContextNotFound, ctxOptions.Context, config.GetKubeconfigPath())
	}
	cfg.CurrentContext = ctxOptions.Context
	if ctxOptions.Namespace != "" {
		cfg.Contexts[ctxOptions.Context].Namespace = ctxOptions.Namespace
	} else {
		if cfg.Contexts[ctxOptions.Context].Namespace == "" {
			cfg.Contexts[ctxOptions.Context].Namespace = "default"
		}
		ctxOptions.Namespace = cfg.Contexts[ctxOptions.Context].Namespace
	}

	okteto.AddKubernetesContext(ctxOptions.Context, ctxOptions.Namespace, ctxOptions.Builder)

	kubeCtx.Namespace = okteto.Context().Namespace
	cfg.CurrentContext = okteto.Context().Name
	okteto.Context().Cfg = cfg

	return nil
=======
>>>>>>> 083a4375
}<|MERGE_RESOLUTION|>--- conflicted
+++ resolved
@@ -66,189 +66,4 @@
 	cmd.Flags().BoolVarP(&ctxOptions.OnlyOkteto, "okteto", "", false, "only shows okteto cluster options")
 	cmd.Flags().MarkHidden("okteto")
 	return cmd
-<<<<<<< HEAD
-}
-
-func Run(ctx context.Context, ctxOptions *ContextOptions) error {
-	ctxStore := okteto.ContextStore()
-	ctxOptions.initFromContext()
-	ctxOptions.initFromEnvVars()
-
-	if ctxOptions.Token == "" && ctxOptions.Context == "" && kubeconfig.InCluster() {
-		return errors.ErrTokenFlagNeeded
-	}
-
-	if ctxOptions.Token == "" && !okteto.IsOktetoURL(ctxOptions.Context) && kubeconfig.InCluster() {
-		return errors.ErrTokenFlagNeeded
-	}
-
-	if ctxOptions.Context == "" {
-		log.Infof("authenticating with interactive context")
-		oktetoContext, err := getContext(ctxOptions)
-		if err != nil {
-			return err
-		}
-		ctxOptions.Context = oktetoContext
-		ctxStore.CurrentContext = oktetoContext
-		ctxOptions.Save = true
-		ctxOptions.Show = false
-	}
-
-	ctxOptions.Context = strings.TrimSuffix(ctxOptions.Context, "/")
-	if !okteto.IsOktetoURL(ctxOptions.Context) {
-		if !isValidCluster(ctxOptions.Context) {
-			return errors.UserError{
-				E:    fmt.Errorf(errors.ErrInvalidContext, ctxOptions.Context),
-				Hint: fmt.Sprintf("Valid Kubernetes contexts are:\n      %s", strings.Join(getKubernetesContextList(false), "\n      ")),
-			}
-		}
-		ctxOptions.Context = okteto.K8sContextToOktetoUrl(ctx, ctxOptions.Context, ctxOptions.Namespace)
-	}
-
-	if okCtx, ok := ctxStore.Contexts[ctxOptions.Context]; !ok {
-		ctxStore.Contexts[ctxOptions.Context] = &okteto.OktetoContext{Name: ctxOptions.Context}
-	} else if ctxOptions.Token == "" {
-		//this is to avoid login with the browser again if we already have a valid token
-		ctxOptions.Token = okCtx.Token
-	}
-	ctxStore.CurrentContext = ctxOptions.Context
-
-	if okteto.IsOktetoURL(ctxOptions.Context) {
-		if err := initOktetoContext(ctx, ctxOptions); err != nil {
-			return err
-		}
-	} else {
-		if err := initKubernetesContext(ctxOptions); err != nil {
-			return err
-		}
-	}
-
-	if ctxOptions.Save {
-		if err := okteto.WriteOktetoContextConfig(); err != nil {
-			return err
-		}
-		if err := kubeconfig.Write(okteto.Context().Cfg, config.GetKubeconfigPath()[0]); err != nil {
-			return err
-		}
-		k8sContext := ctxOptions.Context
-		if okteto.IsOktetoURL(k8sContext) {
-			k8sContext = okteto.UrlToKubernetesContext(k8sContext)
-		}
-		log.Information("Current kubernetes context '%s/%s' in '%s'", k8sContext, ctxOptions.Namespace, config.GetKubeconfigPath()[0])
-	}
-
-	os.Setenv("OKTETO_NAMESPACE", okteto.Context().Namespace)
-
-	if ctxOptions.Show {
-		log.Information("Using %s @ %s as context", okteto.Context().Namespace, okteto.RemoveSchema(okteto.Context().Name))
-	}
-
-	return nil
-}
-
-func getContext(ctxOptions *ContextOptions) (string, error) {
-	ctxs := getContextsSelection(ctxOptions)
-	oktetoContext, err := AskForOptions(ctxs, "A context defines the default cluster/namespace for any Okteto CLI command.\nSelect the context you want to use:")
-	if err != nil {
-		return "", err
-	}
-
-	if isOktetoCluster(oktetoContext) {
-		oktetoContext = getOktetoClusterUrl(oktetoContext)
-	}
-
-	return oktetoContext, nil
-}
-
-func setSecrets(secrets []okteto.Secret) {
-	for _, secret := range secrets {
-		os.Setenv(secret.Name, secret.Value)
-	}
-}
-
-func getUserContext(ctx context.Context) (*okteto.UserContext, error) {
-	client, err := okteto.NewOktetoClient()
-	if err != nil {
-		return nil, err
-	}
-	retries := 0
-	for retries <= 3 {
-		userContext, err := client.GetUserContext(ctx)
-		if err == nil {
-			return userContext, nil
-		}
-
-		if errors.IsForbidden(err) {
-			okteto.Context().Token = ""
-			if err := okteto.WriteOktetoContextConfig(); err != nil {
-				log.Infof("error updating okteto contexts: %v", err)
-				return nil, fmt.Errorf(errors.ErrCorruptedOktetoContexts, config.GetOktetoContextsStorePath())
-			}
-			return nil, fmt.Errorf(errors.ErrNotLogged, okteto.Context().Name)
-		}
-
-		log.Info(err)
-		retries++
-	}
-	return nil, errors.ErrInternalServerError
-}
-
-func initOktetoContext(ctx context.Context, ctxOptions *ContextOptions) error {
-	user, err := login.AuthenticateToOktetoCluster(ctx, ctxOptions.Context, ctxOptions.Token)
-	if err != nil {
-		return err
-	}
-	ctxOptions.Token = user.Token
-	okteto.Context().Token = user.Token
-
-	userContext, err := getUserContext(ctx)
-	if err != nil {
-		return err
-	}
-	if ctxOptions.Namespace == "" {
-		ctxOptions.Namespace = userContext.User.Namespace
-	}
-	okteto.AddOktetoContext(ctxOptions.Context, &userContext.User, ctxOptions.Namespace)
-	cfg := kubeconfig.Get(config.GetKubeconfigPath())
-	if cfg == nil {
-		cfg = kubeconfig.Create()
-	}
-	okteto.AddOktetoCredentialsToCfg(cfg, &userContext.Credentials, ctxOptions.Namespace, userContext.User.ID, okteto.Context().Name)
-	okteto.Context().Cfg = cfg
-
-	setSecrets(userContext.Secrets)
-
-	os.Setenv("OKTETO_USERNAME", okteto.Context().Username)
-
-	return nil
-}
-
-func initKubernetesContext(ctxOptions *ContextOptions) error {
-	cfg := kubeconfig.Get(config.GetKubeconfigPath())
-	if cfg == nil {
-		return fmt.Errorf(errors.ErrKubernetesContextNotFound, ctxOptions.Context, config.GetKubeconfigPath())
-	}
-	kubeCtx, ok := cfg.Contexts[ctxOptions.Context]
-	if !ok {
-		return fmt.Errorf(errors.ErrKubernetesContextNotFound, ctxOptions.Context, config.GetKubeconfigPath())
-	}
-	cfg.CurrentContext = ctxOptions.Context
-	if ctxOptions.Namespace != "" {
-		cfg.Contexts[ctxOptions.Context].Namespace = ctxOptions.Namespace
-	} else {
-		if cfg.Contexts[ctxOptions.Context].Namespace == "" {
-			cfg.Contexts[ctxOptions.Context].Namespace = "default"
-		}
-		ctxOptions.Namespace = cfg.Contexts[ctxOptions.Context].Namespace
-	}
-
-	okteto.AddKubernetesContext(ctxOptions.Context, ctxOptions.Namespace, ctxOptions.Builder)
-
-	kubeCtx.Namespace = okteto.Context().Namespace
-	cfg.CurrentContext = okteto.Context().Name
-	okteto.Context().Cfg = cfg
-
-	return nil
-=======
->>>>>>> 083a4375
 }