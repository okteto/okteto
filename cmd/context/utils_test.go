--- conflicted
+++ resolved
@@ -22,10 +22,9 @@
 	"github.com/okteto/okteto/pkg/deps"
 	"github.com/okteto/okteto/pkg/externalresource"
 	"github.com/okteto/okteto/pkg/model"
-<<<<<<< HEAD
-=======
+
 	"github.com/okteto/okteto/pkg/model/forward"
->>>>>>> 82125302
+
 	"github.com/spf13/afero"
 	"github.com/stretchr/testify/assert"
 )
@@ -62,10 +61,6 @@
 dependencies:
   one: https://repo.url`),
 			expectedManifest: &model.Manifest{
-<<<<<<< HEAD
-				IsV2: true,
-=======
->>>>>>> 82125302
 				Build: build.ManifestBuild{
 					"service": {
 						Name:       "",
