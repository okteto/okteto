// Copyright 2022 The Okteto Authors
// Licensed under the Apache License, Version 2.0 (the "License");
// you may not use this file except in compliance with the License.
// You may obtain a copy of the License at
//
// http://www.apache.org/licenses/LICENSE-2.0
//
// Unless required by applicable law or agreed to in writing, software
// distributed under the License is distributed on an "AS IS" BASIS,
// WITHOUT WARRANTIES OR CONDITIONS OF ANY KIND, either express or implied.
// See the License for the specific language governing permissions and
// limitations under the License.

package context

import (
	"os"
	"reflect"
	"testing"

	"github.com/okteto/okteto/pkg/model"
	"github.com/okteto/okteto/pkg/okteto"
	"github.com/stretchr/testify/assert"
	clientcmdapi "k8s.io/client-go/tools/clientcmd/api"
)

func Test_addKubernetesContext(t *testing.T) {
	var tests = []struct {
		name         string
		cfg          *clientcmdapi.Config
		ctxResource  *model.ContextResource
		currentStore *okteto.OktetoContextStore
		wantStore    *okteto.OktetoContextStore
		wantError    bool
	}{
		{
			name:        "nil-cfg",
			ctxResource: &model.ContextResource{Context: "context"},
			wantError:   true,
		},
		{
			name: "not-found",
			cfg: &clientcmdapi.Config{
				Contexts: map[string]*clientcmdapi.Context{},
			},
			ctxResource: &model.ContextResource{Context: "context"},
			wantError:   true,
		},
		{
			name: "found-and-ctxresource-namespace",
			cfg: &clientcmdapi.Config{
				Contexts: map[string]*clientcmdapi.Context{"context": {Namespace: "n-cfg"}},
			},
			ctxResource: &model.ContextResource{Context: "context", Namespace: "n-ctx"},
			currentStore: &okteto.OktetoContextStore{
				CurrentContext: "",
				Contexts:       map[string]*okteto.OktetoContext{},
			},
			wantStore: &okteto.OktetoContextStore{
				CurrentContext: "context",
				Contexts: map[string]*okteto.OktetoContext{
					"context": {Name: "context", Namespace: "n-ctx"},
				},
			},
			wantError: false,
		},
		{
			name: "found-and-cfg-namespace",
			cfg: &clientcmdapi.Config{
				Contexts: map[string]*clientcmdapi.Context{"context": {Namespace: "n-cfg"}},
			},
			ctxResource: &model.ContextResource{Context: "context"},
			currentStore: &okteto.OktetoContextStore{
				CurrentContext: "",
				Contexts:       map[string]*okteto.OktetoContext{},
			},
			wantStore: &okteto.OktetoContextStore{
				CurrentContext: "context",
				Contexts: map[string]*okteto.OktetoContext{
					"context": {Name: "context", Namespace: "n-cfg"},
				},
			},
			wantError: false,
		},
		{
			name: "found-and-default-namespace",
			cfg: &clientcmdapi.Config{
				Contexts: map[string]*clientcmdapi.Context{"context": {}},
			},
			ctxResource: &model.ContextResource{Context: "context"},
			currentStore: &okteto.OktetoContextStore{
				CurrentContext: "",
				Contexts:       map[string]*okteto.OktetoContext{},
			},
			wantStore: &okteto.OktetoContextStore{
				CurrentContext: "context",
				Contexts: map[string]*okteto.OktetoContext{
					"context": {Name: "context", Namespace: "default"},
				},
			},
			wantError: false,
		},
	}

	for _, tt := range tests {
		t.Run(tt.name, func(t *testing.T) {
			okteto.CurrentStore = tt.currentStore
			err := addKubernetesContext(tt.cfg, tt.ctxResource)
			if err != nil && !tt.wantError {
				t.Errorf("Test '%s' failed: %+v", tt.name, err)
			}
			if err == nil && tt.wantError {
				t.Errorf("Test '%s' didn't failed", tt.name)
			}
			if err != nil {
				return
			}
			if !reflect.DeepEqual(tt.wantStore, okteto.CurrentStore) {
				t.Errorf("Test '%s' failed: %+v", tt.name, okteto.CurrentStore)
			}
		})
	}
}

func Test_GetManifestV2(t *testing.T) {
	tests := []struct {
		name             string
		file             string
		manifestYAML     []byte
		expectedErr      bool
		expectedManifest *model.Manifest
	}{
		{
			name:        "file-is-defined-option",
			file:        "file",
			expectedErr: false,
			manifestYAML: []byte(`
namespace: test-namespace
context: manifest-context
build:
  service:
    image: defined-tag-image
    context: ./service
    target: build
    dockerfile: custom-dockerfile
    args:
      KEY1: Value1
      KEY2: Value2
    cache_from:
      - cache-image-1
      - cache-image-2`),
			expectedManifest: &model.Manifest{
				IsV2:      true,
				Namespace: "test-namespace",
				Context:   "manifest-context",
				Build: model.ManifestBuild{
					"service": {
						Name:       "",
						Target:     "build",
						Context:    "./service",
						Dockerfile: "custom-dockerfile",
						Image:      "defined-tag-image",
						Args: []model.EnvVar{
							{
								Name: "KEY1", Value: "Value1",
							},
							{
								Name: "KEY2", Value: "Value2",
							},
						},
						CacheFrom: []string{"cache-image-1", "cache-image-2"},
					},
				},
				Icon:     "",
				Dev:      model.ManifestDevs{},
				Type:     "",
				Filename: "",
			},
		},
		{
			name:        "manifest-path-not-found",
			expectedErr: true,
		},
	}

	for _, tt := range tests {
		t.Run(tt.name, func(t *testing.T) {

			tmpFile, err := os.CreateTemp("", tt.file)
			if err != nil {
				t.Fatalf("failed to create dynamic manifest file: %s", err.Error())
			}
			if err := os.WriteFile(tmpFile.Name(), []byte(tt.manifestYAML), 0600); err != nil {
				t.Fatalf("failed to write manifest file: %s", err.Error())
			}
			defer os.RemoveAll(tmpFile.Name())

			filename := tmpFile.Name()
			if tt.file == "" {
				filename = ""
			}

			m, err := model.GetManifestV2(filename)
			if tt.expectedErr {
				assert.NotNil(t, err)
			} else {
<<<<<<< HEAD
				m.Manifest = nil
=======
				m.Filename = ""
				m.CompleteManifest = nil
>>>>>>> 83eb964a
				assert.EqualValues(t, tt.expectedManifest, m)
			}

		})
	}
}<|MERGE_RESOLUTION|>--- conflicted
+++ resolved
@@ -204,12 +204,8 @@
 			if tt.expectedErr {
 				assert.NotNil(t, err)
 			} else {
-<<<<<<< HEAD
+				m.Filename = ""
 				m.Manifest = nil
-=======
-				m.Filename = ""
-				m.CompleteManifest = nil
->>>>>>> 83eb964a
 				assert.EqualValues(t, tt.expectedManifest, m)
 			}
 
