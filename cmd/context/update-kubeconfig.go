// Copyright 2023 The Okteto Authors
// Licensed under the Apache License, Version 2.0 (the "License");
// you may not use this file except in compliance with the License.
// You may obtain a copy of the License at
//
// http://www.apache.org/licenses/LICENSE-2.0
//
// Unless required by applicable law or agreed to in writing, software
// distributed under the License is distributed on an "AS IS" BASIS,
// WITHOUT WARRANTIES OR CONDITIONS OF ANY KIND, either express or implied.
// See the License for the specific language governing permissions and
// limitations under the License.

package context

import (
	"context"
	"encoding/base64"
	"fmt"

	"github.com/okteto/okteto/cmd/utils"
	"github.com/okteto/okteto/pkg/config"
	"github.com/okteto/okteto/pkg/k8s/kubeconfig"
	oktetoLog "github.com/okteto/okteto/pkg/log"
	"github.com/okteto/okteto/pkg/okteto"
	"github.com/spf13/cobra"
	clientcmdapi "k8s.io/client-go/tools/clientcmd/api"
)

const (
	// OktetoUseStaticKubetokenEnvVar is used to opt in to use static kubetoken
	OktetoUseStaticKubetokenEnvVar = "OKTETO_USE_STATIC_KUBETOKEN"
)

var (
<<<<<<< HEAD
	usingStaticKubetokenWarningMessage = fmt.Sprintf("Using static Kubernetes token due to env var: '%s'. This feature is deprecated and will be removed in the future. We recommend using a dynamic kubernetes token. Visit https://www.okteto.com/docs/reference/cli/#kubeconfig for more information.", oktetoUseStaticKubetokenEnvVar)
=======
	usingStaticKubetokenWarningMessage = fmt.Sprintf("Using static Kubernetes token due to env var: '%s'. This feature will be removed in the future. We recommend using a dynamic kubernetes token.", OktetoUseStaticKubetokenEnvVar)
>>>>>>> 76728f5c
)

// UpdateKubeconfigCMD all contexts managed by okteto
func UpdateKubeconfigCMD() *cobra.Command {
	cmd := &cobra.Command{
		Hidden: true,
		Use:    "update-kubeconfig",
		Args:   utils.NoArgsAccepted("https://okteto.com/docs/reference/cli/#kubeconfig"),
		Short:  "Download credentials for the Kubernetes cluster selected via 'okteto context'",
		RunE: func(cmd *cobra.Command, args []string) error {
			ctx := context.Background()

			// Run context command to get the Cfg into Okteto Context
			if err := NewContextCommand().Run(ctx, &ContextOptions{}); err != nil {
				return err
			}

			return ExecuteUpdateKubeconfig(okteto.Context(), config.GetKubeconfigPath(), okteto.NewOktetoClientProvider())
		},
	}

	return cmd
}

func ExecuteUpdateKubeconfig(okCtx *okteto.OktetoContext, kubeconfigPaths []string, okClientProvider oktetoClientProvider) error {
	contextName := okCtx.Name
	if okCtx.IsOkteto {
		contextName = okteto.UrlToKubernetesContext(contextName)
		if err := updateCfgClusterCertificate(contextName, okCtx); err != nil {
			return err
		}

		okClient, err := okClientProvider.Provide()
		if err != nil {
			return err
		}

		if utils.LoadBoolean(OktetoUseStaticKubetokenEnvVar) {
			removeExecFromCfg(okCtx)
			oktetoLog.Warning(usingStaticKubetokenWarningMessage)
		} else {
			if err := okClient.Kubetoken().CheckService(okCtx.Name, okCtx.Namespace); err == nil {
				updateCfgAuthInfoWithExec(okCtx)
			} else {
				oktetoLog.Debug("Error checking kubetoken service: %w", err)
			}
		}
	}

	if err := kubeconfig.Write(okCtx.Cfg, kubeconfigPaths[0]); err != nil {
		return err
	}

	oktetoLog.Success("Updated kubernetes context '%s/%s' in '%s'", contextName, okCtx.Namespace, kubeconfigPaths)
	return nil
}

func updateCfgClusterCertificate(contextName string, okContext *okteto.OktetoContext) error {
	if !okContext.IsStoredAsInsecure {
		return nil
	}

	certPEM, err := base64.StdEncoding.DecodeString(okContext.Certificate)
	if err != nil {
		oktetoLog.Debugf("couldn't decode context certificate from base64: %s", err)
		return err
	}
	okContext.Cfg.Clusters[contextName].CertificateAuthorityData = certPEM
	return nil
}

func updateCfgAuthInfoWithExec(okCtx *okteto.OktetoContext) {
	if okCtx.Cfg.AuthInfos == nil {
		okCtx.Cfg.AuthInfos = clientcmdapi.NewConfig().AuthInfos
		okCtx.Cfg.AuthInfos[okCtx.UserID] = clientcmdapi.NewAuthInfo()
	}

	if token := okCtx.Cfg.AuthInfos[okCtx.UserID].Token; token != "" {
		okCtx.Cfg.AuthInfos[okCtx.UserID].Token = ""
	}

	okCtx.Cfg.AuthInfos[okCtx.UserID].Exec = &clientcmdapi.ExecConfig{
		APIVersion:         "client.authentication.k8s.io/v1",
		Command:            "okteto",
		Args:               []string{"kubetoken", "--context", okCtx.Name, "--namespace", okCtx.Namespace},
		InstallHint:        "Okteto needs to be installed in your PATH and it has to be connected to your instance using the command 'okteto context use https://okteto.example.com'. Please visit https://www.okteto.com/docs/getting-started/ for more information.",
		InteractiveMode:    "Never",
		ProvideClusterInfo: true,
	}
}

func removeExecFromCfg(okCtx *okteto.OktetoContext) {
	if okCtx == nil || okCtx.UserID == "" || okCtx.Cfg == nil || okCtx.Cfg.AuthInfos == nil || okCtx.Cfg.AuthInfos[okCtx.UserID] == nil {
		return
	}

	okCtx.Cfg.AuthInfos[okCtx.UserID].Exec = nil
}<|MERGE_RESOLUTION|>--- conflicted
+++ resolved
@@ -33,11 +33,7 @@
 )
 
 var (
-<<<<<<< HEAD
 	usingStaticKubetokenWarningMessage = fmt.Sprintf("Using static Kubernetes token due to env var: '%s'. This feature is deprecated and will be removed in the future. We recommend using a dynamic kubernetes token. Visit https://www.okteto.com/docs/reference/cli/#kubeconfig for more information.", oktetoUseStaticKubetokenEnvVar)
-=======
-	usingStaticKubetokenWarningMessage = fmt.Sprintf("Using static Kubernetes token due to env var: '%s'. This feature will be removed in the future. We recommend using a dynamic kubernetes token.", OktetoUseStaticKubetokenEnvVar)
->>>>>>> 76728f5c
 )
 
 // UpdateKubeconfigCMD all contexts managed by okteto
