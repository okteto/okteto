// Copyright 2022 The Okteto Authors
// Licensed under the Apache License, Version 2.0 (the "License");
// you may not use this file except in compliance with the License.
// You may obtain a copy of the License at
//
// http://www.apache.org/licenses/LICENSE-2.0
//
// Unless required by applicable law or agreed to in writing, software
// distributed under the License is distributed on an "AS IS" BASIS,
// WITHOUT WARRANTIES OR CONDITIONS OF ANY KIND, either express or implied.
// See the License for the specific language governing permissions and
// limitations under the License.

package context

import (
	"context"
	"fmt"
	"net/url"
	"os"
<<<<<<< HEAD
	"strconv"
=======
	"path/filepath"
>>>>>>> 56b64fcd
	"strings"

	"github.com/okteto/okteto/cmd/utils"
	"github.com/okteto/okteto/pkg/config"
	oktetoErrors "github.com/okteto/okteto/pkg/errors"
	"github.com/okteto/okteto/pkg/k8s/kubeconfig"
	oktetoLog "github.com/okteto/okteto/pkg/log"
	"github.com/okteto/okteto/pkg/model"
	"github.com/okteto/okteto/pkg/okteto"
	clientcmdapi "k8s.io/client-go/tools/clientcmd/api"
)

type SelectItem struct {
	Name   string
	Enable bool
}

type ManifestOptions struct {
	Name       string
	Namespace  string
	Filename   string
	K8sContext string
}

func getKubernetesContextList(filterOkteto bool) []string {
	contextList := make([]string, 0)
	kubeconfigFile := config.GetKubeconfigPath()
	cfg := kubeconfig.Get(kubeconfigFile)
	if cfg == nil {
		return contextList
	}
	if !filterOkteto {
		for name := range cfg.Contexts {
			contextList = append(contextList, name)
		}
		return contextList
	}
	for name := range cfg.Contexts {
		if _, ok := cfg.Contexts[name].Extensions[model.OktetoExtension]; ok && filterOkteto {
			continue
		}
		contextList = append(contextList, name)
	}
	return contextList
}

func getKubernetesContextNamespace(k8sContext string) string {
	kubeconfigFile := config.GetKubeconfigPath()
	cfg := kubeconfig.Get(kubeconfigFile)
	if cfg == nil {
		return ""
	}
	if cfg.Contexts[k8sContext].Namespace == "" {
		return "default"
	}
	return cfg.Contexts[k8sContext].Namespace
}

func isCreateNewContextOption(option string) bool {
	return option == newOEOption
}

func askForOktetoURL() (string, error) {
	clusterURL := okteto.CloudURL
	ctxStore := okteto.ContextStore()
	if oCtx, ok := ctxStore.Contexts[ctxStore.CurrentContext]; ok && oCtx.IsOkteto {
		clusterURL = ctxStore.CurrentContext
	}

	err := oktetoLog.Question("Enter your Okteto URL [%s]: ", clusterURL)
	if err != nil {
		return "", err
	}
	fmt.Scanln(&clusterURL)

	url, err := url.Parse(clusterURL)
	if err != nil {
		return "", nil
	}
	if url.Scheme == "" {
		url.Scheme = "https"
	}
	return strings.TrimSuffix(url.String(), "/"), nil
}

func isValidCluster(cluster string) bool {
	for _, c := range getKubernetesContextList(false) {
		if cluster == c {
			return true
		}
	}
	return false
}

func addKubernetesContext(cfg *clientcmdapi.Config, ctxResource *model.ContextResource) error {
	if cfg == nil {
		return fmt.Errorf(oktetoErrors.ErrKubernetesContextNotFound, ctxResource.Context, config.GetKubeconfigPath())
	}
	if _, ok := cfg.Contexts[ctxResource.Context]; !ok {
		return fmt.Errorf(oktetoErrors.ErrKubernetesContextNotFound, ctxResource.Context, config.GetKubeconfigPath())
	}
	if ctxResource.Namespace == "" {
		ctxResource.Namespace = cfg.Contexts[ctxResource.Context].Namespace
	}
	if ctxResource.Namespace == "" {
		ctxResource.Namespace = "default"
	}
	okteto.AddKubernetesContext(ctxResource.Context, ctxResource.Namespace, "")
	return nil
}

func LoadManifestWithContext(ctx context.Context, opts ManifestOptions) (*model.Manifest, error) {
	ctxResource, err := utils.LoadManifestContext(opts.Filename)
	if err != nil {
		return nil, err
	}

	if err := ctxResource.UpdateNamespace(opts.Namespace); err != nil {
		return nil, err
	}

	if err := ctxResource.UpdateContext(opts.K8sContext); err != nil {
		return nil, err
	}

	ctxOptions := &ContextOptions{
		Context:   ctxResource.Context,
		Namespace: ctxResource.Namespace,
		Show:      true,
	}

	if err := NewContextCommand().Run(ctx, ctxOptions); err != nil {
		return nil, err
	}

	return utils.LoadManifest(opts.Filename)
}

func LoadStackWithContext(ctx context.Context, name, namespace string, stackPaths []string) (*model.Stack, error) {
	ctxResource, err := utils.LoadStackContext(stackPaths)
	if err != nil {
		if name == "" {
			return nil, err
		}
		ctxResource = &model.ContextResource{}
	}

	if err := ctxResource.UpdateNamespace(namespace); err != nil {
		return nil, err
	}

	ctxOptions := &ContextOptions{
		Context:   ctxResource.Context,
		Namespace: ctxResource.Namespace,
		Show:      true,
	}

	if err := NewContextCommand().Run(ctx, ctxOptions); err != nil {
		return nil, err
	}

	s, err := utils.LoadStack(name, stackPaths)
	if err != nil {
		if name == "" {
			return nil, err
		}
		s = &model.Stack{Name: name}
	}
	s.Namespace = okteto.Context().Namespace
	return s, nil
}

//LoadManifestV2WithContext initializes the okteto context taking into account command flags and manifest namespace/context fields
func LoadManifestV2WithContext(ctx context.Context, namespace, path string) error {
	ctxOptions := &ContextOptions{
		Namespace: namespace,
		Show:      true,
	}

	manifest, err := model.GetManifestV2(path)
	if err != nil {
		if err != oktetoErrors.ErrManifestNotFound {
			return err
		}
	} else {
		ctxOptions.Context = manifest.Context
		if ctxOptions.Namespace == "" {
			ctxOptions.Namespace = manifest.Namespace
		}
	}

	return NewContextCommand().Run(ctx, ctxOptions)
}

<<<<<<< HEAD
func IsManifestV2Enabled() bool {
	r, err := strconv.ParseBool(os.Getenv("OKTETO_ENABLE_MANIFEST_V2"))
	if err != nil {
		return false
	}
	return r
=======
// GetManifest Loads a manifest
func GetManifest(srcFolder string, opts ManifestOptions) (*model.Manifest, error) {
	pipelinePath := getPipelinePath(srcFolder, opts.Filename)
	if pipelinePath != "" {
		oktetoLog.Debugf("Found okteto manifest %s", pipelinePath)
		manifest, err := utils.LoadManifest(pipelinePath)
		if err != nil {
			oktetoLog.Infof("could not load manifest: %s", err.Error())
			return nil, err
		}
		manifest.Type = "pipeline"
		manifest.Filename = pipelinePath
		return manifest, nil
	}

	src := srcFolder
	path := filepath.Join(srcFolder, opts.Filename)
	if opts.Filename != "" && pathExistsAndDir(path) {
		src = path
	}

	oktetoSubPath := getOktetoSubPath(srcFolder, src)
	chartSubPath := getChartsSubPath(srcFolder, src)
	if chartSubPath != "" {
		oktetoLog.Infof("Found chart")
		return &model.Manifest{
			Type:     "chart",
			Deploy:   &model.DeployInfo{Commands: []string{fmt.Sprintf("helm upgrade --install %s %s", opts.Name, chartSubPath)}},
			Filename: chartSubPath,
		}, nil
	}

	manifestsSubPath := getManifestsSubPath(srcFolder, src)
	if manifestsSubPath != "" {
		oktetoLog.Infof("Found kubernetes manifests")
		return &model.Manifest{
			Type:     "kubernetes",
			Deploy:   &model.DeployInfo{Commands: []string{fmt.Sprintf("kubectl apply -f %s", manifestsSubPath)}},
			Filename: manifestsSubPath,
		}, nil
	}

	stackSubPath := getStackSubPath(srcFolder, src)
	if stackSubPath != "" {
		oktetoLog.Infof("Found okteto stack")
		return &model.Manifest{
			Type:     "stack",
			Deploy:   &model.DeployInfo{Commands: []string{fmt.Sprintf("okteto stack deploy --build -f %s", stackSubPath)}},
			Filename: stackSubPath,
		}, nil
	}

	if oktetoSubPath != "" {
		oktetoLog.Infof("Found okteto manifest")
		return &model.Manifest{
			Type:     "okteto",
			Deploy:   &model.DeployInfo{Commands: []string{"okteto push --deploy"}},
			Filename: oktetoSubPath,
		}, nil
	}

	return nil, fmt.Errorf("file okteto manifest not found. See https://okteto.com/docs/cloud/okteto-pipeline for details on how to configure your git repository with okteto")
}

func getPipelinePath(src, filename string) string {
	path := filepath.Join(src, filename)
	if filename != "" && fileExistsAndNotDir(path) {
		return path
	}

	baseDir := src
	if filename != "" && pathExistsAndDir(path) {
		baseDir = path
	}

	// Files will be checked in the order defined in the list
	files := []string{
		"okteto-pipeline.yml",
		"okteto-pipeline.yaml",
		"okteto-pipelines.yml",
		"okteto-pipelines.yaml",
		".okteto/okteto-pipeline.yml",
		".okteto/okteto-pipeline.yaml",
		".okteto/okteto-pipelines.yml",
		".okteto/okteto-pipelines.yaml",
	}

	for _, name := range files {
		path := filepath.Join(baseDir, name)
		if fileExistsAndNotDir(path) {
			return path
		}
	}
	return ""
}

func getChartsSubPath(basePath, src string) string {
	// Files will be checked in the order defined in the list
	for _, name := range []string{"chart", "charts", "helm/chart", "helm/charts"} {
		path := filepath.Join(src, name, "Chart.yaml")
		if model.FileExists(path) {
			prefix := fmt.Sprintf("%s/", basePath)
			return strings.TrimPrefix(path, prefix)
		}
	}
	return ""
}

func getManifestsSubPath(basePath, src string) string {
	// Files will be checked in the order defined in the list
	for _, name := range []string{"manifests", "manifests.yml", "manifests.yaml", "kubernetes", "kubernetes.yml", "kubernetes.yaml", "k8s", "k8s.yml", "k8s.yaml"} {
		path := filepath.Join(src, name)
		if model.FileExists(path) {
			prefix := fmt.Sprintf("%s/", basePath)
			return strings.TrimPrefix(path, prefix)
		}
	}
	return ""
}

func getStackSubPath(basePath, src string) string {
	// Files will be checked in the order defined in the list
	files := []string{
		"okteto-stack.yml",
		"okteto-stack.yaml",
		"stack.yml",
		"stack.yaml",
		".okteto/okteto-stack.yml",
		".okteto/okteto-stack.yaml",
		".okteto/stack.yml",
		".okteto/stack.yaml",

		"okteto-compose.yml",
		"okteto-compose.yaml",
		".okteto/okteto-compose.yml",
		".okteto/okteto-compose.yaml",

		"docker-compose.yml",
		"docker-compose.yaml",
		".okteto/docker-compose.yml",
		".okteto/docker-compose.yaml",
	}
	for _, name := range files {
		path := filepath.Join(src, name)
		if fileExistsAndNotDir(path) {
			prefix := fmt.Sprintf("%s/", basePath)
			return strings.TrimPrefix(path, prefix)
		}
	}
	return ""
}

func getOktetoSubPath(basePath, src string) string {
	// Files will be checked in the order defined in the list
	files := []string{
		"okteto.yml",
		"okteto.yaml",
		".okteto/okteto.yml",
		".okteto/okteto.yaml",
	}
	for _, name := range files {
		path := filepath.Join(src, name)
		if fileExistsAndNotDir(path) {
			prefix := fmt.Sprintf("%s/", basePath)
			return strings.TrimPrefix(path, prefix)
		}
	}
	return ""
}

func pathExistsAndDir(path string) bool {
	info, err := os.Stat(path)
	if err != nil && os.IsNotExist(err) {
		return false
	}
	return info.IsDir()
}

func fileExistsAndNotDir(filename string) bool {
	info, err := os.Stat(filename)
	if err != nil && os.IsNotExist(err) {
		return false
	}
	return !info.IsDir()
}

func GetOktetoManifestPath(file string) string {

	// Files will be checked in the order defined in the list
	files := []string{
		file,
		"okteto.yml",
		"okteto.yaml",
		".okteto/okteto.yml",
		".okteto/okteto.yaml",
	}
	for _, name := range files {
		if err := utils.CheckIfRegularFile(name); err == nil {
			return name
		}
	}
	return ""
}

func GetManifestV2(basePath, file string) (*model.Manifest, error) {
	manifestPath := ""
	if file != "" && fileExistsAndNotDir(file) {
		manifestPath = file
	} else {
		src := basePath
		manifestPath = getOktetoSubPath(basePath, src)
	}

	if manifestPath != "" {
		return model.Get(manifestPath)
	}
	return nil, oktetoErrors.ErrManifestNotFound
>>>>>>> 56b64fcd
}<|MERGE_RESOLUTION|>--- conflicted
+++ resolved
@@ -17,12 +17,6 @@
 	"context"
 	"fmt"
 	"net/url"
-	"os"
-<<<<<<< HEAD
-	"strconv"
-=======
-	"path/filepath"
->>>>>>> 56b64fcd
 	"strings"
 
 	"github.com/okteto/okteto/cmd/utils"
@@ -215,232 +209,4 @@
 	}
 
 	return NewContextCommand().Run(ctx, ctxOptions)
-}
-
-<<<<<<< HEAD
-func IsManifestV2Enabled() bool {
-	r, err := strconv.ParseBool(os.Getenv("OKTETO_ENABLE_MANIFEST_V2"))
-	if err != nil {
-		return false
-	}
-	return r
-=======
-// GetManifest Loads a manifest
-func GetManifest(srcFolder string, opts ManifestOptions) (*model.Manifest, error) {
-	pipelinePath := getPipelinePath(srcFolder, opts.Filename)
-	if pipelinePath != "" {
-		oktetoLog.Debugf("Found okteto manifest %s", pipelinePath)
-		manifest, err := utils.LoadManifest(pipelinePath)
-		if err != nil {
-			oktetoLog.Infof("could not load manifest: %s", err.Error())
-			return nil, err
-		}
-		manifest.Type = "pipeline"
-		manifest.Filename = pipelinePath
-		return manifest, nil
-	}
-
-	src := srcFolder
-	path := filepath.Join(srcFolder, opts.Filename)
-	if opts.Filename != "" && pathExistsAndDir(path) {
-		src = path
-	}
-
-	oktetoSubPath := getOktetoSubPath(srcFolder, src)
-	chartSubPath := getChartsSubPath(srcFolder, src)
-	if chartSubPath != "" {
-		oktetoLog.Infof("Found chart")
-		return &model.Manifest{
-			Type:     "chart",
-			Deploy:   &model.DeployInfo{Commands: []string{fmt.Sprintf("helm upgrade --install %s %s", opts.Name, chartSubPath)}},
-			Filename: chartSubPath,
-		}, nil
-	}
-
-	manifestsSubPath := getManifestsSubPath(srcFolder, src)
-	if manifestsSubPath != "" {
-		oktetoLog.Infof("Found kubernetes manifests")
-		return &model.Manifest{
-			Type:     "kubernetes",
-			Deploy:   &model.DeployInfo{Commands: []string{fmt.Sprintf("kubectl apply -f %s", manifestsSubPath)}},
-			Filename: manifestsSubPath,
-		}, nil
-	}
-
-	stackSubPath := getStackSubPath(srcFolder, src)
-	if stackSubPath != "" {
-		oktetoLog.Infof("Found okteto stack")
-		return &model.Manifest{
-			Type:     "stack",
-			Deploy:   &model.DeployInfo{Commands: []string{fmt.Sprintf("okteto stack deploy --build -f %s", stackSubPath)}},
-			Filename: stackSubPath,
-		}, nil
-	}
-
-	if oktetoSubPath != "" {
-		oktetoLog.Infof("Found okteto manifest")
-		return &model.Manifest{
-			Type:     "okteto",
-			Deploy:   &model.DeployInfo{Commands: []string{"okteto push --deploy"}},
-			Filename: oktetoSubPath,
-		}, nil
-	}
-
-	return nil, fmt.Errorf("file okteto manifest not found. See https://okteto.com/docs/cloud/okteto-pipeline for details on how to configure your git repository with okteto")
-}
-
-func getPipelinePath(src, filename string) string {
-	path := filepath.Join(src, filename)
-	if filename != "" && fileExistsAndNotDir(path) {
-		return path
-	}
-
-	baseDir := src
-	if filename != "" && pathExistsAndDir(path) {
-		baseDir = path
-	}
-
-	// Files will be checked in the order defined in the list
-	files := []string{
-		"okteto-pipeline.yml",
-		"okteto-pipeline.yaml",
-		"okteto-pipelines.yml",
-		"okteto-pipelines.yaml",
-		".okteto/okteto-pipeline.yml",
-		".okteto/okteto-pipeline.yaml",
-		".okteto/okteto-pipelines.yml",
-		".okteto/okteto-pipelines.yaml",
-	}
-
-	for _, name := range files {
-		path := filepath.Join(baseDir, name)
-		if fileExistsAndNotDir(path) {
-			return path
-		}
-	}
-	return ""
-}
-
-func getChartsSubPath(basePath, src string) string {
-	// Files will be checked in the order defined in the list
-	for _, name := range []string{"chart", "charts", "helm/chart", "helm/charts"} {
-		path := filepath.Join(src, name, "Chart.yaml")
-		if model.FileExists(path) {
-			prefix := fmt.Sprintf("%s/", basePath)
-			return strings.TrimPrefix(path, prefix)
-		}
-	}
-	return ""
-}
-
-func getManifestsSubPath(basePath, src string) string {
-	// Files will be checked in the order defined in the list
-	for _, name := range []string{"manifests", "manifests.yml", "manifests.yaml", "kubernetes", "kubernetes.yml", "kubernetes.yaml", "k8s", "k8s.yml", "k8s.yaml"} {
-		path := filepath.Join(src, name)
-		if model.FileExists(path) {
-			prefix := fmt.Sprintf("%s/", basePath)
-			return strings.TrimPrefix(path, prefix)
-		}
-	}
-	return ""
-}
-
-func getStackSubPath(basePath, src string) string {
-	// Files will be checked in the order defined in the list
-	files := []string{
-		"okteto-stack.yml",
-		"okteto-stack.yaml",
-		"stack.yml",
-		"stack.yaml",
-		".okteto/okteto-stack.yml",
-		".okteto/okteto-stack.yaml",
-		".okteto/stack.yml",
-		".okteto/stack.yaml",
-
-		"okteto-compose.yml",
-		"okteto-compose.yaml",
-		".okteto/okteto-compose.yml",
-		".okteto/okteto-compose.yaml",
-
-		"docker-compose.yml",
-		"docker-compose.yaml",
-		".okteto/docker-compose.yml",
-		".okteto/docker-compose.yaml",
-	}
-	for _, name := range files {
-		path := filepath.Join(src, name)
-		if fileExistsAndNotDir(path) {
-			prefix := fmt.Sprintf("%s/", basePath)
-			return strings.TrimPrefix(path, prefix)
-		}
-	}
-	return ""
-}
-
-func getOktetoSubPath(basePath, src string) string {
-	// Files will be checked in the order defined in the list
-	files := []string{
-		"okteto.yml",
-		"okteto.yaml",
-		".okteto/okteto.yml",
-		".okteto/okteto.yaml",
-	}
-	for _, name := range files {
-		path := filepath.Join(src, name)
-		if fileExistsAndNotDir(path) {
-			prefix := fmt.Sprintf("%s/", basePath)
-			return strings.TrimPrefix(path, prefix)
-		}
-	}
-	return ""
-}
-
-func pathExistsAndDir(path string) bool {
-	info, err := os.Stat(path)
-	if err != nil && os.IsNotExist(err) {
-		return false
-	}
-	return info.IsDir()
-}
-
-func fileExistsAndNotDir(filename string) bool {
-	info, err := os.Stat(filename)
-	if err != nil && os.IsNotExist(err) {
-		return false
-	}
-	return !info.IsDir()
-}
-
-func GetOktetoManifestPath(file string) string {
-
-	// Files will be checked in the order defined in the list
-	files := []string{
-		file,
-		"okteto.yml",
-		"okteto.yaml",
-		".okteto/okteto.yml",
-		".okteto/okteto.yaml",
-	}
-	for _, name := range files {
-		if err := utils.CheckIfRegularFile(name); err == nil {
-			return name
-		}
-	}
-	return ""
-}
-
-func GetManifestV2(basePath, file string) (*model.Manifest, error) {
-	manifestPath := ""
-	if file != "" && fileExistsAndNotDir(file) {
-		manifestPath = file
-	} else {
-		src := basePath
-		manifestPath = getOktetoSubPath(basePath, src)
-	}
-
-	if manifestPath != "" {
-		return model.Get(manifestPath)
-	}
-	return nil, oktetoErrors.ErrManifestNotFound
->>>>>>> 56b64fcd
 }