// Copyright 2023 The Okteto Authors
// Licensed under the Apache License, Version 2.0 (the "License");
// you may not use this file except in compliance with the License.
// You may obtain a copy of the License at
//
// http://www.apache.org/licenses/LICENSE-2.0
//
// Unless required by applicable law or agreed to in writing, software
// distributed under the License is distributed on an "AS IS" BASIS,
// WITHOUT WARRANTIES OR CONDITIONS OF ANY KIND, either express or implied.
// See the License for the specific language governing permissions and
// limitations under the License.

package context

import (
<<<<<<< HEAD
	"context"
=======
>>>>>>> 82125302
	"fmt"
	"net/url"
	"strings"

	"github.com/okteto/okteto/pkg/config"
	"github.com/okteto/okteto/pkg/constants"
	"github.com/okteto/okteto/pkg/k8s/kubeconfig"
	oktetoLog "github.com/okteto/okteto/pkg/log"
<<<<<<< HEAD
	"github.com/okteto/okteto/pkg/model"
	"github.com/okteto/okteto/pkg/okteto"
	"github.com/spf13/afero"
=======
>>>>>>> 82125302
)

type SelectItem struct {
	Name   string
	Enable bool
}

type ManifestOptions struct {
	Name       string
	Namespace  string
	Filename   string
	K8sContext string
}

func getKubernetesContextList(filterOkteto bool) []string {
	contextList := make([]string, 0)
	kubeconfigFile := config.GetKubeconfigPath()
	cfg := kubeconfig.Get(kubeconfigFile)
	if cfg == nil {
		return contextList
	}
	if !filterOkteto {
		for name := range cfg.Contexts {
			contextList = append(contextList, name)
		}
		return contextList
	}
	for name := range cfg.Contexts {
		if _, ok := cfg.Contexts[name].Extensions[constants.OktetoExtension]; ok && filterOkteto {
			continue
		}
		contextList = append(contextList, name)
	}
	return contextList
}

func getKubernetesContextNamespace(k8sContext string) string {
	kubeconfigFile := config.GetKubeconfigPath()
	cfg := kubeconfig.Get(kubeconfigFile)
	if cfg == nil {
		return ""
	}
	if cfg.Contexts[k8sContext].Namespace == "" {
		return "default"
	}
	return cfg.Contexts[k8sContext].Namespace
}

func isCreateNewContextOption(option string) bool {
	return option == newOEOption
}

func askForOktetoURL(message string) (string, error) {
	err := oktetoLog.Question(message)
	if err != nil {
		return "", err
	}
	var oktetoURL string
	if _, err := fmt.Scanln(&oktetoURL); err != nil {
		return "", err
	}

	url, err := url.Parse(oktetoURL)
	if err != nil {
		return "", nil
	}
	if url.Scheme == "" {
		url.Scheme = "https"
	}
	return strings.TrimSuffix(url.String(), "/"), nil
}

func isValidCluster(cluster string) bool {
	for _, c := range getKubernetesContextList(false) {
		if cluster == c {
			return true
		}
	}
	return false
<<<<<<< HEAD
}

func LoadStackWithContext(ctx context.Context, name, namespace string, stackPaths []string, fs afero.Fs) (*model.Stack, error) {
	ctxResource, err := utils.LoadStackContext(stackPaths)
	if err != nil {
		if name == "" {
			return nil, err
		}
		ctxResource = &model.ContextResource{}
	}

	if err := ctxResource.UpdateNamespace(namespace); err != nil {
		return nil, err
	}

	ctxOptions := &Options{
		Context:   ctxResource.Context,
		Namespace: ctxResource.Namespace,
		Show:      true,
	}

	if err := NewContextCommand().Run(ctx, ctxOptions); err != nil {
		return nil, err
	}

	s, err := model.LoadStack(name, stackPaths, true, fs)
	if err != nil {
		if name == "" {
			return nil, err
		}
		s = &model.Stack{Name: name}
	}
	s.Namespace = okteto.GetContext().Namespace
	return s, nil
=======
>>>>>>> 82125302
}<|MERGE_RESOLUTION|>--- conflicted
+++ resolved
@@ -14,10 +14,6 @@
 package context
 
 import (
-<<<<<<< HEAD
-	"context"
-=======
->>>>>>> 82125302
 	"fmt"
 	"net/url"
 	"strings"
@@ -26,12 +22,6 @@
 	"github.com/okteto/okteto/pkg/constants"
 	"github.com/okteto/okteto/pkg/k8s/kubeconfig"
 	oktetoLog "github.com/okteto/okteto/pkg/log"
-<<<<<<< HEAD
-	"github.com/okteto/okteto/pkg/model"
-	"github.com/okteto/okteto/pkg/okteto"
-	"github.com/spf13/afero"
-=======
->>>>>>> 82125302
 )
 
 type SelectItem struct {
@@ -111,41 +101,4 @@
 		}
 	}
 	return false
-<<<<<<< HEAD
-}
-
-func LoadStackWithContext(ctx context.Context, name, namespace string, stackPaths []string, fs afero.Fs) (*model.Stack, error) {
-	ctxResource, err := utils.LoadStackContext(stackPaths)
-	if err != nil {
-		if name == "" {
-			return nil, err
-		}
-		ctxResource = &model.ContextResource{}
-	}
-
-	if err := ctxResource.UpdateNamespace(namespace); err != nil {
-		return nil, err
-	}
-
-	ctxOptions := &Options{
-		Context:   ctxResource.Context,
-		Namespace: ctxResource.Namespace,
-		Show:      true,
-	}
-
-	if err := NewContextCommand().Run(ctx, ctxOptions); err != nil {
-		return nil, err
-	}
-
-	s, err := model.LoadStack(name, stackPaths, true, fs)
-	if err != nil {
-		if name == "" {
-			return nil, err
-		}
-		s = &model.Stack{Name: name}
-	}
-	s.Namespace = okteto.GetContext().Namespace
-	return s, nil
-=======
->>>>>>> 82125302
 }