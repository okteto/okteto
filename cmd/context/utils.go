// Copyright 2023 The Okteto Authors
// Licensed under the Apache License, Version 2.0 (the "License");
// you may not use this file except in compliance with the License.
// You may obtain a copy of the License at
//
// http://www.apache.org/licenses/LICENSE-2.0
//
// Unless required by applicable law or agreed to in writing, software
// distributed under the License is distributed on an "AS IS" BASIS,
// WITHOUT WARRANTIES OR CONDITIONS OF ANY KIND, either express or implied.
// See the License for the specific language governing permissions and
// limitations under the License.

package context

import (
	"context"
	"fmt"
	"net/url"
	"strings"

	"github.com/okteto/okteto/pkg/config"
	"github.com/okteto/okteto/pkg/constants"
	"github.com/okteto/okteto/pkg/k8s/kubeconfig"
	oktetoLog "github.com/okteto/okteto/pkg/log"
	"github.com/okteto/okteto/pkg/model"
	"github.com/okteto/okteto/pkg/okteto"
	"github.com/spf13/afero"
)

type SelectItem struct {
	Name   string
	Enable bool
}

type ManifestOptions struct {
	Name       string
	Namespace  string
	Filename   string
	K8sContext string
}

func getKubernetesContextList(filterOkteto bool) []string {
	contextList := make([]string, 0)
	kubeconfigFile := config.GetKubeconfigPath()
	cfg := kubeconfig.Get(kubeconfigFile)
	if cfg == nil {
		return contextList
	}
	if !filterOkteto {
		for name := range cfg.Contexts {
			contextList = append(contextList, name)
		}
		return contextList
	}
	for name := range cfg.Contexts {
		if _, ok := cfg.Contexts[name].Extensions[constants.OktetoExtension]; ok && filterOkteto {
			continue
		}
		contextList = append(contextList, name)
	}
	return contextList
}

func getKubernetesContextNamespace(k8sContext string) string {
	kubeconfigFile := config.GetKubeconfigPath()
	cfg := kubeconfig.Get(kubeconfigFile)
	if cfg == nil {
		return ""
	}
	if cfg.Contexts[k8sContext].Namespace == "" {
		return "default"
	}
	return cfg.Contexts[k8sContext].Namespace
}

func isCreateNewContextOption(option string) bool {
	return option == newOEOption
}

func askForOktetoURL(message string) (string, error) {
	err := oktetoLog.Question(message)
	if err != nil {
		return "", err
	}
	var oktetoURL string
	if _, err := fmt.Scanln(&oktetoURL); err != nil {
		return "", err
	}

	url, err := url.Parse(oktetoURL)
	if err != nil {
		return "", nil
	}
	if url.Scheme == "" {
		url.Scheme = "https"
	}
	return strings.TrimSuffix(url.String(), "/"), nil
}

func isValidCluster(cluster string) bool {
	for _, c := range getKubernetesContextList(false) {
		if cluster == c {
			return true
		}
	}
	return false
}

<<<<<<< HEAD
func LoadStackWithContext(ctx context.Context, name, namespace string, stackPaths []string, fs afero.Fs) (*model.Stack, error) {
	ctxResource, err := utils.LoadStackContext(stackPaths)
	if err != nil {
		if name == "" {
			return nil, err
		}
		ctxResource = &model.ContextResource{}
	}

	if err := ctxResource.UpdateNamespace(namespace); err != nil {
=======
func addKubernetesContext(cfg *clientcmdapi.Config, ctxResource *model.ContextResource) error {
	if cfg == nil {
		return fmt.Errorf(oktetoErrors.ErrKubernetesContextNotFound, ctxResource.Context, config.GetKubeconfigPath())
	}
	if _, ok := cfg.Contexts[ctxResource.Context]; !ok {
		return fmt.Errorf(oktetoErrors.ErrKubernetesContextNotFound, ctxResource.Context, config.GetKubeconfigPath())
	}
	if ctxResource.Namespace == "" {
		ctxResource.Namespace = cfg.Contexts[ctxResource.Context].Namespace
	}
	if ctxResource.Namespace == "" {
		ctxResource.Namespace = "default"
	}
	okteto.AddKubernetesContext(ctxResource.Context, ctxResource.Namespace)
	return nil
}

func getCtxResource(path string) (*model.ContextResource, error) {
	ctxResource, err := model.GetContextResource(path)
	if err != nil {
		if !errors.Is(err, discovery.ErrOktetoManifestNotFound) {
			return nil, err
		}

		ctxResource = &model.ContextResource{}
	}

	return ctxResource, nil
}

// LoadManifestWithContext loads context and then loads a manifest
func LoadManifestWithContext(ctx context.Context, opts ManifestOptions, fs afero.Fs) (*model.Manifest, error) {
	ctxResource, err := model.GetContextResource(opts.Filename)
	if err != nil {
		return nil, err
	}
	if err := ctxResource.UpdateNamespace(opts.Namespace); err != nil {
		return nil, err
	}

	if err := ctxResource.UpdateContext(opts.K8sContext); err != nil {
>>>>>>> 521678f4
		return nil, err
	}

	ctxOptions := &Options{
		Context:   ctxResource.Context,
		Namespace: ctxResource.Namespace,
		Show:      true,
	}

	if err := NewContextCommand().Run(ctx, ctxOptions); err != nil {
		return nil, err
	}

<<<<<<< HEAD
	s, err := model.LoadStack(name, stackPaths, true, fs)
	if err != nil {
		if name == "" {
			return nil, err
		}
		s = &model.Stack{Name: name}
	}
	s.Namespace = okteto.GetContext().Namespace
	return s, nil
=======
	manifest, err := model.GetManifestV1(opts.Filename, fs)
	if err != nil {
		if !errors.Is(err, discovery.ErrOktetoManifestNotFound) {
			return nil, err
		}
		manifest, err = model.GetManifestV2(opts.Filename, fs)
		if err != nil {
			return nil, err
		}
	}

	manifest.Namespace = okteto.GetContext().Namespace
	manifest.Context = okteto.GetContext().Name

	for _, dev := range manifest.Dev {
		dev.Namespace = okteto.GetContext().Namespace
		dev.Context = okteto.GetContext().Name
	}

	return manifest, nil
}

// LoadContextFromPath initializes the okteto context taking into account command flags and manifest namespace/context fields
func LoadContextFromPath(ctx context.Context, namespace, k8sContext, path string, defaultCtxOpts Options) error {
	ctxResource, err := getCtxResource(path)
	if err != nil {
		return err
	}

	if err := ctxResource.UpdateNamespace(namespace); err != nil {
		return err
	}

	if err := ctxResource.UpdateContext(k8sContext); err != nil {
		return err
	}

	ctxOptions := defaultCtxOpts
	ctxOptions.Context = ctxResource.Context
	ctxOptions.Namespace = ctxResource.Namespace

	return NewContextCommand().Run(ctx, &ctxOptions)
>>>>>>> 521678f4
}<|MERGE_RESOLUTION|>--- conflicted
+++ resolved
@@ -107,18 +107,6 @@
 	return false
 }
 
-<<<<<<< HEAD
-func LoadStackWithContext(ctx context.Context, name, namespace string, stackPaths []string, fs afero.Fs) (*model.Stack, error) {
-	ctxResource, err := utils.LoadStackContext(stackPaths)
-	if err != nil {
-		if name == "" {
-			return nil, err
-		}
-		ctxResource = &model.ContextResource{}
-	}
-
-	if err := ctxResource.UpdateNamespace(namespace); err != nil {
-=======
 func addKubernetesContext(cfg *clientcmdapi.Config, ctxResource *model.ContextResource) error {
 	if cfg == nil {
 		return fmt.Errorf(oktetoErrors.ErrKubernetesContextNotFound, ctxResource.Context, config.GetKubeconfigPath())
@@ -160,7 +148,6 @@
 	}
 
 	if err := ctxResource.UpdateContext(opts.K8sContext); err != nil {
->>>>>>> 521678f4
 		return nil, err
 	}
 
@@ -174,17 +161,6 @@
 		return nil, err
 	}
 
-<<<<<<< HEAD
-	s, err := model.LoadStack(name, stackPaths, true, fs)
-	if err != nil {
-		if name == "" {
-			return nil, err
-		}
-		s = &model.Stack{Name: name}
-	}
-	s.Namespace = okteto.GetContext().Namespace
-	return s, nil
-=======
 	manifest, err := model.GetManifestV1(opts.Filename, fs)
 	if err != nil {
 		if !errors.Is(err, discovery.ErrOktetoManifestNotFound) {
@@ -227,5 +203,4 @@
 	ctxOptions.Namespace = ctxResource.Namespace
 
 	return NewContextCommand().Run(ctx, &ctxOptions)
->>>>>>> 521678f4
 }