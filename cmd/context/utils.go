--- conflicted
+++ resolved
@@ -432,10 +432,7 @@
 	if manifestPath != "" {
 		return model.Get(manifestPath)
 	}
-<<<<<<< HEAD
 	return nil, oktetoErrors.ErrManifestNotFound
-=======
-	return nil, errors.ErrManifestNotFound
 }
 
 func IsManifestV2Enabled() bool {
@@ -444,5 +441,4 @@
 		return false
 	}
 	return r
->>>>>>> 64075c69
 }