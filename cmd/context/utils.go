// Copyright 2021 The Okteto Authors
// Licensed under the Apache License, Version 2.0 (the "License");
// you may not use this file except in compliance with the License.
// You may obtain a copy of the License at
//
// http://www.apache.org/licenses/LICENSE-2.0
//
// Unless required by applicable law or agreed to in writing, software
// distributed under the License is distributed on an "AS IS" BASIS,
// WITHOUT WARRANTIES OR CONDITIONS OF ANY KIND, either express or implied.
// See the License for the specific language governing permissions and
// limitations under the License.

package context

import (
	"context"
	"fmt"
	"net/url"
	"os"
	"path/filepath"
	"strings"

	"github.com/okteto/okteto/cmd/utils"
	"github.com/okteto/okteto/pkg/config"
	"github.com/okteto/okteto/pkg/errors"
	"github.com/okteto/okteto/pkg/k8s/kubeconfig"
	"github.com/okteto/okteto/pkg/log"
	"github.com/okteto/okteto/pkg/model"
	"github.com/okteto/okteto/pkg/okteto"
	clientcmdapi "k8s.io/client-go/tools/clientcmd/api"
)

type SelectItem struct {
	Name   string
	Enable bool
}

type ManifestOptions struct {
	Name       string
	Namespace  string
	Filename   string
	K8sContext string
	Show       bool
}

func getKubernetesContextList(filterOkteto bool) []string {
	contextList := make([]string, 0)
	kubeconfigFile := config.GetKubeconfigPath()
	cfg := kubeconfig.Get(kubeconfigFile)
	if cfg == nil {
		return contextList
	}
	if !filterOkteto {
		for name := range cfg.Contexts {
			contextList = append(contextList, name)
		}
		return contextList
	}
	for name := range cfg.Contexts {
		if _, ok := cfg.Contexts[name].Extensions[model.OktetoExtension]; ok && filterOkteto {
			continue
		}
		contextList = append(contextList, name)
	}
	return contextList
}

func getKubernetesContextNamespace(k8sContext string) string {
	kubeconfigFile := config.GetKubeconfigPath()
	cfg := kubeconfig.Get(kubeconfigFile)
	if cfg == nil {
		return ""
	}
	if cfg.Contexts[k8sContext].Namespace == "" {
		return "default"
	}
	return cfg.Contexts[k8sContext].Namespace
}

func isCreateNewContextOption(option string) bool {
	return option == newOEOption
}

func askForOktetoURL() string {
	clusterURL := okteto.CloudURL
	ctxStore := okteto.ContextStore()
	if oCtx, ok := ctxStore.Contexts[ctxStore.CurrentContext]; ok && oCtx.IsOkteto {
		clusterURL = ctxStore.CurrentContext
	}

	log.Question("Enter your Okteto URL [%s]: ", clusterURL)
	fmt.Scanln(&clusterURL)

	url, err := url.Parse(clusterURL)
	if err != nil {
		return ""
	}
	if url.Scheme == "" {
		url.Scheme = "https"
	}
	return strings.TrimSuffix(url.String(), "/")
}

func isValidCluster(cluster string) bool {
	for _, c := range getKubernetesContextList(false) {
		if cluster == c {
			return true
		}
	}
	return false
}

func addKubernetesContext(cfg *clientcmdapi.Config, ctxResource *model.ContextResource) error {
	if cfg == nil {
		return fmt.Errorf(errors.ErrKubernetesContextNotFound, ctxResource.Context, config.GetKubeconfigPath())
	}
	if _, ok := cfg.Contexts[ctxResource.Context]; !ok {
		return fmt.Errorf(errors.ErrKubernetesContextNotFound, ctxResource.Context, config.GetKubeconfigPath())
	}
	if ctxResource.Namespace == "" {
		ctxResource.Namespace = cfg.Contexts[ctxResource.Context].Namespace
	}
	if ctxResource.Namespace == "" {
		ctxResource.Namespace = "default"
	}
	okteto.AddKubernetesContext(ctxResource.Context, ctxResource.Namespace, "")
	return nil
}

func LoadManifestWithContext(ctx context.Context, opts ManifestOptions) (*model.Manifest, error) {
	ctxResource, err := utils.LoadManifestContext(opts.Filename)
	if err != nil {
		return nil, err
	}

	if err := ctxResource.UpdateNamespace(opts.Namespace); err != nil {
		return nil, err
	}

	if err := ctxResource.UpdateContext(opts.K8sContext); err != nil {
		return nil, err
	}

	ctxOptions := &ContextOptions{
		Context:   ctxResource.Context,
		Namespace: ctxResource.Namespace,
		Show:      opts.Show,
	}
	if err := Run(ctx, ctxOptions); err != nil {
		return nil, err
	}

	return utils.LoadManifest(opts.Filename)
}

func LoadStackWithContext(ctx context.Context, name, namespace string, stackPaths []string) (*model.Stack, error) {
	ctxResource, err := utils.LoadStackContext(stackPaths)
	if err != nil {
		if name == "" {
			return nil, err
		}
		ctxResource = &model.ContextResource{}
	}

	if err := ctxResource.UpdateNamespace(namespace); err != nil {
		return nil, err
	}

	ctxOptions := &ContextOptions{
		Context:   ctxResource.Context,
		Namespace: ctxResource.Namespace,
		Show:      true,
	}
	if err := Run(ctx, ctxOptions); err != nil {
		return nil, err
	}

	s, err := utils.LoadStack(name, stackPaths)
	if err != nil {
		if name == "" {
			return nil, err
		}
		s = &model.Stack{Name: name}
	}
	s.Namespace = okteto.Context().Namespace
	return s, nil
}

//LoadManifestV2WithContext initializes the okteto context taking into account command flags and manifest namespace/context fields
func LoadManifestV2WithContext(ctx context.Context, namespace, path string) error {
	ctxOptions := &ContextOptions{
		Namespace: namespace,
		Show:      true,
	}

	cwd, err := os.Getwd()
	if err != nil {
		return err
	}

	manifest, err := GetManifestV2(cwd, path)
	if err != nil {
		//GetManifestV2 should take care of all error conditions and possible paths
		//https://github.com/okteto/okteto/issues/2111
		if err != errors.ErrManifestNotFound {
			return err
		}
	} else {
		ctxOptions.Context = manifest.Context
		if ctxOptions.Namespace == "" {
			ctxOptions.Namespace = manifest.Namespace
		}
	}

	return Run(ctx, ctxOptions)
}

// GetManifest Loads a manifest
func GetManifest(srcFolder string, opts ManifestOptions) (*model.Manifest, error) {
	pipelinePath := getPipelinePath(srcFolder, opts.Filename)
	if pipelinePath != "" {
		log.Debugf("Found okteto manifest %s", pipelinePath)
<<<<<<< HEAD
		opts.Filename = pipelinePath
		manifest, err := LoadManifestWithContext(ctx, opts)
=======
		manifest, err := utils.LoadManifest(pipelinePath)
>>>>>>> b010da00
		if err != nil {
			log.Infof("could not load manifest: %s", err.Error())
			return nil, err
		}

		manifest.Type = "pipeline"
		manifest.Filename = pipelinePath
		return manifest, nil
	}
	ctxOptions := &ContextOptions{
		Show: opts.Show,
	}
	if err := Run(ctx, ctxOptions); err != nil {
		return nil, err
	}
	src := srcFolder
	path := filepath.Join(srcFolder, opts.Filename)
	if opts.Filename != "" && pathExistsAndDir(path) {
		src = path
	}

	oktetoSubPath := getOktetoSubPath(srcFolder, src)
	chartSubPath := getChartsSubPath(srcFolder, src)
	if chartSubPath != "" {
		log.Infof("Found chart")
		return &model.Manifest{
			Type:     "chart",
			Deploy:   &model.DeployInfo{Commands: []string{fmt.Sprintf("helm upgrade --install %s %s", opts.Name, chartSubPath)}},
			Filename: chartSubPath,
		}, nil
	}

	manifestsSubPath := getManifestsSubPath(srcFolder, src)
	if manifestsSubPath != "" {
		log.Infof("Found kubernetes manifests")
		return &model.Manifest{
			Type:     "kubernetes",
			Deploy:   &model.DeployInfo{Commands: []string{fmt.Sprintf("kubectl apply -f %s", manifestsSubPath)}},
			Filename: manifestsSubPath,
		}, nil
	}

	stackSubPath := getStackSubPath(srcFolder, src)
	if stackSubPath != "" {
		log.Infof("Found okteto stack")
		return &model.Manifest{
			Type:     "stack",
			Deploy:   &model.DeployInfo{Commands: []string{fmt.Sprintf("okteto stack deploy --build -f %s", stackSubPath)}},
			Filename: stackSubPath,
		}, nil
	}

	if oktetoSubPath != "" {
		log.Infof("Found okteto manifest")
		return &model.Manifest{
			Type:     "okteto",
			Deploy:   &model.DeployInfo{Commands: []string{"okteto push --deploy"}},
			Filename: oktetoSubPath,
		}, nil
	}

	return nil, fmt.Errorf("file okteto manifest not found. See https://okteto.com/docs/cloud/okteto-pipeline for details on how to configure your git repository with okteto")
}

func getPipelinePath(src, filename string) string {
	path := filepath.Join(src, filename)
	if filename != "" && fileExistsAndNotDir(path) {
		return path
	}

	baseDir := src
	if filename != "" && pathExistsAndDir(path) {
		baseDir = path
	}

	// Files will be checked in the order defined in the list
	files := []string{
		"okteto-pipeline.yml",
		"okteto-pipeline.yaml",
		"okteto-pipelines.yml",
		"okteto-pipelines.yaml",
		".okteto/okteto-pipeline.yml",
		".okteto/okteto-pipeline.yaml",
		".okteto/okteto-pipelines.yml",
		".okteto/okteto-pipelines.yaml",
	}

	for _, name := range files {
		path := filepath.Join(baseDir, name)
		if fileExistsAndNotDir(path) {
			return path
		}
	}
	return ""
}

func getChartsSubPath(basePath, src string) string {
	// Files will be checked in the order defined in the list
	for _, name := range []string{"chart", "charts", "helm/chart", "helm/charts"} {
		path := filepath.Join(src, name, "Chart.yaml")
		if model.FileExists(path) {
			prefix := fmt.Sprintf("%s/", basePath)
			return strings.TrimPrefix(path, prefix)
		}
	}
	return ""
}

func getManifestsSubPath(basePath, src string) string {
	// Files will be checked in the order defined in the list
	for _, name := range []string{"manifests", "manifests.yml", "manifests.yaml", "kubernetes", "kubernetes.yml", "kubernetes.yaml", "k8s", "k8s.yml", "k8s.yaml"} {
		path := filepath.Join(src, name)
		if model.FileExists(path) {
			prefix := fmt.Sprintf("%s/", basePath)
			return strings.TrimPrefix(path, prefix)
		}
	}
	return ""
}

func getStackSubPath(basePath, src string) string {
	// Files will be checked in the order defined in the list
	files := []string{
		"okteto-stack.yml",
		"okteto-stack.yaml",
		"stack.yml",
		"stack.yaml",
		".okteto/okteto-stack.yml",
		".okteto/okteto-stack.yaml",
		".okteto/stack.yml",
		".okteto/stack.yaml",
		"docker-compose.yml",
		"docker-compose.yaml",
		".okteto/docker-compose.yml",
		".okteto/docker-compose.yaml",
	}
	for _, name := range files {
		path := filepath.Join(src, name)
		if fileExistsAndNotDir(path) {
			prefix := fmt.Sprintf("%s/", basePath)
			return strings.TrimPrefix(path, prefix)
		}
	}
	return ""
}

func getOktetoSubPath(basePath, src string) string {
	// Files will be checked in the order defined in the list
	files := []string{
		"okteto.yml",
		"okteto.yaml",
		".okteto/okteto.yml",
		".okteto/okteto.yaml",
	}
	for _, name := range files {
		path := filepath.Join(src, name)
		if fileExistsAndNotDir(path) {
			prefix := fmt.Sprintf("%s/", basePath)
			return strings.TrimPrefix(path, prefix)
		}
	}
	return ""
}

func pathExistsAndDir(path string) bool {
	info, err := os.Stat(path)
	if err != nil && os.IsNotExist(err) {
		return false
	}
	return info.IsDir()
}

func fileExistsAndNotDir(filename string) bool {
	info, err := os.Stat(filename)
	if err != nil && os.IsNotExist(err) {
		return false
	}
	return !info.IsDir()
}

func GetOktetoManifestPath(file string) string {

	// Files will be checked in the order defined in the list
	files := []string{
		file,
		"okteto.yml",
		"okteto.yaml",
		".okteto/okteto.yml",
		".okteto/okteto.yaml",
	}
	for _, name := range files {
		if err := utils.CheckIfRegularFile(name); err == nil {
			return name
		}
	}
	return ""
}

func GetManifestV2(basePath, file string) (*model.Manifest, error) {
	manifestPath := ""
	if file != "" && fileExistsAndNotDir(file) {
		manifestPath = file
	} else {
		src := basePath
		manifestPath = getOktetoSubPath(basePath, src)
	}

	if manifestPath != "" {
		return model.Get(manifestPath)
	}
	return nil, errors.ErrManifestNotFound
}<|MERGE_RESOLUTION|>--- conflicted
+++ resolved
@@ -188,10 +188,10 @@
 }
 
 //LoadManifestV2WithContext initializes the okteto context taking into account command flags and manifest namespace/context fields
-func LoadManifestV2WithContext(ctx context.Context, namespace, path string) error {
+func LoadManifestV2WithContext(ctx context.Context, namespace, path string, show bool) error {
 	ctxOptions := &ContextOptions{
 		Namespace: namespace,
-		Show:      true,
+		Show:      show,
 	}
 
 	cwd, err := os.Getwd()
@@ -221,12 +221,7 @@
 	pipelinePath := getPipelinePath(srcFolder, opts.Filename)
 	if pipelinePath != "" {
 		log.Debugf("Found okteto manifest %s", pipelinePath)
-<<<<<<< HEAD
-		opts.Filename = pipelinePath
-		manifest, err := LoadManifestWithContext(ctx, opts)
-=======
 		manifest, err := utils.LoadManifest(pipelinePath)
->>>>>>> b010da00
 		if err != nil {
 			log.Infof("could not load manifest: %s", err.Error())
 			return nil, err
@@ -236,12 +231,7 @@
 		manifest.Filename = pipelinePath
 		return manifest, nil
 	}
-	ctxOptions := &ContextOptions{
-		Show: opts.Show,
-	}
-	if err := Run(ctx, ctxOptions); err != nil {
-		return nil, err
-	}
+
 	src := srcFolder
 	path := filepath.Join(srcFolder, opts.Filename)
 	if opts.Filename != "" && pathExistsAndDir(path) {
