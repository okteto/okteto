--- conflicted
+++ resolved
@@ -18,17 +18,7 @@
 	"sort"
 	"strings"
 
-<<<<<<< HEAD
-	"github.com/chzyer/readline"
-	"github.com/juju/ansiterm"
-	"github.com/manifoldco/promptui"
-	"github.com/manifoldco/promptui/list"
-	"github.com/manifoldco/promptui/screenbuf"
-	oktetoErrors "github.com/okteto/okteto/pkg/errors"
-	oktetoLog "github.com/okteto/okteto/pkg/log"
-=======
 	"github.com/okteto/okteto/cmd/utils"
->>>>>>> 64075c69
 	"github.com/okteto/okteto/pkg/okteto"
 )
 
@@ -115,433 +105,4 @@
 		return strings.Compare(orderedK8sClusters[i].Name, orderedK8sClusters[j].Name) < 0
 	})
 	return orderedK8sClusters
-<<<<<<< HEAD
-}
-
-func AskForOptions(ctx context.Context, options []SelectorItem, label string) (string, bool, error) {
-	if !oktetoLog.IsInteractive() {
-		return "", false, oktetoErrors.UserError{
-			E:    fmt.Errorf("can not run interactive selector"),
-			Hint: "Please try running the command with a different output format",
-		}
-	}
-	selectedTemplate := getSelectedTemplate()
-	activeTemplate := getActiveTemplate(options)
-	inactiveTemplate := getInactiveTemplate(options)
-
-	prompt := OktetoSelector{
-		Label: label,
-		Items: options,
-		Size:  len(options),
-		Templates: &promptui.SelectTemplates{
-			Label:    "{{ .Label }}",
-			Selected: selectedTemplate,
-			Active:   activeTemplate,
-			Inactive: inactiveTemplate,
-			FuncMap:  promptui.FuncMap,
-		},
-	}
-
-	prompt.Templates.FuncMap["oktetoblue"] = oktetoLog.BlueString
-	optionSelected, isOkteto, err := prompt.Run(ctx)
-	if err != nil || !isValidOption(options, optionSelected) {
-		oktetoLog.Infof("invalid init option: %s", err)
-		return "", false, fmt.Errorf("invalid option")
-	}
-
-	return optionSelected, isOkteto, nil
-}
-
-func isValidOption(options []SelectorItem, optionSelected string) bool {
-	for _, option := range options {
-		if optionSelected == option.Name {
-			return true
-		}
-	}
-	return false
-}
-
-func (s OktetoSelector) Run(ctx context.Context) (string, bool, error) {
-	startPosition, err := s.getInitialPosition(ctx)
-	if err != nil {
-		return "", false, err
-	}
-	if startPosition != -1 {
-		s.Items[startPosition].Label += " *"
-	}
-	l, err := list.New(s.Items, s.Size)
-	if err != nil {
-		return "", false, err
-	}
-	s.list = l
-
-	s.prepareTemplates()
-
-	s.Keys = &promptui.SelectKeys{
-		Prev:     promptui.Key{Code: promptui.KeyPrev, Display: promptui.KeyPrevDisplay},
-		Next:     promptui.Key{Code: promptui.KeyNext, Display: promptui.KeyNextDisplay},
-		PageUp:   promptui.Key{Code: promptui.KeyBackward, Display: promptui.KeyBackwardDisplay},
-		PageDown: promptui.Key{Code: promptui.KeyForward, Display: promptui.KeyForwardDisplay},
-	}
-	c := &readline.Config{}
-	err = c.Init()
-	if err != nil {
-		return "", false, err
-	}
-	if runtime.GOOS != "windows" {
-		c.Stdout = &stdout{}
-	}
-
-	c.Stdin = readline.NewCancelableStdin(c.Stdin)
-
-	c.HistoryLimit = -1
-	c.UniqueEditLine = true
-
-	rl, err := readline.NewEx(c)
-	if err != nil {
-		return "", false, err
-	}
-
-	sb := screenbuf.New(rl)
-	s.list.SetCursor(startPosition)
-
-	c.SetListener(func(line []rune, pos int, key rune) ([]rune, int, bool) {
-		switch {
-		case key == promptui.KeyEnter:
-			return nil, 0, true
-		case key == s.Keys.Next.Code:
-			nextItemIndex := s.list.Index() + 1
-			if s.Size > nextItemIndex && !s.Items[nextItemIndex].Enable {
-				s.list.Next()
-			}
-			s.list.Next()
-		case key == s.Keys.Prev.Code:
-			currentIdx := s.list.Index()
-			prevItemIndex := currentIdx - 1
-			foundNewActive := false
-			for prevItemIndex > -1 {
-				s.list.Prev()
-				if !s.Items[prevItemIndex].Enable {
-					prevItemIndex -= 1
-					continue
-				} else {
-					foundNewActive = true
-					break
-				}
-			}
-			if !foundNewActive {
-				s.list.SetCursor(currentIdx)
-			}
-
-		case key == s.Keys.PageUp.Code:
-			s.list.PageUp()
-		case key == s.Keys.PageDown.Code:
-			s.list.PageDown()
-		}
-
-		s.renderLabel(sb)
-
-		help := s.renderHelp()
-		sb.Write(help)
-
-		items, idx := s.list.Items()
-		last := len(items) - 1
-
-		for i, item := range items {
-			page := " "
-
-			switch i {
-			case 0:
-				if s.list.CanPageUp() {
-					page = "↑"
-				} else {
-					page = string(' ')
-				}
-			case last:
-				if s.list.CanPageDown() {
-					page = "↓"
-				}
-			}
-
-			output := []byte(page + " ")
-
-			if i == idx {
-				output = append(output, render(s.OktetoTemplates.active, item)...)
-			} else {
-				output = append(output, render(s.OktetoTemplates.inactive, item)...)
-			}
-
-			sb.Write(output)
-		}
-
-		if idx == list.NotFound {
-			sb.WriteString("")
-			sb.WriteString("No results")
-		} else {
-			active := items[idx]
-
-			details := s.renderDetails(active)
-			for _, d := range details {
-				sb.Write(d)
-			}
-		}
-
-		sb.Flush()
-
-		return nil, 0, true
-	})
-	for {
-		_, err = rl.Readline()
-
-		if err != nil {
-			switch {
-			case err == readline.ErrInterrupt, err.Error() == "Interrupt":
-				err = promptui.ErrInterrupt
-			case err == io.EOF:
-				err = promptui.ErrEOF
-			}
-			break
-		}
-
-		_, idx := s.list.Items()
-		if idx != list.NotFound {
-			break
-		}
-
-	}
-
-	if err != nil {
-		if err.Error() == "Interrupt" {
-			err = promptui.ErrInterrupt
-		}
-		sb.Reset()
-		sb.WriteString("")
-		sb.Flush()
-		rl.Write([]byte(showCursor))
-		rl.Close()
-		return "", false, err
-	}
-
-	items, idx := s.list.Items()
-	item := items[idx]
-
-	sb.Reset()
-	sb.Write(render(s.OktetoTemplates.selected, item))
-	sb.Flush()
-
-	rl.Write([]byte(showCursor))
-	rl.Close()
-
-	return s.Items[s.list.Index()].Name, s.Items[s.list.Index()].isOkteto, err
-}
-
-func (s *OktetoSelector) prepareTemplates() error {
-	tpls := s.OktetoTemplates
-	if tpls == nil {
-		tpls = &OktetoTemplates{}
-	}
-
-	tpls.FuncMap = s.Templates.FuncMap
-
-	if s.Templates.Label == "" {
-		s.Templates.Label = fmt.Sprintf("%s {{.}}: ", promptui.IconInitial)
-	}
-
-	tpl, err := template.New("").Funcs(tpls.FuncMap).Parse(s.Templates.Label)
-	if err != nil {
-		return err
-	}
-
-	tpls.label = tpl
-
-	if s.Templates.Active == "" {
-		s.Templates.Active = fmt.Sprintf("%s {{ . | underline }}", promptui.IconSelect)
-	}
-
-	tpl, err = template.New("").Funcs(tpls.FuncMap).Parse(s.Templates.Active)
-	if err != nil {
-		return err
-	}
-
-	tpls.active = tpl
-
-	if s.Templates.Inactive == "" {
-		s.Templates.Inactive = "  {{.}}"
-	}
-
-	tpl, err = template.New("").Funcs(tpls.FuncMap).Parse(s.Templates.Inactive)
-	if err != nil {
-		return err
-	}
-
-	tpls.inactive = tpl
-
-	if s.Templates.Selected == "" {
-		s.Templates.Selected = fmt.Sprintf(`{{ "%s" | green }} {{ . | faint }}`, promptui.IconGood)
-	}
-
-	tpl, err = template.New("").Funcs(tpls.FuncMap).Parse(s.Templates.Selected)
-	if err != nil {
-		return err
-	}
-	tpls.selected = tpl
-
-	if s.Templates.Details != "" {
-		tpl, err = template.New("").Funcs(tpls.FuncMap).Parse(s.Templates.Details)
-		if err != nil {
-			return err
-		}
-
-		tpls.details = tpl
-	}
-
-	if s.Templates.Help == "" {
-		s.Templates.Help = fmt.Sprintf(`{{ "Use the arrow keys to navigate:" | faint }} {{ .NextKey | faint }} ` +
-			`{{ .PrevKey | faint }} {{ .PageDownKey | faint }} {{ .PageUpKey | faint }} ` +
-			`{{ if .Search }} {{ "and" | faint }} {{ .SearchKey | faint }} {{ "toggles search" | faint }}{{ end }}`)
-	}
-
-	tpl, err = template.New("").Funcs(tpls.FuncMap).Parse(s.Templates.Help)
-	if err != nil {
-		return err
-	}
-
-	tpls.help = tpl
-
-	extraInfo := changeColorForWindows(`{{ " i " | black | bgBlue }} {{ "Use 'okteto context <URL>' to add a new cluster context" | oktetoblue }}`)
-
-	tpl, err = template.New("").Funcs(tpls.FuncMap).Parse(extraInfo)
-	if err != nil {
-		return err
-	}
-
-	tpls.extraInfo = tpl
-
-	s.OktetoTemplates = tpls
-
-	return nil
-}
-
-func (s OktetoSelector) getInitialPosition(ctx context.Context) (int, error) {
-	ctxStore := okteto.ContextStore()
-	oCtx := ctxStore.CurrentContext
-	if oCtx == "" {
-		return -1, nil
-	}
-
-	oCtx = okteto.K8sContextToOktetoUrl(ctx, oCtx, ctxStore.Contexts[oCtx].Namespace, okteto.NewK8sClientProvider())
-	idx := 0
-	for _, item := range s.Items {
-		if strings.Contains(item.Name, oCtx) {
-			return idx, nil
-		}
-		idx += 1
-	}
-	return -1, nil
-}
-
-func (s *OktetoSelector) renderDetails(item interface{}) [][]byte {
-	if s.OktetoTemplates.details == nil {
-		return nil
-	}
-
-	var buf bytes.Buffer
-	w := ansiterm.NewTabWriter(&buf, 0, 0, 8, ' ', 0)
-
-	err := s.OktetoTemplates.details.Execute(w, item)
-	if err != nil {
-		fmt.Fprintf(w, "%v", item)
-	}
-
-	w.Flush()
-
-	output := buf.Bytes()
-
-	return bytes.Split(output, []byte("\n"))
-}
-
-func (s *OktetoSelector) renderLabel(sb *screenbuf.ScreenBuf) {
-	for _, labelLine := range strings.Split(s.Label, "\n") {
-		labelLineBytes := render(s.OktetoTemplates.label, labelLine)
-		sb.Write(labelLineBytes)
-	}
-}
-
-func (s *OktetoSelector) renderHelp() []byte {
-	keys := struct {
-		NextKey     string
-		PrevKey     string
-		PageDownKey string
-		PageUpKey   string
-		Search      bool
-		SearchKey   string
-	}{
-		NextKey:     s.Keys.Next.Display,
-		PrevKey:     s.Keys.Prev.Display,
-		PageDownKey: s.Keys.PageDown.Display,
-		PageUpKey:   s.Keys.PageUp.Display,
-		SearchKey:   s.Keys.Search.Display,
-	}
-
-	return render(s.OktetoTemplates.help, keys)
-}
-
-func render(tpl *template.Template, data interface{}) []byte {
-	var buf bytes.Buffer
-	err := tpl.Execute(&buf, data)
-	if err != nil {
-		return []byte(fmt.Sprintf("%v", data))
-	}
-	return buf.Bytes()
-}
-
-type stdout struct{}
-
-// Write implements an io.WriterCloser over os.Stderr, but it skips the terminal
-// bell character.
-func (s *stdout) Write(b []byte) (int, error) {
-	if len(b) == 1 && b[0] == readline.CharBell {
-		return 0, nil
-	}
-	return os.Stderr.Write(b)
-}
-
-// Close implements an io.WriterCloser over os.Stderr.
-func (s *stdout) Close() error {
-	return os.Stderr.Close()
-}
-
-func getSelectedTemplate() string {
-	result := `{{ " ✓ " | bgGreen | black }} {{ .Label | green }}`
-	result = changeColorForWindows(result)
-	return result
-}
-
-func getActiveTemplate(options []SelectorItem) string {
-	whitespaces := ""
-	if options[0].Label == oktetoContextsDivider {
-		whitespaces = strings.Repeat(" ", 2)
-	}
-	result := fmt.Sprintf("%s%s {{ .Label }}", whitespaces, promptui.IconSelect)
-	result = changeColorForWindows(result)
-	return result
-}
-
-func getInactiveTemplate(options []SelectorItem) string {
-	whitespaces := strings.Repeat(" ", 2)
-	if options[0].Label == oktetoContextsDivider {
-		whitespaces = strings.Repeat(" ", 4)
-	}
-	result := fmt.Sprintf("{{if .Enable}}%s{{ .Label }}{{else}}%s{{ .Label }}{{end}}", whitespaces, whitespaces)
-	result = changeColorForWindows(result)
-	return result
-}
-
-func changeColorForWindows(template string) string {
-	if runtime.GOOS == "windows" {
-		template = strings.ReplaceAll(template, "oktetoblue", "blue")
-	}
-	return template
-=======
->>>>>>> 64075c69
 }