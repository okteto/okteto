--- conflicted
+++ resolved
@@ -80,15 +80,8 @@
 		k8sClusters = getKubernetesContextList()
 	}
 	clusters := make([]SelectorItem, 0)
-<<<<<<< HEAD
-	if len(k8sClusters) > 0 {
-		clusters = append(clusters, SelectorItem{Label: oktetoContextsDivider, Enable: false})
-	}
 
 	clusters = append(clusters, SelectorItem{Name: cloudOption, Label: cloudOption, Enable: true})
-=======
-	clusters = append(clusters, SelectorItem{Label: cloudOption, Enable: true})
->>>>>>> 8bda4930
 
 	ctxStore := okteto.ContextStore()
 	for ctxName := range ctxStore.Contexts {
