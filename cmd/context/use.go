// Copyright 2023 The Okteto Authors
// Licensed under the Apache License, Version 2.0 (the "License");
// you may not use this file except in compliance with the License.
// You may obtain a copy of the License at
//
// http://www.apache.org/licenses/LICENSE-2.0
//
// Unless required by applicable law or agreed to in writing, software
// distributed under the License is distributed on an "AS IS" BASIS,
// WITHOUT WARRANTIES OR CONDITIONS OF ANY KIND, either express or implied.
// See the License for the specific language governing permissions and
// limitations under the License.

package context

import (
	"context"
	"fmt"
	"os"
	"strings"

	"github.com/okteto/okteto/cmd/utils"
	"github.com/okteto/okteto/pkg/analytics"
	"github.com/okteto/okteto/pkg/env"
	oktetoErrors "github.com/okteto/okteto/pkg/errors"
	"github.com/okteto/okteto/pkg/k8s/kubeconfig"
	oktetoLog "github.com/okteto/okteto/pkg/log"
	"github.com/okteto/okteto/pkg/model"
	"github.com/okteto/okteto/pkg/okteto"
	"github.com/spf13/afero"
	"github.com/spf13/cobra"
)

const (
	personalAccessTokenURL          = "https://www.okteto.com/docs/core/credentials/personal-access-tokens/"
	suggestInstallOktetoSH          = "Don't have an Okteto instance?\n    Start by installing Okteto on your Kubernetes cluster: https://www.okteto.com/free-trial/"
	messageSuggestingCurrentContext = "Enter the URL of your Okteto instance: "
)

// Use context points okteto to a cluster.
func Use() *cobra.Command {
	ctxOptions := &Options{}
	cmd := &cobra.Command{
		Use:   "use [<url>|Kubernetes context]",
		Args:  utils.MaximumNArgsAccepted(1, "https://okteto.com/docs/reference/okteto-cli/#use"),
		Short: "Set the default context",
		Long: `Set the default context

A context is a group of cluster access parameters. Each context contains a Kubernetes cluster, a user, and a namespace.
The current context is the default cluster/namespace for any Okteto CLI command.

To set your default context, run the ` + "`okteto context use`" + ` command:

    $ okteto context use

This will prompt you to select one of your existing contexts or to create a new one.

You can also specify an Okteto URL:

    $ okteto context use https://cloud.okteto.com

Or a Kubernetes context:

    $ okteto context use kubernetes_context_name
`,
		RunE: func(cmd *cobra.Command, args []string) error {
			ctx := context.Background()
			if len(args) == 1 {
				ctxOptions.Context = strings.TrimSuffix(args[0], "/")
			}

			ctxOptions.IsCtxCommand = true
			ctxOptions.Save = true
			ctxOptions.CheckNamespaceAccess = ctxOptions.Namespace != ""

			err := NewContextCommand().Run(ctx, ctxOptions)
			analytics.TrackContext(err == nil)
			if err != nil {
				cmd.SilenceUsage = true
				return err
			}

			return nil
		},
	}

	cmd.Flags().StringVarP(&ctxOptions.Token, "token", "t", "", "API token for authentication")
	cmd.Flags().StringVarP(&ctxOptions.Namespace, "namespace", "n", "", "namespace of your okteto context")
	cmd.Flags().StringVarP(&ctxOptions.Builder, "builder", "b", "", "url of the builder service")
	cmd.Flags().BoolVarP(&ctxOptions.OnlyOkteto, "okteto", "", false, "only shows okteto context options")
	if err := cmd.Flags().MarkHidden("okteto"); err != nil {
		oktetoLog.Infof("failed to mark 'okteto' flag as hidden: %s", err)
	}
	return cmd
}

func (c *Command) Run(ctx context.Context, ctxOptions *Options) error {
	ctxStore := okteto.GetContextStore()
	if len(ctxStore.Contexts) == 0 {
		// if the context store has no context stored, set flag to save the
		// new one generated. This is necessary for any command other than
		// 'okteto context' because by default the option is false
		// for it.
		ctxOptions.Save = true
	}

	// if the --context and --namespace flags are set, they have priority over the env vars, and current context
	// if env vars OKTETO_CONTEXT and OKTETO_NAMESPACE are set, they have priority over the current context
	err := c.loadDotEnv(afero.NewOsFs(), os.Setenv)
	if err != nil {
		oktetoLog.Warning("Failed to load .env file: %s", err)
	}
	ctxOptions.InitFromEnvVars()
	ctxOptions.InitFromContext()
<<<<<<< HEAD
=======

	if ctxOptions.IsOkteto && isUrl(ctxOptions.Context) {
		ctxOptions.Context = strings.TrimSuffix(ctxOptions.Context, "/")
	}
>>>>>>> 203a2b38

	if ctxOptions.Token == "" && kubeconfig.InCluster() && !isValidCluster(ctxOptions.Context) {
		if ctxOptions.IsCtxCommand {
			return oktetoErrors.ErrTokenFlagNeeded
		}
		return oktetoErrors.UserError{
			E:    oktetoErrors.ErrTokenEnvVarNeeded,
			Hint: fmt.Sprintf("Visit %s for more information about getting your token.", personalAccessTokenURL),
		}
	}

	if ctxOptions.Context == "" {
		if !ctxOptions.IsCtxCommand && !ctxOptions.raiseNotCtxError {
			oktetoLog.Information("Okteto context is not initialized")
		}
		if ctxOptions.raiseNotCtxError {
			return oktetoErrors.ErrCtxNotSet
		}
		oktetoLog.Infof("authenticating with interactive context")
		oktetoContext, err := getContext(ctxOptions)
		if err != nil {
			return err
		}
		ctxOptions.Context = oktetoContext
		ctxStore.CurrentContext = oktetoContext
		ctxOptions.Show = false
		ctxOptions.Save = true
	}

	if err := c.UseContext(ctx, ctxOptions); err != nil {
		return err
	}

	os.Setenv(model.OktetoNamespaceEnvVar, okteto.GetContext().Namespace)

	if ctxOptions.Show {
		oktetoLog.Information("Using %s @ %s as context", okteto.GetContext().Namespace, okteto.RemoveSchema(okteto.GetContext().Name))
	}

	return nil
}

// RunStateless is the fn to use until the refactoring of the context command itself if you want to make use
// of an injected context instead of using the global context variable.
func (c *Command) RunStateless(ctx context.Context, ctxOptions *Options) (*okteto.ContextStateless, error) {
	err := c.Run(ctx, ctxOptions)
	if err != nil {
		return nil, err
	}

	cfg := okteto.GetContext().Cfg.DeepCopy()
	// Storing previous global namespace gotten after executing c.Run as it is memory, but after reading the
	// context store from path that is lost
	globalNamespace := okteto.GetContext().GlobalNamespace

	oktetoContextStore := okteto.GetContextStoreFromStorePath()

	oktetoContextStateless := &okteto.ContextStateless{
		Store: oktetoContextStore,
	}

	oktetoContextStateless.SetCurrentCfg(cfg)
	// Setting the global namespace because it is missing after reading again the context from the store path
	oktetoContextStateless.SetGlobalNamespace(globalNamespace)

	return oktetoContextStateless, nil

}

func getContext(ctxOptions *Options) (string, error) {
	ctxs := getAvailableContexts(ctxOptions)

	var oktetoContext string
	var err error
	if len(ctxs) > 0 {
		ctxs = append(ctxs, utils.SelectorItem{
			Label:  "",
			Enable: false,
		})
		ctxs = append(ctxs, utils.SelectorItem{
			Name:   newOEOption,
			Label:  newOEOption,
			Enable: true,
		})

		initialPosition := getInitialPosition(ctxs)
		selector := utils.NewOktetoSelector("A context defines the default Okteto instance or cluster for any Okteto CLI command.\nSelect the context you want to use:", "Option")
		oktetoContext, err = selector.AskForOptionsOkteto(ctxs, initialPosition)
		if err != nil {
			return "", err
		}
		if isCreateNewContextOption(oktetoContext) {
			ctxStore := okteto.GetContextStore()
			clusterURL := okteto.CloudURL
			if oCtx, ok := ctxStore.Contexts[ctxStore.CurrentContext]; ok && oCtx.IsOkteto {
				clusterURL = ctxStore.CurrentContext
			}
			question := fmt.Sprintf("%s[%s]: ", messageSuggestingCurrentContext, clusterURL)
			oktetoContext, err = askForOktetoURL(question)
			if err != nil {
				return "", err
			}
			ctxOptions.IsOkteto = true
		} else {
			ctxOptions.IsOkteto = okteto.IsOktetoContext(oktetoContext)
		}
	} else {

		oktetoLog.Information(suggestInstallOktetoSH)
		oktetoContext, err = askForOktetoURL(messageSuggestingCurrentContext)
		if err != nil {
			return "", err
		}
		ctxOptions.IsOkteto = true
	}

	return oktetoContext, nil
}

func exportPlatformVariablesToEnv(variables []env.Var) {
	for _, v := range variables {
		value, exists := os.LookupEnv(v.Name)
		if exists {
			if value != v.Value {
				oktetoLog.Warning("Okteto Variable '%s' is overridden by a local environment variable with the same name", v.Name)
			}
			oktetoLog.AddMaskedWord(value)
			continue
		}
		os.Setenv(v.Name, v.Value)
		oktetoLog.AddMaskedWord(v.Value)
	}
}<|MERGE_RESOLUTION|>--- conflicted
+++ resolved
@@ -112,13 +112,10 @@
 	}
 	ctxOptions.InitFromEnvVars()
 	ctxOptions.InitFromContext()
-<<<<<<< HEAD
-=======
 
 	if ctxOptions.IsOkteto && isUrl(ctxOptions.Context) {
 		ctxOptions.Context = strings.TrimSuffix(ctxOptions.Context, "/")
 	}
->>>>>>> 203a2b38
 
 	if ctxOptions.Token == "" && kubeconfig.InCluster() && !isValidCluster(ctxOptions.Context) {
 		if ctxOptions.IsCtxCommand {
