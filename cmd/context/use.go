// Copyright 2021 The Okteto Authors
// Licensed under the Apache License, Version 2.0 (the "License");
// you may not use this file except in compliance with the License.
// You may obtain a copy of the License at
//
// http://www.apache.org/licenses/LICENSE-2.0
//
// Unless required by applicable law or agreed to in writing, software
// distributed under the License is distributed on an "AS IS" BASIS,
// WITHOUT WARRANTIES OR CONDITIONS OF ANY KIND, either express or implied.
// See the License for the specific language governing permissions and
// limitations under the License.

package context

import (
	"context"
	"fmt"
	"os"
	"strings"

	"github.com/okteto/okteto/cmd/utils"
	"github.com/okteto/okteto/pkg/analytics"
	"github.com/okteto/okteto/pkg/cmd/login"
	"github.com/okteto/okteto/pkg/config"
	"github.com/okteto/okteto/pkg/errors"
	"github.com/okteto/okteto/pkg/k8s/kubeconfig"
	"github.com/okteto/okteto/pkg/log"
	"github.com/okteto/okteto/pkg/okteto"
	"github.com/okteto/okteto/pkg/types"
	"github.com/spf13/cobra"
)

// Use context points okteto to a cluster.
func Use() *cobra.Command {
	ctxOptions := &ContextOptions{}
	cmd := &cobra.Command{
		Use:   "use [<url>|Kubernetes context]",
		Args:  utils.MaximumNArgsAccepted(1, "https://okteto.com/docs/reference/cli/#use"),
		Short: "Set the default context",
		Long: `Set the default context

A context is a group of cluster access parameters. Each context contains a Kubernetes cluster, a user, and a namespace.
The current context is the default cluster/namespace for any Okteto CLI command.

To set your default context, run the ` + "`okteto context use`" + ` command:

    $ okteto context use

This will prompt you to select one of your existing contexts or to create a new one.

You can also specify an Okteto URL:

    $ okteto context use https://cloud.okteto.com

Or a Kubernetes context:

    $ okteto context use kubernetes_context_name
`,
		RunE: func(cmd *cobra.Command, args []string) error {
			ctx := context.Background()
			if len(args) == 1 {
				ctxOptions.Context = strings.TrimSuffix(args[0], "/")
			}

			ctxOptions.IsCtxCommand = true
			ctxOptions.Save = true
			err := Run(ctx, ctxOptions)
			analytics.TrackContext(err == nil)
			if err != nil {
				return err
			}

			return nil
		},
	}

	cmd.Flags().StringVarP(&ctxOptions.Token, "token", "t", "", "API token for authentication")
	cmd.Flags().StringVarP(&ctxOptions.Namespace, "namespace", "n", "", "namespace of your okteto context")
	cmd.Flags().StringVarP(&ctxOptions.Builder, "builder", "b", "", "url of the builder service")
	cmd.Flags().BoolVarP(&ctxOptions.OnlyOkteto, "okteto", "", false, "only shows okteto cluster options")
	cmd.Flags().MarkHidden("okteto")
	return cmd
}

func Run(ctx context.Context, ctxOptions *ContextOptions) error {
	ctxStore := okteto.ContextStore()
	ctxOptions.initFromContext()
	ctxOptions.initFromEnvVars()

	if ctxOptions.Token == "" && kubeconfig.InCluster() && !isValidCluster(ctxOptions.Context) {
		return errors.ErrTokenFlagNeeded
	}

	if ctxOptions.Context == "" {
		if !ctxOptions.IsCtxCommand {
			log.Information("Okteto context is not initialized")
		}
		log.Infof("authenticating with interactive context")
		oktetoContext, err := getContext(ctx, ctxOptions)
		if err != nil {
			return err
		}
		ctxOptions.Context = oktetoContext
		ctxStore.CurrentContext = oktetoContext
		ctxOptions.Show = false
		ctxOptions.Save = true
	}

	ctxController := ContextUse{
		k8sClientProvider:    okteto.NewK8sClientProvider(),
		loginController:      login.NewLoginController(),
		oktetoClientProvider: okteto.NewOktetoClientProvider(),
	}

	if err := ctxController.UseContext(ctx, ctxOptions); err != nil {
		return err
	}

	os.Setenv("OKTETO_NAMESPACE", okteto.Context().Namespace)

	if ctxOptions.Show {
		log.Information("Using %s @ %s as context", okteto.Context().Namespace, okteto.RemoveSchema(okteto.Context().Name))
	}

	if ctxOptions.IsCtxCommand {
		log.Information("Run 'okteto context update-kubeconfig' to update your kubectl credentials")
	}
	return nil
}

func getContext(ctx context.Context, ctxOptions *ContextOptions) (string, error) {
	ctxs := getContextsSelection(ctxOptions)
	oktetoContext, isOkteto, err := AskForOptions(ctx, ctxs, "A context defines the default cluster/namespace for any Okteto CLI command.\nSelect the context you want to use:")
	if err != nil {
		return "", err
	}
	ctxOptions.IsOkteto = isOkteto

	if isCreateNewContextOption(oktetoContext) {
		oktetoContext = askForOktetoURL()
		ctxOptions.IsOkteto = true
	}

	return oktetoContext, nil
}

func setSecrets(secrets []types.Secret) {
	for _, secret := range secrets {
		os.Setenv(secret.Name, secret.Value)
	}
}

func (c ContextUse) getUserContext(ctx context.Context) (*types.UserContext, error) {
	client, err := c.oktetoClientProvider.NewOktetoUserClient()
	if err != nil {
		return nil, err
	}

	retries := 0
	for retries <= 3 {
		userContext, err := client.GetUserContext(ctx)
		if err == nil {
			return userContext, nil
		}

		if errors.IsForbidden(err) {
			okteto.Context().Token = ""
			if err := okteto.WriteOktetoContextConfig(); err != nil {
				log.Infof("error updating okteto contexts: %v", err)
				return nil, fmt.Errorf(errors.ErrCorruptedOktetoContexts, config.GetOktetoContextsStorePath())
			}
			return nil, fmt.Errorf(errors.ErrNotLogged, okteto.Context().Name)
		}

		log.Info(err)
		retries++
	}
	return nil, errors.ErrInternalServerError
<<<<<<< HEAD
=======
}

func initOktetoContext(ctx context.Context, ctxOptions *ContextOptions) error {
	user, err := login.AuthenticateToOktetoCluster(ctx, ctxOptions.Context, ctxOptions.Token)
	if err != nil {
		return err
	}
	ctxOptions.Token = user.Token
	okteto.Context().Token = user.Token

	userContext, err := getUserContext(ctx)
	if err != nil {
		return err
	}
	if ctxOptions.Namespace == "" {
		ctxOptions.Namespace = userContext.User.Namespace
	}
	okteto.AddOktetoContext(ctxOptions.Context, &userContext.User, ctxOptions.Namespace, userContext.User.Namespace)
	cfg := kubeconfig.Get(config.GetKubeconfigPath())
	if cfg == nil {
		cfg = kubeconfig.Create()
	}
	okteto.AddOktetoCredentialsToCfg(cfg, &userContext.Credentials, ctxOptions.Namespace, userContext.User.ID, okteto.Context().Name)
	okteto.Context().Cfg = cfg
	okteto.Context().IsOkteto = true

	setSecrets(userContext.Secrets)

	os.Setenv("OKTETO_USERNAME", okteto.Context().Username)

	return nil
}

func initKubernetesContext(ctxOptions *ContextOptions) error {
	cfg := kubeconfig.Get(config.GetKubeconfigPath())
	if cfg == nil {
		return fmt.Errorf(errors.ErrKubernetesContextNotFound, ctxOptions.Context, config.GetKubeconfigPath())
	}
	kubeCtx, ok := cfg.Contexts[ctxOptions.Context]
	if !ok {
		return fmt.Errorf(errors.ErrKubernetesContextNotFound, ctxOptions.Context, config.GetKubeconfigPath())
	}
	cfg.CurrentContext = ctxOptions.Context
	if ctxOptions.Namespace != "" {
		cfg.Contexts[ctxOptions.Context].Namespace = ctxOptions.Namespace
	} else {
		if cfg.Contexts[ctxOptions.Context].Namespace == "" {
			cfg.Contexts[ctxOptions.Context].Namespace = "default"
		}
		ctxOptions.Namespace = cfg.Contexts[ctxOptions.Context].Namespace
	}

	okteto.AddKubernetesContext(ctxOptions.Context, ctxOptions.Namespace, ctxOptions.Builder)

	kubeCtx.Namespace = okteto.Context().Namespace
	cfg.CurrentContext = okteto.Context().Name
	okteto.Context().Cfg = cfg
	okteto.Context().IsOkteto = false

	return nil
>>>>>>> 7e0a3a4a
}<|MERGE_RESOLUTION|>--- conflicted
+++ resolved
@@ -177,67 +177,4 @@
 		retries++
 	}
 	return nil, errors.ErrInternalServerError
-<<<<<<< HEAD
-=======
-}
-
-func initOktetoContext(ctx context.Context, ctxOptions *ContextOptions) error {
-	user, err := login.AuthenticateToOktetoCluster(ctx, ctxOptions.Context, ctxOptions.Token)
-	if err != nil {
-		return err
-	}
-	ctxOptions.Token = user.Token
-	okteto.Context().Token = user.Token
-
-	userContext, err := getUserContext(ctx)
-	if err != nil {
-		return err
-	}
-	if ctxOptions.Namespace == "" {
-		ctxOptions.Namespace = userContext.User.Namespace
-	}
-	okteto.AddOktetoContext(ctxOptions.Context, &userContext.User, ctxOptions.Namespace, userContext.User.Namespace)
-	cfg := kubeconfig.Get(config.GetKubeconfigPath())
-	if cfg == nil {
-		cfg = kubeconfig.Create()
-	}
-	okteto.AddOktetoCredentialsToCfg(cfg, &userContext.Credentials, ctxOptions.Namespace, userContext.User.ID, okteto.Context().Name)
-	okteto.Context().Cfg = cfg
-	okteto.Context().IsOkteto = true
-
-	setSecrets(userContext.Secrets)
-
-	os.Setenv("OKTETO_USERNAME", okteto.Context().Username)
-
-	return nil
-}
-
-func initKubernetesContext(ctxOptions *ContextOptions) error {
-	cfg := kubeconfig.Get(config.GetKubeconfigPath())
-	if cfg == nil {
-		return fmt.Errorf(errors.ErrKubernetesContextNotFound, ctxOptions.Context, config.GetKubeconfigPath())
-	}
-	kubeCtx, ok := cfg.Contexts[ctxOptions.Context]
-	if !ok {
-		return fmt.Errorf(errors.ErrKubernetesContextNotFound, ctxOptions.Context, config.GetKubeconfigPath())
-	}
-	cfg.CurrentContext = ctxOptions.Context
-	if ctxOptions.Namespace != "" {
-		cfg.Contexts[ctxOptions.Context].Namespace = ctxOptions.Namespace
-	} else {
-		if cfg.Contexts[ctxOptions.Context].Namespace == "" {
-			cfg.Contexts[ctxOptions.Context].Namespace = "default"
-		}
-		ctxOptions.Namespace = cfg.Contexts[ctxOptions.Context].Namespace
-	}
-
-	okteto.AddKubernetesContext(ctxOptions.Context, ctxOptions.Namespace, ctxOptions.Builder)
-
-	kubeCtx.Namespace = okteto.Context().Namespace
-	cfg.CurrentContext = okteto.Context().Name
-	okteto.Context().Cfg = cfg
-	okteto.Context().IsOkteto = false
-
-	return nil
->>>>>>> 7e0a3a4a
 }