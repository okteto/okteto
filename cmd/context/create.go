--- conflicted
+++ resolved
@@ -16,22 +16,15 @@
 import (
 	"context"
 	"fmt"
-<<<<<<< HEAD
 	"os"
-=======
->>>>>>> 7e0a3a4a
 	"strings"
 
 	"github.com/okteto/okteto/cmd/utils"
 	"github.com/okteto/okteto/pkg/analytics"
-<<<<<<< HEAD
 	"github.com/okteto/okteto/pkg/cmd/login"
 	"github.com/okteto/okteto/pkg/config"
 	"github.com/okteto/okteto/pkg/errors"
 	"github.com/okteto/okteto/pkg/k8s/kubeconfig"
-=======
-	"github.com/okteto/okteto/pkg/errors"
->>>>>>> 7e0a3a4a
 	"github.com/okteto/okteto/pkg/log"
 	"github.com/okteto/okteto/pkg/okteto"
 	"github.com/okteto/okteto/pkg/types"
@@ -74,8 +67,10 @@
 			ctxOptions.Context = args[0]
 			ctxOptions.Context = okteto.AddSchema(ctxOptions.Context)
 			ctxOptions.Context = strings.TrimSuffix(ctxOptions.Context, "/")
-<<<<<<< HEAD
-			ctxOptions.isOkteto = true
+			ctxOptions.IsOkteto = true
+			ctxOptions.IsCtxCommand = true
+			ctxOptions.Show = false
+			ctxOptions.Save = true
 			ctxController := ContextUse{
 				k8sClientProvider:    okteto.NewK8sClientProvider(),
 				loginController:      login.NewLoginController(),
@@ -83,14 +78,6 @@
 			}
 
 			err := ctxController.UseContext(ctx, ctxOptions)
-=======
-			ctxOptions.IsOkteto = true
-			ctxOptions.IsCtxCommand = true
-			ctxOptions.Show = false
-			ctxOptions.Save = true
-
-			err := Run(ctx, ctxOptions)
->>>>>>> 7e0a3a4a
 			analytics.TrackContext(err == nil)
 			return err
 		},
@@ -141,13 +128,8 @@
 
 	ctxStore.CurrentContext = ctxOptions.Context
 
-<<<<<<< HEAD
-	if ctxOptions.isOkteto {
+	if ctxOptions.IsOkteto {
 		if err := c.initOktetoContext(ctx, ctxOptions); err != nil {
-=======
-	if ctxOptions.IsOkteto {
-		if err := initOktetoContext(ctx, ctxOptions); err != nil {
->>>>>>> 7e0a3a4a
 			return err
 		}
 	} else {
@@ -186,7 +168,7 @@
 	if ctxOptions.Namespace == "" {
 		ctxOptions.Namespace = userContext.User.Namespace
 	}
-	okteto.AddOktetoContext(ctxOptions.Context, &userContext.User, ctxOptions.Namespace)
+	okteto.AddOktetoContext(ctxOptions.Context, &userContext.User, ctxOptions.Namespace, userContext.User.Namespace)
 	cfg := kubeconfig.Get(config.GetKubeconfigPath())
 	if cfg == nil {
 		cfg = kubeconfig.Create()
