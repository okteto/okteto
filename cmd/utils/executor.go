// Copyright 2021 The Okteto Authors
// Licensed under the Apache License, Version 2.0 (the "License");
// you may not use this file except in compliance with the License.
// You may obtain a copy of the License at
//
// http://www.apache.org/licenses/LICENSE-2.0
//
// Unless required by applicable law or agreed to in writing, software
// distributed under the License is distributed on an "AS IS" BASIS,
// WITHOUT WARRANTIES OR CONDITIONS OF ANY KIND, either express or implied.
// See the License for the specific language governing permissions and
// limitations under the License.

package utils

import (
	"bufio"
	"encoding/json"
	"fmt"
	"os"
	"os/exec"
	"strings"
	"time"
)

type ManifestExecutor interface {
	Execute(command string, env []string) error
}

type Executor struct {
	outputMode string
	displayer  executorDisplayer
}

type executorDisplayer interface {
	display(command string)
	startCommand(cmd *exec.Cmd) error
}

type plainExecutorDisplayer struct {
	scanner *bufio.Scanner
}
type jsonExecutorDisplayer struct {
	stdoutScanner *bufio.Scanner
	stderrScanner *bufio.Scanner
}

type jsonMessage struct {
	Level     string `json:"level"`
	Stage     string `json:"stage"`
	Message   string `json:"message"`
	Timestamp int64  `json:"timestamp"`
}

// NewExecutor returns a new executor
func NewExecutor(output string) *Executor {
	var displayer executorDisplayer
	switch output {
	case "plain":
		displayer = &plainExecutorDisplayer{}
	case "json":
		displayer = &jsonExecutorDisplayer{}
	default:
		displayer = &plainExecutorDisplayer{}
	}
	return &Executor{
		outputMode: output,
		displayer:  displayer,
	}
}

// Execute executes the specified command adding `env` to the execution environment
func (e *Executor) Execute(command string, env []string) error {

	cmd := exec.Command("bash", "-c", command)
	cmd.Env = append(os.Environ(), env...)

	if err := e.displayer.startCommand(cmd); err != nil {
		return err
	}

	go e.displayer.display(command)

	err := cmd.Wait()

	return err
}

func startCommand(cmd *exec.Cmd) error {
	return cmd.Start()
}

func (e *plainExecutorDisplayer) startCommand(cmd *exec.Cmd) error {

	reader, err := cmd.StdoutPipe()
	if err != nil {
		return err
	}
	cmd.Stderr = cmd.Stdout

	if err := startCommand(cmd); err != nil {
		return err
	}
	e.scanner = bufio.NewScanner(reader)
	return nil
}

func (e *plainExecutorDisplayer) display(_ string) {
	for e.scanner.Scan() {
		line := e.scanner.Text()
		fmt.Println(line)
	}
}

func (e *jsonExecutorDisplayer) startCommand(cmd *exec.Cmd) error {
	stdoutReader, err := cmd.StdoutPipe()
	if err != nil {
		return err
	}
	e.stdoutScanner = bufio.NewScanner(stdoutReader)

	stderrReader, err := cmd.StderrPipe()
	if err != nil {
		return err
	}
	e.stderrScanner = bufio.NewScanner(stderrReader)
	return startCommand(cmd)
}

func (e *jsonExecutorDisplayer) display(command string) {
	go func() {
		for e.stdoutScanner.Scan() {
			line := e.stdoutScanner.Text()
			level := "info"
			if isErrorLine(line) {
				level = "error"
			}
			messageStruct := jsonMessage{
				Level:     level,
				Message:   line,
				Stage:     command,
				Timestamp: time.Now().Unix(),
			}
			message, _ := json.Marshal(messageStruct)
			fmt.Println(string(message))
		}
<<<<<<< HEAD
		DisplayJsonMessage(level, line, command)
	}
}
func DisplayJsonMessage(level, message, stage string) {
	messageStruct := jsonMessage{
		Level:     level,
		Message:   message,
		Stage:     stage,
		Timestamp: time.Now().Unix(),
	}
	messageJson, _ := json.Marshal(messageStruct)
	fmt.Println(string(messageJson))
=======
	}()

	go func() {
		for e.stderrScanner.Scan() {
			line := e.stderrScanner.Text()
			level := "error"
			messageStruct := jsonMessage{
				Level:     level,
				Message:   line,
				Stage:     command,
				Timestamp: time.Now().Unix(),
			}
			message, _ := json.Marshal(messageStruct)
			fmt.Println(string(message))
		}
	}()

>>>>>>> b010da00
}

func isErrorLine(text string) bool {
	return strings.HasPrefix(text, " x ")
}<|MERGE_RESOLUTION|>--- conflicted
+++ resolved
@@ -135,19 +135,19 @@
 			if isErrorLine(line) {
 				level = "error"
 			}
-			messageStruct := jsonMessage{
-				Level:     level,
-				Message:   line,
-				Stage:     command,
-				Timestamp: time.Now().Unix(),
-			}
-			message, _ := json.Marshal(messageStruct)
-			fmt.Println(string(message))
+			DisplayJsonMessage(level, line, command)
 		}
-<<<<<<< HEAD
-		DisplayJsonMessage(level, line, command)
-	}
+	}()
+
+	go func() {
+		for e.stderrScanner.Scan() {
+			line := e.stderrScanner.Text()
+			level := "error"
+			DisplayJsonMessage(level, line, command)
+		}
+	}()
 }
+
 func DisplayJsonMessage(level, message, stage string) {
 	messageStruct := jsonMessage{
 		Level:     level,
@@ -157,25 +157,6 @@
 	}
 	messageJson, _ := json.Marshal(messageStruct)
 	fmt.Println(string(messageJson))
-=======
-	}()
-
-	go func() {
-		for e.stderrScanner.Scan() {
-			line := e.stderrScanner.Text()
-			level := "error"
-			messageStruct := jsonMessage{
-				Level:     level,
-				Message:   line,
-				Stage:     command,
-				Timestamp: time.Now().Unix(),
-			}
-			message, _ := json.Marshal(messageStruct)
-			fmt.Println(string(message))
-		}
-	}()
-
->>>>>>> b010da00
 }
 
 func isErrorLine(text string) bool {
