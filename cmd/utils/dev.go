// Copyright 2021 The Okteto Authors
// Licensed under the Apache License, Version 2.0 (the "License");
// you may not use this file except in compliance with the License.
// You may obtain a copy of the License at
//
// http://www.apache.org/licenses/LICENSE-2.0
//
// Unless required by applicable law or agreed to in writing, software
// distributed under the License is distributed on an "AS IS" BASIS,
// WITHOUT WARRANTIES OR CONDITIONS OF ANY KIND, either express or implied.
// See the License for the specific language governing permissions and
// limitations under the License.

package utils

import (
	"context"
	"fmt"
	"net/url"
	"os"
	"path/filepath"
	"strings"

	"github.com/joho/godotenv"
	"github.com/manifoldco/promptui"
	"github.com/okteto/okteto/pkg/config"
	"github.com/okteto/okteto/pkg/errors"
	"github.com/okteto/okteto/pkg/log"
	"github.com/okteto/okteto/pkg/model"
	"github.com/okteto/okteto/pkg/okteto"
)

const (
	//DefaultDevManifest default okteto manifest file
	DefaultDevManifest   = "okteto.yml"
	secondaryDevManifest = "okteto.yaml"
)

//LoadDev loads an okteto manifest checking "yml" and "yaml"
func LoadDev(devPath, namespace, oktetoContext string) (*model.Dev, error) {
	if !model.FileExists(devPath) {
		if devPath == DefaultDevManifest {
			if model.FileExists(secondaryDevManifest) {
				return LoadDev(secondaryDevManifest, namespace, oktetoContext)
			}
		}

		return nil, fmt.Errorf("'%s' does not exist. Generate it by executing 'okteto init'", devPath)
	}

	dev, err := model.Get(devPath)
	if err != nil {
		return nil, err
	}

	if err := loadDevRc(dev); err != nil {
		return nil, err
	}
	if dev.Namespace == "" {
		dev.Namespace = namespace
	}
	if namespace != "" && namespace != dev.Namespace {
		return nil, fmt.Errorf("the namespace in the okteto manifest '%s' does not match the namespace '%s'", dev.Namespace, namespace)
	}
	if dev.Namespace == "" {
		dev.Namespace = okteto.Context().Namespace
	}
	if dev.Context == "" {
		dev.Context = oktetoContext
	}
	if oktetoContext != "" && oktetoContext != dev.Context {
		return nil, fmt.Errorf("the context in the okteto manifest '%s' does not match the context '%s'", dev.Context, oktetoContext)
	}
	if dev.Context == "" {
		dev.Context = okteto.Context().Name
	}

	return dev, nil
}

func loadDevRc(dev *model.Dev) error {
	defaultDevRcPath := filepath.Join(config.GetOktetoHome(), "okteto.yml")
	secondaryDevRcPath := filepath.Join(config.GetOktetoHome(), "okteto.yaml")
	var devRc *model.DevRC
	var err error
	if model.FileExists(defaultDevRcPath) {
		devRc, err = model.GetRc(defaultDevRcPath)
		if err != nil {
			return fmt.Errorf("error while reading %s file: %s", defaultDevRcPath, err.Error())
		}
	} else if model.FileExists(secondaryDevRcPath) {
		devRc, err = model.GetRc(secondaryDevRcPath)
		if err != nil {
			return fmt.Errorf("error while reading %s file: %s", defaultDevRcPath, err.Error())
		}
	}

	if devRc != nil {
		model.MergeDevWithDevRc(dev, devRc)
	}
	return nil
}

//LoadDevOrDefault loads an okteto manifest or a default one if does not exist
func LoadDevOrDefault(devPath, name, namespace, k8sContext string) (*model.Dev, error) {
	dev, err := LoadDev(devPath, namespace, k8sContext)
	if err == nil {
		return dev, nil
	}

	if errors.IsNotExist(err) && len(name) > 0 {
		dev, err := model.Read(nil)
		if err != nil {
			return nil, err
		}
		dev.Name = name
		dev.Namespace = namespace
		dev.Context = k8sContext
		return dev, nil
	}

	return nil, err
}

//AskYesNo prompts for yes/no confirmation
func AskYesNo(q string) (bool, error) {
	var answer string
	for {
		fmt.Print(q)
		if _, err := fmt.Scanln(&answer); err != nil {
			return false, err
		}

		if answer == "y" || answer == "n" {
			break
		}

		log.Fail("input must be 'y' or 'n'")
	}

	return answer == "y", nil
}

func AskForOptions(options []string, label string) (string, error) {

	prompt := promptui.Select{
		Label: label,
		Items: options,
		Size:  len(options),
		Templates: &promptui.SelectTemplates{
			Label:    "{{ . }}",
			Selected: " ✓  {{ . | oktetoblue }}",
			Active:   fmt.Sprintf("%s {{ . | oktetoblue }}", promptui.IconSelect),
			Inactive: "  {{ . | oktetoblue }}",
			FuncMap:  promptui.FuncMap,
		},
	}

	prompt.Templates.FuncMap["oktetoblue"] = log.BlueString

	i, _, err := prompt.Run()
	if err != nil {
		log.Infof("invalid init option: %s", err)
		return "", fmt.Errorf("invalid option")
	}

	return options[i], nil
}

//AskIfOktetoInit asks if okteto init should be executed
func AskIfOktetoInit(devPath string) bool {
	result, err := AskYesNo(fmt.Sprintf("okteto manifest (%s) doesn't exist, do you want to create it? [y/n] ", devPath))
	if err != nil {
		return false
	}
	return result
}

//AskIfDeploy asks if a new deployment must be created
func AskIfDeploy(name, namespace string) error {
	deploy, err := AskYesNo(fmt.Sprintf("Deployment %s doesn't exist in namespace %s. Do you want to create a new one? [y/n]: ", name, namespace))
	if err != nil {
		return fmt.Errorf("couldn't read your response")
	}
	if !deploy {
		return errors.UserError{
			E:    fmt.Errorf("deployment %s doesn't exist in namespace %s", name, namespace),
			Hint: "Deploy your application first or use 'okteto namespace' to select a different namespace and try again",
		}
	}
	return nil
}

//ParseURL validates a URL
func ParseURL(u string) (string, error) {
	url, err := url.Parse(u)
	if err != nil {
		return "", fmt.Errorf("%s is not a valid URL", u)
	}

	if url.Scheme == "" {
		url.Scheme = "https"
	}

	return strings.TrimRight(url.String(), "/"), nil
}

//CheckIfDirectory checks if a path is a directory
func CheckIfDirectory(path string) error {
	fileInfo, err := os.Stat(path)
	if err != nil {
		log.Infof("error on CheckIfDirectory: %s", err.Error())
		return fmt.Errorf("'%s' does not exist", path)
	}
	if fileInfo.IsDir() {
		return nil
	}
	return fmt.Errorf("'%s' is not a directory", path)
}

//CheckIfRegularFile checks if a path is a regular file
func CheckIfRegularFile(path string) error {
	fileInfo, err := os.Stat(path)
	if err != nil {
		log.Infof("error on CheckIfRegularFile: %s", err.Error())
		return fmt.Errorf("'%s' does not exist", path)
	}
	if !fileInfo.IsDir() {
		return nil
	}
	return fmt.Errorf("'%s' is not a regular file", path)
}

//LoadEnvironment taking into account .env files and Okteto Secrets
func LoadEnvironment(ctx context.Context, getSecrets bool) error {
	if model.FileExists(".env") {
		err := godotenv.Load()
		if err != nil {
			log.Errorf("error loading .env file: %s", err.Error())
		}
	}

	if !getSecrets {
		return nil
	}

<<<<<<< HEAD
	if okteto.IsOktetoContext() {
		secrets, err := okteto.GetSecrets(ctx)
=======
	currentContext := client.GetSessionContext("")
	if okteto.GetClusterContext() == currentContext {
		oktetoClient, err := okteto.NewOktetoClient()
		if err != nil {
			return err
		}
		secrets, err := oktetoClient.GetSecrets(ctx)
>>>>>>> e827fa61
		if err != nil {
			return fmt.Errorf("error loading Okteto Secrets: %s", err.Error())
		}

		currentEnv := map[string]bool{}
		rawEnv := os.Environ()
		for _, rawEnvLine := range rawEnv {
			key := strings.Split(rawEnvLine, "=")[0]
			currentEnv[key] = true
		}

		for _, secret := range secrets {
			if strings.HasPrefix(secret.Name, "github.") {
				continue
			}
			if !currentEnv[secret.Name] {
				os.Setenv(secret.Name, secret.Value)
			}
		}
	}

	return nil
}<|MERGE_RESOLUTION|>--- conflicted
+++ resolved
@@ -244,18 +244,12 @@
 		return nil
 	}
 
-<<<<<<< HEAD
 	if okteto.IsOktetoContext() {
-		secrets, err := okteto.GetSecrets(ctx)
-=======
-	currentContext := client.GetSessionContext("")
-	if okteto.GetClusterContext() == currentContext {
 		oktetoClient, err := okteto.NewOktetoClient()
 		if err != nil {
 			return err
 		}
 		secrets, err := oktetoClient.GetSecrets(ctx)
->>>>>>> e827fa61
 		if err != nil {
 			return fmt.Errorf("error loading Okteto Secrets: %s", err.Error())
 		}
