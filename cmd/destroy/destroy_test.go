--- conflicted
+++ resolved
@@ -95,13 +95,8 @@
 	return nil
 }
 
-<<<<<<< HEAD
 func (*fakeExecutor) CleanUp(_ error) {}
-
-func getManifestWithError(_ string, _ contextCMD.ManifestOptions) (*model.Manifest, error) {
-=======
 func getManifestWithError(_ string) (*model.Manifest, error) {
->>>>>>> fff77a20
 	return nil, assert.AnError
 }
 
