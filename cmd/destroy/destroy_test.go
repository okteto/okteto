// Copyright 2021 The Okteto Authors
// Licensed under the Apache License, Version 2.0 (the "License");
// you may not use this file except in compliance with the License.
// You may obtain a copy of the License at
//
// http://www.apache.org/licenses/LICENSE-2.0
//
// Unless required by applicable law or agreed to in writing, software
// distributed under the License is distributed on an "AS IS" BASIS,
// WITHOUT WARRANTIES OR CONDITIONS OF ANY KIND, either express or implied.
// See the License for the specific language governing permissions and
// limitations under the License.

package destroy

import (
	"context"
	"fmt"
	"testing"

	contextCMD "github.com/okteto/okteto/cmd/context"
	"github.com/okteto/okteto/pkg/k8s/namespaces"
	"github.com/okteto/okteto/pkg/model"
	"github.com/stretchr/testify/assert"
	v1 "k8s.io/api/core/v1"
	metav1 "k8s.io/apimachinery/pkg/apis/meta/v1"
)

var fakeManifest *model.Manifest = &model.Manifest{
	Destroy: []string{
		"printenv",
		"ls -la",
		"cat /tmp/test.txt",
	},
}

type fakeDestroyer struct {
	destroyed        bool
	destroyedVolumes bool
	err              error
	errOnVolumes     error
}

type fakeSecretHandler struct {
	secrets []v1.Secret
	err     error
}

type fakeExecutor struct {
	err      error
	executed []string
}

func (fd *fakeDestroyer) DestroyWithLabel(_ context.Context, _ string, _ namespaces.DeleteAllOptions) error {
	if fd.err != nil {
		return fd.err
	}

	fd.destroyed = true
	return nil
}

func (fd *fakeDestroyer) DestroySFSVolumes(_ context.Context, _ string, _ namespaces.DeleteAllOptions) error {
	if fd.errOnVolumes != nil {
		return fd.errOnVolumes
	}

	fd.destroyedVolumes = true
	return nil
}

func (fd *fakeSecretHandler) List(_ context.Context, _, _ string) ([]v1.Secret, error) {
	if fd.err != nil {
		return nil, fd.err
	}

	return fd.secrets, nil
}

func (fe *fakeExecutor) Execute(command string, _ []string) error {
	fe.executed = append(fe.executed, command)
	if fe.err != nil {
		return fe.err
	}

	return nil
}

<<<<<<< HEAD
func (fe *fakeExecutor) CleanUp() {}

func getManifestWithError(_ context.Context, _ string, _ contextCMD.ManifestOptions) (*model.Manifest, error) {
=======
func getManifestWithError(_ string, _ contextCMD.ManifestOptions) (*model.Manifest, error) {
>>>>>>> b010da00
	return nil, assert.AnError
}

func getFakeManifest(_ string, _ contextCMD.ManifestOptions) (*model.Manifest, error) {
	return fakeManifest, nil
}

func TestDestroyWithErrorDeletingVolumes(t *testing.T) {
	ctx := context.Background()
	executor := &fakeExecutor{}
	opts := &Options{
		Name: "test-app",
	}
	cwd := "/okteto/src"
	destroyer := &fakeDestroyer{
		errOnVolumes: assert.AnError,
	}

	cmd := &destroyCommand{
		getManifest: getFakeManifest,
		nsDestroyer: destroyer,
		executor:    executor,
	}

	err := cmd.runDestroy(ctx, cwd, opts)

	assert.Error(t, err)
	assert.Equal(t, 3, len(executor.executed))
	assert.False(t, destroyer.destroyed)
	assert.False(t, destroyer.destroyedVolumes)
}

func TestDestroyWithErrorListingSecrets(t *testing.T) {
	ctx := context.Background()
	cwd := "/okteto/src"
	secretHandler := fakeSecretHandler{
		err: assert.AnError,
	}
	tests := []struct {
		name        string
		getManifest func(cwd string, opts contextCMD.ManifestOptions) (*model.Manifest, error)
		want        int
	}{
		{
			name:        "AndWithoutManifest",
			getManifest: getManifestWithError,
			want:        0,
		},
		{
			name:        "AndWithManifest",
			getManifest: getFakeManifest,
			want:        3,
		},
	}

	for _, tt := range tests {
		t.Run(tt.name, func(t *testing.T) {
			executor := &fakeExecutor{}
			opts := &Options{
				Name: "test-app",
			}
			cmd := &destroyCommand{
				getManifest: tt.getManifest,
				secrets:     &secretHandler,
				nsDestroyer: &fakeDestroyer{},
				executor:    executor,
			}

			err := cmd.runDestroy(ctx, cwd, opts)

			assert.Error(t, err)
			assert.Equal(t, tt.want, len(executor.executed))
		})
	}
}

func TestDestroyWithError(t *testing.T) {
	ctx := context.Background()
	cwd := "/okteto/src"
	tests := []struct {
		name        string
		getManifest func(cwd string, opts contextCMD.ManifestOptions) (*model.Manifest, error)
		secrets     []v1.Secret
		want        []string
	}{
		{
			name:        "WithoutSecretsWithoutManifest",
			getManifest: getManifestWithError,
			secrets:     []v1.Secret{},
			want:        []string{},
		},
		{
			name:        "WithoutSecretsWithManifest",
			getManifest: getFakeManifest,
			secrets:     []v1.Secret{},
			want:        fakeManifest.Destroy,
		},
		{
			name:        "WithSecretsWithoutManifest",
			getManifest: getManifestWithError,
			secrets: []v1.Secret{
				{
					ObjectMeta: metav1.ObjectMeta{
						Name: "secret-1",
					},
				},
			},
			want: []string{},
		},
		{
			name:        "WithSecretsWithManifest",
			getManifest: getFakeManifest,
			secrets: []v1.Secret{
				{
					ObjectMeta: metav1.ObjectMeta{
						Name: "secret-1",
					},
				},
			},
			want: fakeManifest.Destroy,
		},
		{
			name:        "WithHelmSecretsWithoutManifest",
			getManifest: getManifestWithError,
			secrets: []v1.Secret{
				{
					ObjectMeta: metav1.ObjectMeta{
						Name: "secret-1",
						Labels: map[string]string{
							ownerLabel: helmOwner,
							nameLabel:  "helm-app",
						},
					},
					Type: model.HelmSecretType,
				},
			},
			want: []string{
				fmt.Sprintf(helmUninstallCommand, "helm-app"),
			},
		},
		{
			name:        "WithHelmSecretsWithManifest",
			getManifest: getFakeManifest,
			secrets: []v1.Secret{
				{
					ObjectMeta: metav1.ObjectMeta{
						Name: "secret-1",
						Labels: map[string]string{
							ownerLabel: helmOwner,
							nameLabel:  "helm-app",
						},
					},
					Type: model.HelmSecretType,
				},
			},
			want: append(fakeManifest.Destroy, fmt.Sprintf(helmUninstallCommand, "helm-app")),
		},
	}

	for _, tt := range tests {
		t.Run(tt.name, func(t *testing.T) {
			executor := &fakeExecutor{}
			opts := &Options{
				Name: "test-app",
			}
			destroyer := &fakeDestroyer{
				err: assert.AnError,
			}
			secretHandler := fakeSecretHandler{
				secrets: tt.secrets,
			}
			cmd := &destroyCommand{
				getManifest: tt.getManifest,
				secrets:     &secretHandler,
				executor:    executor,
				nsDestroyer: destroyer,
			}

			err := cmd.runDestroy(ctx, cwd, opts)

			assert.Error(t, err)
			assert.ElementsMatch(t, tt.want, executor.executed)
			assert.False(t, destroyer.destroyed)
			assert.True(t, destroyer.destroyedVolumes)
		})
	}
}

func TestDestroyWithoutError(t *testing.T) {
	ctx := context.Background()
	cwd := "/okteto/src"
	tests := []struct {
		name        string
		getManifest func(cwd string, opts contextCMD.ManifestOptions) (*model.Manifest, error)
		secrets     []v1.Secret
		want        []string
	}{
		{
			name:        "WithoutSecretsWithoutManifest",
			getManifest: getManifestWithError,
			secrets:     []v1.Secret{},
			want:        []string{},
		},
		{
			name:        "WithoutSecretsWithManifest",
			getManifest: getFakeManifest,
			secrets:     []v1.Secret{},
			want:        fakeManifest.Destroy,
		},
		{
			name:        "WithSecretsWithoutManifest",
			getManifest: getManifestWithError,
			secrets: []v1.Secret{
				{
					ObjectMeta: metav1.ObjectMeta{
						Name: "secret-1",
					},
				},
			},
			want: []string{},
		},
		{
			name:        "WithSecretsWithManifest",
			getManifest: getFakeManifest,
			secrets: []v1.Secret{
				{
					ObjectMeta: metav1.ObjectMeta{
						Name: "secret-1",
					},
				},
			},
			want: fakeManifest.Destroy,
		},
		{
			name:        "WithHelmSecretsWithoutManifest",
			getManifest: getManifestWithError,
			secrets: []v1.Secret{
				{
					ObjectMeta: metav1.ObjectMeta{
						Name: "secret-1",
						Labels: map[string]string{
							ownerLabel: helmOwner,
							nameLabel:  "helm-app",
						},
					},
					Type: model.HelmSecretType,
				},
			},
			want: []string{
				fmt.Sprintf(helmUninstallCommand, "helm-app"),
			},
		},
		{
			name:        "WithSeveralHelmSecretsWithoutManifest",
			getManifest: getManifestWithError,
			secrets: []v1.Secret{
				{
					ObjectMeta: metav1.ObjectMeta{
						Name: "secret-1",
						Labels: map[string]string{
							ownerLabel: helmOwner,
							nameLabel:  "helm-app",
						},
					},
					Type: model.HelmSecretType,
				},
				{
					ObjectMeta: metav1.ObjectMeta{
						Name: "secret-2",
						Labels: map[string]string{
							ownerLabel: helmOwner,
							nameLabel:  "another-helm-app",
						},
					},
					Type: model.HelmSecretType,
				},
				{
					ObjectMeta: metav1.ObjectMeta{
						Name: "secret-3",
						Labels: map[string]string{
							ownerLabel: helmOwner,
							nameLabel:  "last-helm-app",
						},
					},
					Type: model.HelmSecretType,
				},
			},
			want: []string{
				fmt.Sprintf(helmUninstallCommand, "helm-app"),
				fmt.Sprintf(helmUninstallCommand, "another-helm-app"),
				fmt.Sprintf(helmUninstallCommand, "last-helm-app"),
			},
		},
		{
			name:        "WithHelmSecretsWithManifest",
			getManifest: getFakeManifest,
			secrets: []v1.Secret{
				{
					ObjectMeta: metav1.ObjectMeta{
						Name: "secret-1",
						Labels: map[string]string{
							ownerLabel: helmOwner,
							nameLabel:  "helm-app",
						},
					},
					Type: model.HelmSecretType,
				},
			},
			want: append(fakeManifest.Destroy, fmt.Sprintf(helmUninstallCommand, "helm-app")),
		},
		{
			name:        "WithSeveralHelmSecretsWithManifest",
			getManifest: getFakeManifest,
			secrets: []v1.Secret{
				{
					ObjectMeta: metav1.ObjectMeta{
						Name: "secret-1",
						Labels: map[string]string{
							ownerLabel: helmOwner,
							nameLabel:  "helm-app",
						},
					},
					Type: model.HelmSecretType,
				},
				{
					ObjectMeta: metav1.ObjectMeta{
						Name: "secret-2",
						Labels: map[string]string{
							ownerLabel: helmOwner,
							nameLabel:  "another-helm-app",
						},
					},
					Type: model.HelmSecretType,
				},
				{
					ObjectMeta: metav1.ObjectMeta{
						Name: "secret-3",
						Labels: map[string]string{
							ownerLabel: helmOwner,
							nameLabel:  "last-helm-app",
						},
					},
					Type: model.HelmSecretType,
				},
			},
			want: append(
				fakeManifest.Destroy,
				fmt.Sprintf(helmUninstallCommand, "helm-app"),
				fmt.Sprintf(helmUninstallCommand, "another-helm-app"),
				fmt.Sprintf(helmUninstallCommand, "last-helm-app"),
			),
		},
	}

	for _, tt := range tests {
		t.Run(tt.name, func(t *testing.T) {
			executor := &fakeExecutor{}
			opts := &Options{
				Name: "test-app",
			}
			destroyer := &fakeDestroyer{}
			secretHandler := fakeSecretHandler{
				secrets: tt.secrets,
			}
			cmd := &destroyCommand{
				getManifest: tt.getManifest,
				secrets:     &secretHandler,
				executor:    executor,
				nsDestroyer: destroyer,
			}

			err := cmd.runDestroy(ctx, cwd, opts)

			assert.NoError(t, err)
			assert.ElementsMatch(t, tt.want, executor.executed)
			assert.True(t, destroyer.destroyed)
			assert.True(t, destroyer.destroyedVolumes)
		})
	}
}

func TestDestroyWithoutForceOptionAndFailedCommands(t *testing.T) {
	ctx := context.Background()
	cwd := "/okteto/src"
	executor := &fakeExecutor{
		err: assert.AnError,
	}
	opts := &Options{
		Name:         "test-app",
		ForceDestroy: false,
	}
	destroyer := &fakeDestroyer{}
	secretHandler := fakeSecretHandler{
		secrets: []v1.Secret{},
	}
	cmd := &destroyCommand{
		getManifest: getFakeManifest,
		secrets:     &secretHandler,
		executor:    executor,
		nsDestroyer: destroyer,
	}

	err := cmd.runDestroy(ctx, cwd, opts)

	assert.Error(t, err)
	assert.Equal(t, 1, len(executor.executed))
	assert.False(t, destroyer.destroyed)
	assert.False(t, destroyer.destroyedVolumes)
}

func TestDestroyWithForceOptionAndFailedCommands(t *testing.T) {
	ctx := context.Background()
	cwd := "/okteto/src"
	executor := &fakeExecutor{
		err: assert.AnError,
	}
	opts := &Options{
		Name:         "test-app",
		ForceDestroy: true,
	}
	destroyer := &fakeDestroyer{}
	secretHandler := fakeSecretHandler{
		secrets: []v1.Secret{},
	}
	cmd := &destroyCommand{
		getManifest: getFakeManifest,
		secrets:     &secretHandler,
		executor:    executor,
		nsDestroyer: destroyer,
	}

	err := cmd.runDestroy(ctx, cwd, opts)

	assert.Error(t, err)
	assert.ElementsMatch(t, fakeManifest.Destroy, executor.executed)
	assert.True(t, destroyer.destroyed)
	assert.True(t, destroyer.destroyedVolumes)
}<|MERGE_RESOLUTION|>--- conflicted
+++ resolved
@@ -85,14 +85,9 @@
 
 	return nil
 }
-
-<<<<<<< HEAD
 func (fe *fakeExecutor) CleanUp() {}
 
-func getManifestWithError(_ context.Context, _ string, _ contextCMD.ManifestOptions) (*model.Manifest, error) {
-=======
 func getManifestWithError(_ string, _ contextCMD.ManifestOptions) (*model.Manifest, error) {
->>>>>>> b010da00
 	return nil, assert.AnError
 }
 
