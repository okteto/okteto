package destroy

import (
	"context"
	"errors"
	"fmt"
	"math/rand"
	"os"
	"path/filepath"
	"regexp"
	"strings"
	"text/template"

	builder "github.com/okteto/okteto/cmd/build"
	remoteBuild "github.com/okteto/okteto/cmd/build/remote"
	"github.com/okteto/okteto/pkg/config"
	oktetoErrors "github.com/okteto/okteto/pkg/errors"
	"github.com/okteto/okteto/pkg/filesystem"

	"github.com/okteto/okteto/pkg/cmd/build"
	"github.com/okteto/okteto/pkg/constants"
	oktetoLog "github.com/okteto/okteto/pkg/log"
	"github.com/okteto/okteto/pkg/model"
	"github.com/okteto/okteto/pkg/okteto"
	"github.com/okteto/okteto/pkg/types"
	"github.com/spf13/afero"
)

const (
	templateName           = "destroy-dockerfile"
	dockerfileTemporalNane = "deploy"
	oktetoDockerignoreName = ".oktetodeployignore"
	dockerfileTemplate     = `
FROM {{ .OktetoCLIImage }} as okteto-cli

FROM alpine as certs
RUN apk update && apk add ca-certificates

FROM {{ .UserDestroyImage }} as deploy

ENV PATH="${PATH}:/okteto/bin"
COPY --from=certs /etc/ssl/certs /etc/ssl/certs
COPY --from=okteto-cli /usr/local/bin/* /okteto/bin/

{{range $key, $val := .OktetoBuildEnvVars }}
ENV {{$key}} {{$val}}
{{end}}
ENV {{ .NamespaceEnvVar }} {{ .NamespaceValue }}
ENV {{ .ContextEnvVar }} {{ .ContextValue }}
ENV {{ .TokenEnvVar }} {{ .TokenValue }}
ENV {{ .RemoteDeployEnvVar }} true

COPY . /okteto/src
WORKDIR /okteto/src

ENV OKTETO_INVALIDATE_CACHE {{ .RandomInt }}
RUN okteto destroy --log-output=json {{ .DestroyFlags }}
`
)

type dockerfileTemplateProperties struct {
	OktetoCLIImage     string
	UserDestroyImage   string
	OktetoBuildEnvVars map[string]string
	ContextEnvVar      string
	ContextValue       string
	NamespaceEnvVar    string
	NamespaceValue     string
	TokenEnvVar        string
	TokenValue         string
	RemoteDeployEnvVar string
	DeployFlags        string
	RandomInt          int
	DestroyFlags       string
}

type remoteDestroyCommand struct {
	builder              builder.Builder
	manifest             *model.Manifest
	fs                   afero.Fs
	workingDirectoryCtrl filesystem.WorkingDirectoryInterface
	temporalCtrl         filesystem.TemporalDirectoryInterface
}

func newRemoteDestroyer(manifest *model.Manifest) *remoteDestroyCommand {
	fs := afero.NewOsFs()
	return &remoteDestroyCommand{
		builder:              remoteBuild.NewBuilderFromScratch(),
		manifest:             manifest,
		fs:                   fs,
		workingDirectoryCtrl: filesystem.NewOsWorkingDirectoryCtrl(),
		temporalCtrl:         filesystem.NewTemporalDirectoryCtrl(fs),
	}
}

func (rd *remoteDestroyCommand) destroy(ctx context.Context, opts *Options) error {

	if rd.manifest.Destroy.Image == "" {
		rd.manifest.Destroy.Image = constants.OktetoPipelineRunnerImage
	}

	cwd, err := rd.workingDirectoryCtrl.Get()
	if err != nil {
		return err
	}

	tmpDir, err := rd.temporalCtrl.Create()
	if err != nil {
		return err
	}

<<<<<<< HEAD
	dockerfile, err := rd.createDockerfile(tmpDir, opts)
=======
	dockerfileSyntax := dockerfileTemplateProperties{
		OktetoCLIImage:     getOktetoCLIVersion(config.VersionString),
		UserDestroyImage:   rd.manifest.Destroy.Image,
		ContextEnvVar:      model.OktetoContextEnvVar,
		ContextValue:       okteto.Context().Name,
		NamespaceEnvVar:    model.OktetoNamespaceEnvVar,
		NamespaceValue:     okteto.Context().Namespace,
		TokenEnvVar:        model.OktetoTokenEnvVar,
		TokenValue:         okteto.Context().Token,
		RemoteDeployEnvVar: constants.OKtetoDeployRemote,
		RandomInt:          rand.Intn(1000),
		DestroyFlags:       strings.Join(getDestroyFlags(opts), " "),
	}

	tmpDir, err := afero.TempDir(rd.fs, "", "")
	if err != nil {
		return err
	}

	dockerfile, err := rd.fs.Create(filepath.Join(tmpDir, "deploy"))
	if err != nil {
		return err
	}

	err = rd.createDockerignoreIfNeeded(cwd, tmpDir)
>>>>>>> 40ece09c
	if err != nil {
		return err
	}

	defer func() {
		if err := rd.fs.Remove(dockerfile); err != nil {
			oktetoLog.Infof("error removing dockerfile: %w", err)
		}
	}()

	buildInfo := &model.BuildInfo{
		Dockerfile: dockerfile,
	}

	// undo modification of CWD for Build command
	if err := rd.workingDirectoryCtrl.Change(cwd); err != nil {
		return err
	}

	buildOptions := build.OptsFromBuildInfo("", "", buildInfo, &types.BuildOptions{Path: cwd, OutputMode: "deploy"})
	buildOptions.Tag = ""

	// we need to call Build() method using a remote builder. This Builder will have
	// the same behavior as the V1 builder but with a different output taking into
	// account that we must not confuse the user with build messages since this logic is
	// executed in the deploy command.
	if err := rd.builder.Build(ctx, buildOptions); err != nil {
		return oktetoErrors.UserError{
			E: fmt.Errorf("error during development environment deployment"),
		}
	}
	oktetoLog.SetStage("done")
	oktetoLog.AddToBuffer(oktetoLog.InfoLevel, "EOF")

	return nil
}

func (rd *remoteDestroyCommand) createDockerfile(tempDir string, opts *Options) (string, error) {
	cwd, err := rd.workingDirectoryCtrl.Get()
	if err != nil {
		return "", err
	}

	tmpl := template.Must(template.New(templateName).Parse(dockerfileTemplate))
	dockerfileSyntax := dockerfileTemplateProperties{
		OktetoCLIImage:     constants.OktetoCLIImageForRemote,
		UserDestroyImage:   rd.manifest.Destroy.Image,
		ContextEnvVar:      model.OktetoContextEnvVar,
		ContextValue:       okteto.Context().Name,
		NamespaceEnvVar:    model.OktetoNamespaceEnvVar,
		NamespaceValue:     okteto.Context().Namespace,
		TokenEnvVar:        model.OktetoTokenEnvVar,
		TokenValue:         okteto.Context().Token,
		RemoteDeployEnvVar: constants.OKtetoDeployRemote,
		RandomInt:          rand.Intn(1000),
		DestroyFlags:       strings.Join(getDestroyFlags(opts), " "),
	}

	dockerfile, err := rd.fs.Create(filepath.Join(tempDir, "deploy"))
	if err != nil {
		return "", err
	}

	err = rd.createDockerignoreIfNeeded(cwd, tempDir)
	if err != nil {
		return "", err
	}

	if err := tmpl.Execute(dockerfile, dockerfileSyntax); err != nil {
		return "", err
	}
	return dockerfile.Name(), nil

}

func (rd *remoteDestroyCommand) createDockerignoreIfNeeded(cwd, tmpDir string) error {
	dockerignoreFilePath := fmt.Sprintf("%s/%s", cwd, ".oktetodeployignore")
	if _, err := rd.fs.Stat(dockerignoreFilePath); err != nil {
		if !errors.Is(err, os.ErrNotExist) {
			return err
		}
	} else {
		dockerignoreContent, err := afero.ReadFile(rd.fs, dockerignoreFilePath)
		if err != nil {
			return err
		}

		err = afero.WriteFile(rd.fs, fmt.Sprintf("%s/%s", tmpDir, ".dockerignore"), dockerignoreContent, 0600)
		if err != nil {
			return err
		}
	}

	return nil
}

func getDestroyFlags(opts *Options) []string {
	var deployFlags []string

	if opts.Name != "" {
		deployFlags = append(deployFlags, fmt.Sprintf("--name %s", opts.Name))
	}

	if opts.Namespace != "" {
		deployFlags = append(deployFlags, fmt.Sprintf("--namespace %s", opts.Namespace))
	}

	if opts.ManifestPathFlag != "" {
		deployFlags = append(deployFlags, fmt.Sprintf("--file %s", opts.ManifestPathFlag))
	}

	if opts.DestroyVolumes {
		deployFlags = append(deployFlags, "--volumes")
	}

	if opts.ForceDestroy {
		deployFlags = append(deployFlags, "--force-destroy")
	}

	return deployFlags
}

func getOktetoCLIVersion(versionString string) string {
	var version string
	if match, _ := regexp.MatchString(`\d+\.\d+\.\d+`, versionString); match {
		version = fmt.Sprintf(constants.OktetoCLIImageForRemoteTemplate, versionString)
	} else {
		remoteOktetoImage := os.Getenv(constants.OKtetoDeployRemoteImage)
		if remoteOktetoImage != "" {
			version = remoteOktetoImage
		} else {
			version = fmt.Sprintf(constants.OktetoCLIImageForRemoteTemplate, "latest")
		}
	}

	return version
}<|MERGE_RESOLUTION|>--- conflicted
+++ resolved
@@ -109,9 +109,51 @@
 		return err
 	}
 
-<<<<<<< HEAD
 	dockerfile, err := rd.createDockerfile(tmpDir, opts)
-=======
+	if err != nil {
+		return err
+	}
+
+	defer func() {
+		if err := rd.fs.Remove(dockerfile); err != nil {
+			oktetoLog.Infof("error removing dockerfile: %w", err)
+		}
+	}()
+
+	buildInfo := &model.BuildInfo{
+		Dockerfile: dockerfile,
+	}
+
+	// undo modification of CWD for Build command
+	if err := rd.workingDirectoryCtrl.Change(cwd); err != nil {
+		return err
+	}
+
+	buildOptions := build.OptsFromBuildInfo("", "", buildInfo, &types.BuildOptions{Path: cwd, OutputMode: "deploy"})
+	buildOptions.Tag = ""
+
+	// we need to call Build() method using a remote builder. This Builder will have
+	// the same behavior as the V1 builder but with a different output taking into
+	// account that we must not confuse the user with build messages since this logic is
+	// executed in the deploy command.
+	if err := rd.builder.Build(ctx, buildOptions); err != nil {
+		return oktetoErrors.UserError{
+			E: fmt.Errorf("error during development environment deployment"),
+		}
+	}
+	oktetoLog.SetStage("done")
+	oktetoLog.AddToBuffer(oktetoLog.InfoLevel, "EOF")
+
+	return nil
+}
+
+func (rd *remoteDestroyCommand) createDockerfile(tempDir string, opts *Options) (string, error) {
+	cwd, err := rd.workingDirectoryCtrl.Get()
+	if err != nil {
+		return "", err
+	}
+
+	tmpl := template.Must(template.New(templateName).Parse(dockerfileTemplate))
 	dockerfileSyntax := dockerfileTemplateProperties{
 		OktetoCLIImage:     getOktetoCLIVersion(config.VersionString),
 		UserDestroyImage:   rd.manifest.Destroy.Image,
@@ -126,76 +168,6 @@
 		DestroyFlags:       strings.Join(getDestroyFlags(opts), " "),
 	}
 
-	tmpDir, err := afero.TempDir(rd.fs, "", "")
-	if err != nil {
-		return err
-	}
-
-	dockerfile, err := rd.fs.Create(filepath.Join(tmpDir, "deploy"))
-	if err != nil {
-		return err
-	}
-
-	err = rd.createDockerignoreIfNeeded(cwd, tmpDir)
->>>>>>> 40ece09c
-	if err != nil {
-		return err
-	}
-
-	defer func() {
-		if err := rd.fs.Remove(dockerfile); err != nil {
-			oktetoLog.Infof("error removing dockerfile: %w", err)
-		}
-	}()
-
-	buildInfo := &model.BuildInfo{
-		Dockerfile: dockerfile,
-	}
-
-	// undo modification of CWD for Build command
-	if err := rd.workingDirectoryCtrl.Change(cwd); err != nil {
-		return err
-	}
-
-	buildOptions := build.OptsFromBuildInfo("", "", buildInfo, &types.BuildOptions{Path: cwd, OutputMode: "deploy"})
-	buildOptions.Tag = ""
-
-	// we need to call Build() method using a remote builder. This Builder will have
-	// the same behavior as the V1 builder but with a different output taking into
-	// account that we must not confuse the user with build messages since this logic is
-	// executed in the deploy command.
-	if err := rd.builder.Build(ctx, buildOptions); err != nil {
-		return oktetoErrors.UserError{
-			E: fmt.Errorf("error during development environment deployment"),
-		}
-	}
-	oktetoLog.SetStage("done")
-	oktetoLog.AddToBuffer(oktetoLog.InfoLevel, "EOF")
-
-	return nil
-}
-
-func (rd *remoteDestroyCommand) createDockerfile(tempDir string, opts *Options) (string, error) {
-	cwd, err := rd.workingDirectoryCtrl.Get()
-	if err != nil {
-		return "", err
-	}
-
-	tmpl := template.Must(template.New(templateName).Parse(dockerfileTemplate))
-	dockerfileSyntax := dockerfileTemplateProperties{
-		OktetoCLIImage:     constants.OktetoCLIImageForRemote,
-		UserDestroyImage:   rd.manifest.Destroy.Image,
-		ContextEnvVar:      model.OktetoContextEnvVar,
-		ContextValue:       okteto.Context().Name,
-		NamespaceEnvVar:    model.OktetoNamespaceEnvVar,
-		NamespaceValue:     okteto.Context().Namespace,
-		TokenEnvVar:        model.OktetoTokenEnvVar,
-		TokenValue:         okteto.Context().Token,
-		RemoteDeployEnvVar: constants.OKtetoDeployRemote,
-		RandomInt:          rand.Intn(1000),
-		DestroyFlags:       strings.Join(getDestroyFlags(opts), " "),
-	}
-
 	dockerfile, err := rd.fs.Create(filepath.Join(tempDir, "deploy"))
 	if err != nil {
 		return "", err
