// Copyright 2023 The Okteto Authors
// Licensed under the Apache License, Version 2.0 (the "License");
// you may not use this file except in compliance with the License.
// You may obtain a copy of the License at
//
// http://www.apache.org/licenses/LICENSE-2.0
//
// Unless required by applicable law or agreed to in writing, software
// distributed under the License is distributed on an "AS IS" BASIS,
// WITHOUT WARRANTIES OR CONDITIONS OF ANY KIND, either express or implied.
// See the License for the specific language governing permissions and
// limitations under the License.

package destroy

import (
	"context"
	"errors"
	"fmt"
	"github.com/okteto/okteto/pkg/vars"
	"os"
	"path/filepath"
	"strings"
	"time"

	contextCMD "github.com/okteto/okteto/cmd/context"
	pipelineCMD "github.com/okteto/okteto/cmd/pipeline"
	"github.com/okteto/okteto/cmd/utils"
	"github.com/okteto/okteto/cmd/utils/executor"
	"github.com/okteto/okteto/pkg/analytics"
	"github.com/okteto/okteto/pkg/cmd/pipeline"
	"github.com/okteto/okteto/pkg/config"
	"github.com/okteto/okteto/pkg/constants"
	"github.com/okteto/okteto/pkg/deployable"
	"github.com/okteto/okteto/pkg/devenvironment"
	"github.com/okteto/okteto/pkg/divert"
	"github.com/okteto/okteto/pkg/env"
	oktetoErrors "github.com/okteto/okteto/pkg/errors"
	"github.com/okteto/okteto/pkg/filesystem"
	"github.com/okteto/okteto/pkg/format"
	"github.com/okteto/okteto/pkg/k8s/kubeconfig"
	"github.com/okteto/okteto/pkg/k8s/namespaces"
	"github.com/okteto/okteto/pkg/k8s/secrets"
	oktetoLog "github.com/okteto/okteto/pkg/log"
	"github.com/okteto/okteto/pkg/log/io"
	"github.com/okteto/okteto/pkg/model"
	"github.com/okteto/okteto/pkg/okteto"
	oktetoPath "github.com/okteto/okteto/pkg/path"
	"github.com/okteto/okteto/pkg/types"
	"github.com/spf13/afero"
	"github.com/spf13/cobra"
	v1 "k8s.io/api/core/v1"
	"k8s.io/apimachinery/pkg/labels"
	"k8s.io/apimachinery/pkg/selection"
	"k8s.io/client-go/kubernetes"
)

const (
	ownerLabel           = "owner"
	nameLabel            = "name"
	helmOwner            = "helm"
	helmUninstallCommand = "helm uninstall %s"
)

type destroyer interface {
	DestroyWithLabel(ctx context.Context, ns string, opts namespaces.DeleteAllOptions) error
	DestroySFSVolumes(ctx context.Context, ns string, opts namespaces.DeleteAllOptions) error
}

type secretHandler interface {
	List(ctx context.Context, ns, labelSelector string) ([]v1.Secret, error)
}

// pipelineDestroyer interface with the operations to destroy a pipeline
type pipelineDestroyer interface {
	ExecuteDestroyPipeline(ctx context.Context, opts *pipelineCMD.DestroyOptions) error
}

type pipelineDestroyerProvider func() (pipelineDestroyer, error)

// divertProvider is a function that returns a divert driver
type divertProvider func(divert *model.DivertDeploy, name, namespace string, c kubernetes.Interface) (divert.Driver, error)

// Options represents the options for destroy command
type Options struct {
	Manifest *model.Manifest
	// ManifestPathFlag is the option -f as introduced by the user when executing this command.
	// This is stored at the configmap as filename to redeploy from the ui.
	ManifestPathFlag string
	// ManifestPath is the path to the manifest used though the command execution.
	// This might change its value during execution
	ManifestPath        string
	Name                string
	Namespace           string
	K8sContext          string
	Variables           []string
	DestroyVolumes      bool
	DestroyDependencies bool
	ForceDestroy        bool
	RunWithoutBash      bool
	DestroyAll          bool
	RunInRemote         bool
}

type destroyInterface interface {
	Destroy(context.Context, *Options) error
}

type analyticsTrackerInterface interface {
	buildTrackerInterface
	TrackDestroy(metadta analytics.DestroyMetadata)
}

type buildTrackerInterface interface {
	TrackImageBuild(context.Context, *analytics.ImageBuildMetadata)
}

type destroyCommand struct {
	executor             executor.ManifestExecutor
	nsDestroyer          destroyer
	secrets              secretHandler
	k8sClientProvider    okteto.K8sClientProvider
	ConfigMapHandler     configMapHandler
	analyticsTracker     analyticsTrackerInterface
	getManifest          func(path string, fs afero.Fs) (*model.Manifest, error)
	oktetoClient         *okteto.Client
	ioCtrl               *io.Controller
	varManager           *vars.Manager
	getDivertDriver      divertProvider
	getPipelineDestroyer pipelineDestroyerProvider
	buildCtrl            buildCtrl
}

// Destroy destroys the dev application defined by the manifest
func Destroy(ctx context.Context, at analyticsTrackerInterface, insights buildTrackerInterface, ioCtrl *io.Controller, k8sLogger *io.K8sLogger, varManager *vars.Manager) *cobra.Command {
	options := &Options{
		Variables: []string{},
	}

	cmd := &cobra.Command{
		Use:   "destroy",
		Short: `Destroy everything created by the 'okteto deploy' command`,
		Long:  `Destroy everything created by the 'okteto deploy' command. You can also include a 'destroy' section in your okteto manifest with a list of custom commands to be executed on destroy`,
		Args:  utils.NoArgsAccepted("https://okteto.com/docs/reference/okteto-cli/#destroy"),
		RunE: func(cmd *cobra.Command, args []string) error {
			if options.ManifestPath != "" {
				// if path is absolute, its transformed to rel from root
				initialCWD, err := os.Getwd()
				if err != nil {
					return fmt.Errorf("failed to get the current working directory: %w", err)
				}
				manifestPathFlag, err := oktetoPath.GetRelativePathFromCWD(initialCWD, options.ManifestPath)
				if err != nil {
					return err
				}
				// as the installer uses root for executing the pipeline, we save the rel path from root as ManifestPathFlag option
				options.ManifestPathFlag = manifestPathFlag

				// when the manifest path is set by the cmd flag, we are moving cwd so the cmd is executed from that dir
				uptManifestPath, err := filesystem.UpdateCWDtoManifestPath(options.ManifestPath)
				if err != nil {
					return err
				}
				options.ManifestPath = uptManifestPath
			}

			ctxOpts := &contextCMD.Options{
				Show:      true,
				Context:   options.K8sContext,
				Namespace: options.Namespace,
			}
<<<<<<< HEAD
			if err := contextCMD.NewContextCommand(contextCMD.WithVarManager(varManager)).Run(ctx, ctxOpts); err != nil {
=======
			if err := contextCMD.NewContextCommand().Run(ctx, ctxOpts); err != nil {
>>>>>>> 82125302
				return err
			}

			cwd, err := os.Getwd()
			if err != nil {
				return fmt.Errorf("failed to get the current working directory: %w", err)
			}

			if options.Name == "" {
				c, _, err := okteto.NewK8sClientProviderWithLogger(k8sLogger).ProvideWithLogger(okteto.GetContext().Cfg, k8sLogger)
				if err != nil {
					return err
				}
				inferer := devenvironment.NewNameInferer(c)
				options.Name = inferer.InferName(ctx, cwd, okteto.GetContext().Namespace, options.ManifestPathFlag)
				if err != nil {
					return fmt.Errorf("could not infer environment name")
				}
			}

			dynClient, _, err := okteto.GetDynamicClient()
			if err != nil {
				return err
			}
			discClient, _, err := okteto.GetDiscoveryClient()
			if err != nil {
				return err
			}
			k8sClient, cfg, err := okteto.GetK8sClientWithLogger(k8sLogger)
			if err != nil {
				return err
			}

			if options.Namespace == "" {
				options.Namespace = okteto.GetContext().Namespace
			}

			var okClient = &okteto.Client{}
			if okteto.GetContext().IsOkteto {
				okClient, err = okteto.NewOktetoClient()
				if err != nil {
					return err
				}
			}
			c := &destroyCommand{
				executor:          executor.NewExecutor(oktetoLog.GetOutputFormat(), options.RunWithoutBash, ""),
				ConfigMapHandler:  NewConfigmapHandler(k8sClient),
				nsDestroyer:       namespaces.NewNamespace(dynClient, discClient, cfg, k8sClient),
				secrets:           secrets.NewSecrets(k8sClient),
				k8sClientProvider: okteto.NewK8sClientProviderWithLogger(k8sLogger),
				oktetoClient:      okClient,
				buildCtrl:         newBuildCtrl(options.Name, at, insights, ioCtrl, varManager),
				analyticsTracker:  at,
				getManifest:       model.GetManifestV2,
				ioCtrl:            ioCtrl,
				varManager:        varManager,
				getDivertDriver:   divert.New,
				getPipelineDestroyer: func() (pipelineDestroyer, error) {
					return pipelineCMD.NewCommand()
				},
			}

			// We need to create a custom kubeconfig file to avoid to modify the user's kubeconfig when running the
			// destroy operation locally. This kubeconfig contains the kubernetes configuration got from the okteto
			// context
			kubeconfigPath := getTempKubeConfigFile(options.Name)
			if err := kubeconfig.Write(okteto.GetContext().Cfg, kubeconfigPath); err != nil {
				return err
			}
			os.Setenv("KUBECONFIG", kubeconfigPath)
			defer os.Remove(kubeconfigPath)

			return c.runDestroy(ctx, options)
		},
	}

	cmd.Flags().StringVar(&options.Name, "name", "", "development environment name")
	cmd.Flags().StringVarP(&options.ManifestPath, "file", "f", "", "path to the manifest file")
	cmd.Flags().BoolVarP(&options.DestroyVolumes, "volumes", "v", false, "remove persistent volumes")
	cmd.Flags().BoolVarP(&options.DestroyDependencies, "dependencies", "d", false, "destroy dependencies")
	cmd.Flags().BoolVar(&options.ForceDestroy, "force-destroy", false, "forces the development environment to be destroyed even if there is an error executing the custom destroy commands defined in the manifest")
	cmd.Flags().StringVarP(&options.Namespace, "namespace", "n", "", "overwrites the namespace where the development environment was deployed")
	cmd.Flags().StringVarP(&options.K8sContext, "context", "c", "", "context where the development environment was deployed")
	cmd.Flags().BoolVarP(&options.RunWithoutBash, "no-bash", "", false, "execute commands without bash")
	cmd.Flags().BoolVarP(&options.DestroyAll, "all", "", false, "destroy everything in the namespace")
	cmd.Flags().BoolVarP(&options.RunInRemote, "remote", "", false, "force run destroy commands in remote")

	return cmd
}

// getTempKubeConfigFile creates the temporal kubernetes config file needed to avoid to modify the user's kubeconfig
func getTempKubeConfigFile(name string) string {
	tempKubeconfigFileName := fmt.Sprintf("kubeconfig-destroy-%s-%d", name, time.Now().UnixMilli())
	return filepath.Join(config.GetOktetoHome(), tempKubeconfigFileName)
}

func shouldRunInRemote(opts *Options) bool {
	// already in remote so we need to deploy locally
	if env.LoadBoolean(constants.OktetoDeployRemote) {
		return false
	}

	// --remote flag enabled from command line
	if opts.RunInRemote {
		return true
	}

	//  remote option set in the manifest via a remote destroyer image or the remote option enabled
	if opts.Manifest != nil && opts.Manifest.Destroy != nil {
		if opts.Manifest.Destroy.Image != "" || opts.Manifest.Destroy.Remote {
			return true
		}
	}

	if env.LoadBoolean(constants.OktetoForceRemote) {
		return true
	}

	return false
}

// runDestroy runs the main logic of the destroy command
func (dc *destroyCommand) runDestroy(ctx context.Context, opts *Options) error {
	var err error
	isDestroyAll := false
	isRemote := false
	if opts.DestroyAll {
		isDestroyAll = true
		err = dc.destroyAll(ctx, opts)

	} else {
		// normal Destroy
		err = dc.destroy(ctx, opts)

		// Execute after the destroy function as the opts already has the manifest information to calculate it.
		isRemote = shouldRunInRemote(opts)
		if err == nil {
			if opts.Name == "" {
				oktetoLog.Success("Development environment successfully destroyed")
			} else {
				oktetoLog.Success("Development environment '%s' successfully destroyed", opts.Name)
			}
		}
	}
	metadata := &analytics.DestroyMetadata{
		Success:      err == nil,
		IsDestroyAll: isDestroyAll,
		IsRemote:     isRemote,
	}
	dc.analyticsTracker.TrackDestroy(*metadata)

	return err
}

// destroyAll executes the logic to destroy all resources within a namespace. It is different from
// the dev environment destruction
func (dc *destroyCommand) destroyAll(ctx context.Context, opts *Options) error {
	if !okteto.GetContext().IsOkteto {
		return oktetoErrors.ErrContextIsNotOktetoCluster
	}
	destroyer := newLocalDestroyerAll(dc.k8sClientProvider, dc.oktetoClient)

	oktetoLog.Info("Destroying all...")

	return destroyer.destroy(ctx, opts)
}

// destroy runs the logic needed to destroy a dev environment
func (dc *destroyCommand) destroy(ctx context.Context, opts *Options) error {
	manifest, err := dc.getManifest(opts.ManifestPath, afero.NewOsFs())
	if err != nil {
		// Log error message but application can still be deleted
		oktetoLog.Infof("could not find manifest file to be executed: %s", err)
		manifest = &model.Manifest{
			Destroy: &model.DestroyInfo{},
		}
	}

	opts.Manifest = manifest
	if opts.Manifest.Destroy != nil {
		if opts.Name == "" {
			if opts.Manifest.Name == "" {
				opts.Manifest.Name = dc.buildCtrl.name
			}
		} else {
			opts.Manifest.Name = opts.Name
		}
		if err := dc.buildCtrl.buildImageIfNecessary(ctx, opts.Manifest); err != nil {
			return err
		}
		opts.Manifest.Destroy.Image, err = dc.varManager.ExpandExcLocalIfNotEmpty(opts.Manifest.Destroy.Image)
		if err != nil {
			return err
		}
	}

	err = opts.Manifest.ExpandEnvVars()
	if err != nil {
		return err
	}

	namespace := opts.Namespace
	if namespace == "" {
		namespace = okteto.GetContext().Namespace
	}

	oktetoLog.AddToBuffer(oktetoLog.InfoLevel, "Destroying...")

	cfgVariablesString, err := dc.ConfigMapHandler.getConfigmapVariablesEncoded(ctx, opts.Name, namespace)
	if err != nil {
		return err
	}

	cfgVariables := types.DecodeStringToDeployVariable(cfgVariablesString)
	for _, variable := range cfgVariables {
		opts.Variables = append(opts.Variables, fmt.Sprintf("%s=%s", variable.Name, variable.Value))
		if strings.TrimSpace(variable.Value) != "" {
			oktetoLog.AddMaskedWord(variable.Value)
		}
	}
	oktetoLog.EnableMasking()

	// update to change status
	data := &pipeline.CfgData{
		Name:      opts.Name,
		Namespace: namespace,
		Status:    pipeline.DestroyingStatus,
		Filename:  opts.ManifestPathFlag,
		Variables: opts.Variables,
	}
	cfg, err := dc.ConfigMapHandler.translateConfigMapAndDeploy(ctx, data)
	if err != nil {
		return err
	}

	os.Setenv(constants.OktetoNameEnvVar, opts.Name)

	if opts.DestroyDependencies {
		if err := dc.destroyDependencies(ctx, opts); err != nil {
			if err := dc.ConfigMapHandler.setErrorStatus(ctx, cfg, data, err); err != nil {
				return err
			}
			return err
		}
	}

	if hasDivert(opts.Manifest, namespace) {
		oktetoLog.SetStage("Destroy Divert")
		if err := dc.destroyDivert(ctx, opts.Manifest); err != nil {
			oktetoLog.AddToBuffer(oktetoLog.ErrorLevel, "error destroying divert: %s", err.Error())
			return err
		}
		oktetoLog.SetStage("")
	}

	var commandErr error
	// As the destroy only execute the commands within the destroy section, if there are no commands,
	// it should be executed
	if opts.Manifest.Destroy != nil && len(opts.Manifest.Destroy.Commands) > 0 {
		// call to specific Destroy logic
		destroyer := dc.getDestroyer(opts)
		if err := destroyer.Destroy(ctx, opts); err != nil {
			// If there was an interruption in the execution, or it was an error, but it wasn't a force Destroy
			// we have to change the status to err
			if errors.Is(err, oktetoErrors.ErrIntSig) || !opts.ForceDestroy {
				if err := dc.ConfigMapHandler.setErrorStatus(ctx, cfg, data, err); err != nil {
					return err
				}

				return err
			}

			// We store the error returned by the execution if it is a force Destroy to return it at the end
			commandErr = err
		}
	}

	oktetoLog.SetStage("")
	oktetoLog.DisableMasking()

	oktetoLog.Spinner(fmt.Sprintf("Destroying development environment '%s'...", opts.Name))
	oktetoLog.StartSpinner()
	defer oktetoLog.StopSpinner()

	if err := dc.destroyK8sResources(ctx, opts); err != nil {
		if err := dc.ConfigMapHandler.setErrorStatus(ctx, cfg, data, err); err != nil {
			return err
		}

		return err
	}

	oktetoLog.SetStage("Destroying configmap")

	if err := dc.ConfigMapHandler.destroyConfigMap(ctx, cfg, namespace); err != nil {
		return err
	}

	return commandErr
}

func (dc *destroyCommand) destroyDependencies(ctx context.Context, opts *Options) error {
	for depName := range opts.Manifest.Dependencies {
		oktetoLog.SetStage(fmt.Sprintf("Destroying dependency '%s'", depName))

		destOpts := &pipelineCMD.DestroyOptions{
			Name:           depName,
			DestroyVolumes: opts.DestroyVolumes,
			Namespace:      okteto.GetContext().Namespace,
		}
		pipelineCmd, err := dc.getPipelineDestroyer()
		if err != nil {
			return err
		}
		if err := pipelineCmd.ExecuteDestroyPipeline(ctx, destOpts); err != nil {
			return err
		}
	}
	oktetoLog.SetStage("")
	return nil
}

func (dc *destroyCommand) destroyDivert(ctx context.Context, manifest *model.Manifest) error {
	stage := "Destroy Divert"
	oktetoLog.SetStage(stage)
	oktetoLog.Information("Running stage '%s'", stage)
	c, _, err := dc.k8sClientProvider.Provide(okteto.GetContext().Cfg)
	if err != nil {
		return err
	}
	driver, err := dc.getDivertDriver(manifest.Deploy.Divert, manifest.Name, okteto.GetContext().Namespace, c)
	if err != nil {
		return err
	}

	return driver.Destroy(ctx)
}

func (dc *destroyCommand) destroyK8sResources(ctx context.Context, opts *Options) error {
	deployedByLs, err := labels.NewRequirement(
		model.DeployedByLabel,
		selection.Equals,
		[]string{format.ResourceK8sMetaString(opts.Name)},
	)
	if err != nil {
		return err
	}
	deployedBySelector := labels.NewSelector().Add(*deployedByLs).String()
	deleteOpts := namespaces.DeleteAllOptions{
		LabelSelector:  deployedBySelector,
		IncludeVolumes: opts.DestroyVolumes,
	}

	oktetoLog.SetStage("Destroying volumes")
	if err := dc.nsDestroyer.DestroySFSVolumes(ctx, opts.Namespace, deleteOpts); err != nil {
		return err
	}

	oktetoLog.SetStage("Destroying Helm release")
	if err := dc.destroyHelmReleasesIfPresent(ctx, opts, deployedBySelector); err != nil {
		if !opts.ForceDestroy {
			return err
		}
	}

	oktetoLog.Debugf("destroying resources with deployed-by label '%s'", deployedBySelector)
	oktetoLog.SetStage(fmt.Sprintf("Destroying by label '%s'", deployedBySelector))
	if err := dc.nsDestroyer.DestroyWithLabel(ctx, opts.Namespace, deleteOpts); err != nil {
		oktetoLog.Infof("could not delete all the resources: %s", err)
		return err
	}

	return nil
}

func (dc *destroyCommand) destroyHelmReleasesIfPresent(ctx context.Context, opts *Options, labelSelector string) error {
	sList, err := dc.secrets.List(ctx, opts.Namespace, labelSelector)
	if err != nil {
		return err
	}

	oktetoLog.Debugf("checking if application installed something with helm")
	helmReleases := map[string]bool{}
	for _, s := range sList {
		if s.Type == model.HelmSecretType && s.Labels[ownerLabel] == helmOwner {
			helmReleaseName, ok := s.Labels[nameLabel]
			if !ok {
				continue
			}

			helmReleases[helmReleaseName] = true
		}
	}

	// If the application to be destroyed was deployed with helm, we try to uninstall it to avoid to leave orphan release resources
	for releaseName := range helmReleases {
		oktetoLog.Debugf("uninstalling helm release '%s'", releaseName)
		cmd := fmt.Sprintf(helmUninstallCommand, releaseName)
		cmdInfo := model.DeployCommand{Command: cmd, Name: cmd}
		oktetoLog.Information("Running '%s'", cmdInfo.Name)
		if err := dc.executor.Execute(cmdInfo, opts.Variables); err != nil {
			oktetoLog.Infof("could not uninstall helm release '%s': %s", releaseName, err)
			if !opts.ForceDestroy {
				return err
			}
		}
	}

	return nil
}

func (dc *destroyCommand) getDestroyer(opts *Options) destroyInterface {
	var destroyer destroyInterface

	if shouldRunInRemote(opts) {
		destroyer = newRemoteDestroyer(opts.Manifest, dc.ioCtrl)
		oktetoLog.Info("Destroying remotely...")
	} else {
		runner := &deployable.DestroyRunner{
			Executor: dc.executor,
		}
		destroyer = newLocalDestroyer(runner)
		oktetoLog.Info("Destroying locally...")
	}

	return destroyer
}

func hasDivert(manifest *model.Manifest, namespace string) bool {
	return manifest.Deploy != nil && manifest.Deploy.Divert != nil && manifest.Deploy.Divert.Namespace != namespace
}<|MERGE_RESOLUTION|>--- conflicted
+++ resolved
@@ -169,11 +169,8 @@
 				Context:   options.K8sContext,
 				Namespace: options.Namespace,
 			}
-<<<<<<< HEAD
+
 			if err := contextCMD.NewContextCommand(contextCMD.WithVarManager(varManager)).Run(ctx, ctxOpts); err != nil {
-=======
-			if err := contextCMD.NewContextCommand().Run(ctx, ctxOpts); err != nil {
->>>>>>> 82125302
 				return err
 			}
 
