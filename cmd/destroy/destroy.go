// Copyright 2023 The Okteto Authors
// Licensed under the Apache License, Version 2.0 (the "License");
// you may not use this file except in compliance with the License.
// You may obtain a copy of the License at
//
// http://www.apache.org/licenses/LICENSE-2.0
//
// Unless required by applicable law or agreed to in writing, software
// distributed under the License is distributed on an "AS IS" BASIS,
// WITHOUT WARRANTIES OR CONDITIONS OF ANY KIND, either express or implied.
// See the License for the specific language governing permissions and
// limitations under the License.

package destroy

import (
	"context"
	"errors"
	"fmt"
	"os"
	"path/filepath"
	"strings"
	"time"

	contextCMD "github.com/okteto/okteto/cmd/context"
	pipelineCMD "github.com/okteto/okteto/cmd/pipeline"
	"github.com/okteto/okteto/cmd/utils"
	"github.com/okteto/okteto/cmd/utils/executor"
	"github.com/okteto/okteto/pkg/analytics"
	"github.com/okteto/okteto/pkg/cmd/pipeline"
	"github.com/okteto/okteto/pkg/config"
	"github.com/okteto/okteto/pkg/constants"
	"github.com/okteto/okteto/pkg/deployable"
	"github.com/okteto/okteto/pkg/devenvironment"
	"github.com/okteto/okteto/pkg/divert"
	"github.com/okteto/okteto/pkg/env"
	oktetoErrors "github.com/okteto/okteto/pkg/errors"
	"github.com/okteto/okteto/pkg/filesystem"
	"github.com/okteto/okteto/pkg/format"
	"github.com/okteto/okteto/pkg/k8s/kubeconfig"
	"github.com/okteto/okteto/pkg/k8s/namespaces"
	"github.com/okteto/okteto/pkg/k8s/secrets"
	oktetoLog "github.com/okteto/okteto/pkg/log"
	"github.com/okteto/okteto/pkg/log/io"
	"github.com/okteto/okteto/pkg/model"
	"github.com/okteto/okteto/pkg/okteto"
	oktetoPath "github.com/okteto/okteto/pkg/path"
	"github.com/okteto/okteto/pkg/types"
	"github.com/okteto/okteto/pkg/vars"
	"github.com/spf13/afero"
	"github.com/spf13/cobra"
	v1 "k8s.io/api/core/v1"
	"k8s.io/apimachinery/pkg/labels"
	"k8s.io/apimachinery/pkg/selection"
	"k8s.io/client-go/kubernetes"
)

const (
	ownerLabel           = "owner"
	nameLabel            = "name"
	helmOwner            = "helm"
	helmUninstallCommand = "helm uninstall %s"
)

type destroyer interface {
	DestroyWithLabel(ctx context.Context, ns string, opts namespaces.DeleteAllOptions) error
	DestroySFSVolumes(ctx context.Context, ns string, opts namespaces.DeleteAllOptions) error
}

type secretHandler interface {
	List(ctx context.Context, ns, labelSelector string) ([]v1.Secret, error)
}

// pipelineDestroyer interface with the operations to destroy a pipeline
type pipelineDestroyer interface {
	ExecuteDestroyPipeline(ctx context.Context, opts *pipelineCMD.DestroyOptions) error
}

type pipelineDestroyerProvider func() (pipelineDestroyer, error)

// divertProvider is a function that returns a divert driver
type divertProvider func(divert *model.DivertDeploy, name, namespace string, c kubernetes.Interface) (divert.Driver, error)

// Options represents the options for destroy command
type Options struct {
	Manifest *model.Manifest
	// ManifestPathFlag is the option -f as introduced by the user when executing this command.
	// This is stored at the configmap as filename to redeploy from the ui.
	ManifestPathFlag string
	// ManifestPath is the path to the manifest used though the command execution.
	// This might change its value during execution
	ManifestPath        string
	Name                string
	Namespace           string
	K8sContext          string
	Variables           []string
	DestroyVolumes      bool
	DestroyDependencies bool
	ForceDestroy        bool
	RunWithoutBash      bool
	DestroyAll          bool
	RunInRemote         bool
}

type destroyInterface interface {
	Destroy(context.Context, *Options) error
}

type analyticsTrackerInterface interface {
	buildTrackerInterface
	TrackDestroy(metadta analytics.DestroyMetadata)
}

type buildTrackerInterface interface {
	TrackImageBuild(context.Context, *analytics.ImageBuildMetadata)
}

type destroyCommand struct {
	executor             executor.ManifestExecutor
	nsDestroyer          destroyer
	secrets              secretHandler
	k8sClientProvider    okteto.K8sClientProvider
	ConfigMapHandler     configMapHandler
	analyticsTracker     analyticsTrackerInterface
	getManifest          func(path string, fs afero.Fs) (*model.Manifest, error)
	oktetoClient         *okteto.Client
	ioCtrl               *io.Controller
	varManager           *vars.Manager
	getDivertDriver      divertProvider
	getPipelineDestroyer pipelineDestroyerProvider
	buildCtrl            buildCtrl
}

// Destroy destroys the dev application defined by the manifest
<<<<<<< HEAD
func Destroy(ctx context.Context, at analyticsTrackerInterface, insights buildTrackerInterface, ioCtrl *io.Controller, k8sLogger *io.K8sLogger, varManager *vars.Manager) *cobra.Command {
=======
func Destroy(ctx context.Context, at analyticsTrackerInterface, insights buildTrackerInterface, ioCtrl *io.Controller, k8sLogger *io.K8sLogger, fs afero.Fs) *cobra.Command {
>>>>>>> d70a194a
	options := &Options{
		Variables: []string{},
	}

	cmd := &cobra.Command{
		Use:   "destroy",
		Short: `Destroy everything created by the 'okteto deploy' command`,
		Long:  `Destroy everything created by the 'okteto deploy' command. You can also include a 'destroy' section in your okteto manifest with a list of custom commands to be executed on destroy`,
		Args:  utils.NoArgsAccepted("https://okteto.com/docs/reference/okteto-cli/#destroy"),
		RunE: func(cmd *cobra.Command, args []string) error {
			if options.ManifestPath != "" {
				// if path is absolute, its transformed to rel from root
				initialCWD, err := os.Getwd()
				if err != nil {
					return fmt.Errorf("failed to get the current working directory: %w", err)
				}
				manifestPathFlag, err := oktetoPath.GetRelativePathFromCWD(initialCWD, options.ManifestPath)
				if err != nil {
					return err
				}
				// as the installer uses root for executing the pipeline, we save the rel path from root as ManifestPathFlag option
				options.ManifestPathFlag = manifestPathFlag

				// check that the manifest file exists
				if !filesystem.FileExistsWithFilesystem(manifestPathFlag, fs) {
					return oktetoErrors.ErrManifestPathNotFound
				}

				// the Okteto manifest flag should specify a file, not a directory
				if filesystem.IsDir(manifestPathFlag, fs) {
					return oktetoErrors.ErrManifestPathIsDir
				}

				// when the manifest path is set by the cmd flag, we are moving cwd so the cmd is executed from that dir
				uptManifestPath, err := filesystem.UpdateCWDtoManifestPath(options.ManifestPath)
				if err != nil {
					return err
				}
				options.ManifestPath = uptManifestPath
			}

			ctxOpts := &contextCMD.Options{
				Show:      true,
				Context:   options.K8sContext,
				Namespace: options.Namespace,
			}

			if err := contextCMD.NewContextCommand(contextCMD.WithVarManager(varManager)).Run(ctx, ctxOpts); err != nil {
				return err
			}

			cwd, err := os.Getwd()
			if err != nil {
				return fmt.Errorf("failed to get the current working directory: %w", err)
			}

			if options.Name == "" {
				c, _, err := okteto.NewK8sClientProviderWithLogger(k8sLogger).ProvideWithLogger(okteto.GetContext().Cfg, k8sLogger)
				if err != nil {
					return err
				}
				inferer := devenvironment.NewNameInferer(c)
				options.Name = inferer.InferName(ctx, cwd, okteto.GetContext().Namespace, options.ManifestPathFlag)
				if err != nil {
					return fmt.Errorf("could not infer environment name")
				}
			}

			dynClient, _, err := okteto.GetDynamicClient()
			if err != nil {
				return err
			}
			discClient, _, err := okteto.GetDiscoveryClient()
			if err != nil {
				return err
			}
			k8sClient, cfg, err := okteto.GetK8sClientWithLogger(k8sLogger)
			if err != nil {
				return err
			}

			if options.Namespace == "" {
				options.Namespace = okteto.GetContext().Namespace
			}

			var okClient = &okteto.Client{}
			if okteto.GetContext().IsOkteto {
				okClient, err = okteto.NewOktetoClient()
				if err != nil {
					return err
				}
			}
			c := &destroyCommand{
				executor:          executor.NewExecutor(oktetoLog.GetOutputFormat(), options.RunWithoutBash, ""),
				ConfigMapHandler:  NewConfigmapHandler(k8sClient),
				nsDestroyer:       namespaces.NewNamespace(dynClient, discClient, cfg, k8sClient),
				secrets:           secrets.NewSecrets(k8sClient),
				k8sClientProvider: okteto.NewK8sClientProviderWithLogger(k8sLogger),
				oktetoClient:      okClient,
				buildCtrl:         newBuildCtrl(options.Name, at, insights, ioCtrl, varManager),
				analyticsTracker:  at,
				getManifest:       model.GetManifestV2,
				ioCtrl:            ioCtrl,
				varManager:        varManager,
				getDivertDriver:   divert.New,
				getPipelineDestroyer: func() (pipelineDestroyer, error) {
					return pipelineCMD.NewCommand()
				},
			}

			// We need to create a custom kubeconfig file to avoid to modify the user's kubeconfig when running the
			// destroy operation locally. This kubeconfig contains the kubernetes configuration got from the okteto
			// context
			kubeconfigPath := getTempKubeConfigFile(options.Name)
			if err := kubeconfig.Write(okteto.GetContext().Cfg, kubeconfigPath); err != nil {
				return err
			}
			os.Setenv("KUBECONFIG", kubeconfigPath)
			defer os.Remove(kubeconfigPath)

			return c.runDestroy(ctx, options)
		},
	}

	cmd.Flags().StringVar(&options.Name, "name", "", "development environment name")
	cmd.Flags().StringVarP(&options.ManifestPath, "file", "f", "", "path to the Okteto manifest file")
	cmd.Flags().BoolVarP(&options.DestroyVolumes, "volumes", "v", false, "remove persistent volumes")
	cmd.Flags().BoolVarP(&options.DestroyDependencies, "dependencies", "d", false, "destroy dependencies")
	cmd.Flags().BoolVar(&options.ForceDestroy, "force-destroy", false, "forces the development environment to be destroyed even if there is an error executing the custom destroy commands defined in the manifest")
	cmd.Flags().StringVarP(&options.Namespace, "namespace", "n", "", "overwrites the namespace where the development environment was deployed")
	cmd.Flags().StringVarP(&options.K8sContext, "context", "c", "", "context where the development environment was deployed")
	cmd.Flags().BoolVarP(&options.RunWithoutBash, "no-bash", "", false, "execute commands without bash")
	cmd.Flags().BoolVarP(&options.DestroyAll, "all", "", false, "destroy everything in the namespace")
	cmd.Flags().BoolVarP(&options.RunInRemote, "remote", "", false, "force run destroy commands in remote")

	return cmd
}

// getTempKubeConfigFile creates the temporal kubernetes config file needed to avoid to modify the user's kubeconfig
func getTempKubeConfigFile(name string) string {
	tempKubeconfigFileName := fmt.Sprintf("kubeconfig-destroy-%s-%d", name, time.Now().UnixMilli())
	return filepath.Join(config.GetOktetoHome(), tempKubeconfigFileName)
}

func shouldRunInRemote(opts *Options) bool {
	// already in remote so we need to deploy locally
	if env.LoadBoolean(constants.OktetoDeployRemote) {
		return false
	}

	// --remote flag enabled from command line
	if opts.RunInRemote {
		return true
	}

	//  remote option set in the manifest via a remote destroyer image or the remote option enabled
	if opts.Manifest != nil && opts.Manifest.Destroy != nil {
		if opts.Manifest.Destroy.Image != "" || opts.Manifest.Destroy.Remote {
			return true
		}
	}

	if env.LoadBoolean(constants.OktetoForceRemote) {
		return true
	}

	return false
}

// runDestroy runs the main logic of the destroy command
func (dc *destroyCommand) runDestroy(ctx context.Context, opts *Options) error {
	var err error
	isDestroyAll := false
	isRemote := false
	if opts.DestroyAll {
		isDestroyAll = true
		err = dc.destroyAll(ctx, opts)

	} else {
		// normal Destroy
		err = dc.destroy(ctx, opts)

		// Execute after the destroy function as the opts already has the manifest information to calculate it.
		isRemote = shouldRunInRemote(opts)
		if err == nil {
			if opts.Name == "" {
				oktetoLog.Success("Development environment successfully destroyed")
			} else {
				oktetoLog.Success("Development environment '%s' successfully destroyed", opts.Name)
			}
		}
	}
	metadata := &analytics.DestroyMetadata{
		Success:      err == nil,
		IsDestroyAll: isDestroyAll,
		IsRemote:     isRemote,
	}
	dc.analyticsTracker.TrackDestroy(*metadata)

	return err
}

// destroyAll executes the logic to destroy all resources within a namespace. It is different from
// the dev environment destruction
func (dc *destroyCommand) destroyAll(ctx context.Context, opts *Options) error {
	if !okteto.GetContext().IsOkteto {
		return oktetoErrors.ErrContextIsNotOktetoCluster
	}
	destroyer := newLocalDestroyerAll(dc.k8sClientProvider, dc.oktetoClient)

	oktetoLog.Info("Destroying all...")

	return destroyer.destroy(ctx, opts)
}

// destroy runs the logic needed to destroy a dev environment
func (dc *destroyCommand) destroy(ctx context.Context, opts *Options) error {
	manifest, err := dc.getManifest(opts.ManifestPath, afero.NewOsFs())
	if err != nil {
		// Log error message but application can still be deleted
		oktetoLog.Infof("could not find manifest file to be executed: %s", err)
		manifest = &model.Manifest{
			Destroy: &model.DestroyInfo{},
		}
	}

	opts.Manifest = manifest
	if opts.Manifest.Destroy != nil {
		if opts.Name == "" {
			if opts.Manifest.Name == "" {
				opts.Manifest.Name = dc.buildCtrl.name
			}
		} else {
			opts.Manifest.Name = opts.Name
		}
		if err := dc.buildCtrl.buildImageIfNecessary(ctx, opts.Manifest); err != nil {
			return err
		}
		opts.Manifest.Destroy.Image, err = dc.varManager.ExpandExcLocalIfNotEmpty(opts.Manifest.Destroy.Image)
		if err != nil {
			return err
		}
	}

	err = opts.Manifest.ExpandEnvVars()
	if err != nil {
		return err
	}

	namespace := opts.Namespace
	if namespace == "" {
		namespace = okteto.GetContext().Namespace
	}

	oktetoLog.AddToBuffer(oktetoLog.InfoLevel, "Destroying...")

	cfgVariablesString, err := dc.ConfigMapHandler.getConfigmapVariablesEncoded(ctx, opts.Name, namespace)
	if err != nil {
		return err
	}

	cfgVariables := types.DecodeStringToDeployVariable(cfgVariablesString)
	for _, variable := range cfgVariables {
		opts.Variables = append(opts.Variables, fmt.Sprintf("%s=%s", variable.Name, variable.Value))
		if strings.TrimSpace(variable.Value) != "" {
			oktetoLog.AddMaskedWord(variable.Value)
		}
	}
	oktetoLog.EnableMasking()

	// update to change status
	data := &pipeline.CfgData{
		Name:      opts.Name,
		Namespace: namespace,
		Status:    pipeline.DestroyingStatus,
		Filename:  opts.ManifestPathFlag,
		Variables: opts.Variables,
	}
	cfg, err := dc.ConfigMapHandler.translateConfigMapAndDeploy(ctx, data)
	if err != nil {
		return err
	}

	os.Setenv(constants.OktetoNameEnvVar, opts.Name)

	if opts.DestroyDependencies {
		if err := dc.destroyDependencies(ctx, opts); err != nil {
			if err := dc.ConfigMapHandler.setErrorStatus(ctx, cfg, data, err); err != nil {
				return err
			}
			return err
		}
	}

	if hasDivert(opts.Manifest, namespace) {
		oktetoLog.SetStage("Destroy Divert")
		if err := dc.destroyDivert(ctx, opts.Manifest); err != nil {
			oktetoLog.AddToBuffer(oktetoLog.ErrorLevel, "error destroying divert: %s", err.Error())
			return err
		}
		oktetoLog.SetStage("")
	}

	var commandErr error
	// As the destroy only execute the commands within the destroy section, if there are no commands,
	// it should be executed
	if opts.Manifest.Destroy != nil && len(opts.Manifest.Destroy.Commands) > 0 {
		// call to specific Destroy logic
		destroyer := dc.getDestroyer(opts)
		if err := destroyer.Destroy(ctx, opts); err != nil {
			// If there was an interruption in the execution, or it was an error, but it wasn't a force Destroy
			// we have to change the status to err
			if errors.Is(err, oktetoErrors.ErrIntSig) || !opts.ForceDestroy {
				if err := dc.ConfigMapHandler.setErrorStatus(ctx, cfg, data, err); err != nil {
					return err
				}

				return err
			}

			// We store the error returned by the execution if it is a force Destroy to return it at the end
			commandErr = err
		}
	}

	oktetoLog.SetStage("")
	oktetoLog.DisableMasking()

	oktetoLog.Spinner(fmt.Sprintf("Destroying development environment '%s'...", opts.Name))
	oktetoLog.StartSpinner()
	defer oktetoLog.StopSpinner()

	if err := dc.destroyK8sResources(ctx, opts); err != nil {
		if err := dc.ConfigMapHandler.setErrorStatus(ctx, cfg, data, err); err != nil {
			return err
		}

		return err
	}

	oktetoLog.SetStage("Destroying configmap")

	if err := dc.ConfigMapHandler.destroyConfigMap(ctx, cfg, namespace); err != nil {
		return err
	}

	return commandErr
}

func (dc *destroyCommand) destroyDependencies(ctx context.Context, opts *Options) error {
	for depName := range opts.Manifest.Dependencies {
		oktetoLog.SetStage(fmt.Sprintf("Destroying dependency '%s'", depName))

		destOpts := &pipelineCMD.DestroyOptions{
			Name:           depName,
			DestroyVolumes: opts.DestroyVolumes,
			Namespace:      okteto.GetContext().Namespace,
		}
		pipelineCmd, err := dc.getPipelineDestroyer()
		if err != nil {
			return err
		}
		if err := pipelineCmd.ExecuteDestroyPipeline(ctx, destOpts); err != nil {
			return err
		}
	}
	oktetoLog.SetStage("")
	return nil
}

func (dc *destroyCommand) destroyDivert(ctx context.Context, manifest *model.Manifest) error {
	stage := "Destroy Divert"
	oktetoLog.SetStage(stage)
	oktetoLog.Information("Running stage '%s'", stage)
	c, _, err := dc.k8sClientProvider.Provide(okteto.GetContext().Cfg)
	if err != nil {
		return err
	}
	driver, err := dc.getDivertDriver(manifest.Deploy.Divert, manifest.Name, okteto.GetContext().Namespace, c)
	if err != nil {
		return err
	}

	return driver.Destroy(ctx)
}

func (dc *destroyCommand) destroyK8sResources(ctx context.Context, opts *Options) error {
	deployedByLs, err := labels.NewRequirement(
		model.DeployedByLabel,
		selection.Equals,
		[]string{format.ResourceK8sMetaString(opts.Name)},
	)
	if err != nil {
		return err
	}
	deployedBySelector := labels.NewSelector().Add(*deployedByLs).String()
	deleteOpts := namespaces.DeleteAllOptions{
		LabelSelector:  deployedBySelector,
		IncludeVolumes: opts.DestroyVolumes,
	}

	oktetoLog.SetStage("Destroying volumes")
	if err := dc.nsDestroyer.DestroySFSVolumes(ctx, opts.Namespace, deleteOpts); err != nil {
		return err
	}

	oktetoLog.SetStage("Destroying Helm release")
	if err := dc.destroyHelmReleasesIfPresent(ctx, opts, deployedBySelector); err != nil {
		if !opts.ForceDestroy {
			return err
		}
	}

	oktetoLog.Debugf("destroying resources with deployed-by label '%s'", deployedBySelector)
	oktetoLog.SetStage(fmt.Sprintf("Destroying by label '%s'", deployedBySelector))
	if err := dc.nsDestroyer.DestroyWithLabel(ctx, opts.Namespace, deleteOpts); err != nil {
		oktetoLog.Infof("could not delete all the resources: %s", err)
		return err
	}

	return nil
}

func (dc *destroyCommand) destroyHelmReleasesIfPresent(ctx context.Context, opts *Options, labelSelector string) error {
	sList, err := dc.secrets.List(ctx, opts.Namespace, labelSelector)
	if err != nil {
		return err
	}

	oktetoLog.Debugf("checking if application installed something with helm")
	helmReleases := map[string]bool{}
	for _, s := range sList {
		if s.Type == model.HelmSecretType && s.Labels[ownerLabel] == helmOwner {
			helmReleaseName, ok := s.Labels[nameLabel]
			if !ok {
				continue
			}

			helmReleases[helmReleaseName] = true
		}
	}

	// If the application to be destroyed was deployed with helm, we try to uninstall it to avoid to leave orphan release resources
	for releaseName := range helmReleases {
		oktetoLog.Debugf("uninstalling helm release '%s'", releaseName)
		cmd := fmt.Sprintf(helmUninstallCommand, releaseName)
		cmdInfo := model.DeployCommand{Command: cmd, Name: cmd}
		oktetoLog.Information("Running '%s'", cmdInfo.Name)
		if err := dc.executor.Execute(cmdInfo, opts.Variables); err != nil {
			oktetoLog.Infof("could not uninstall helm release '%s': %s", releaseName, err)
			if !opts.ForceDestroy {
				return err
			}
		}
	}

	return nil
}

func (dc *destroyCommand) getDestroyer(opts *Options) destroyInterface {
	var destroyer destroyInterface

	if shouldRunInRemote(opts) {
		destroyer = newRemoteDestroyer(opts.Manifest, dc.ioCtrl)
		oktetoLog.Info("Destroying remotely...")
	} else {
		runner := &deployable.DestroyRunner{
			Executor: dc.executor,
		}
		destroyer = newLocalDestroyer(runner)
		oktetoLog.Info("Destroying locally...")
	}

	return destroyer
}

func hasDivert(manifest *model.Manifest, namespace string) bool {
	return manifest.Deploy != nil && manifest.Deploy.Divert != nil && manifest.Deploy.Divert.Namespace != namespace
}<|MERGE_RESOLUTION|>--- conflicted
+++ resolved
@@ -132,11 +132,7 @@
 }
 
 // Destroy destroys the dev application defined by the manifest
-<<<<<<< HEAD
-func Destroy(ctx context.Context, at analyticsTrackerInterface, insights buildTrackerInterface, ioCtrl *io.Controller, k8sLogger *io.K8sLogger, varManager *vars.Manager) *cobra.Command {
-=======
-func Destroy(ctx context.Context, at analyticsTrackerInterface, insights buildTrackerInterface, ioCtrl *io.Controller, k8sLogger *io.K8sLogger, fs afero.Fs) *cobra.Command {
->>>>>>> d70a194a
+func Destroy(ctx context.Context, at analyticsTrackerInterface, insights buildTrackerInterface, ioCtrl *io.Controller, k8sLogger *io.K8sLogger, varManager *vars.Manager, fs afero.Fs) *cobra.Command {
 	options := &Options{
 		Variables: []string{},
 	}
