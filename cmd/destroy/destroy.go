--- conflicted
+++ resolved
@@ -22,14 +22,11 @@
 	contextCMD "github.com/okteto/okteto/cmd/context"
 	pipelineCMD "github.com/okteto/okteto/cmd/pipeline"
 	"github.com/okteto/okteto/cmd/utils"
-<<<<<<< HEAD
 	"github.com/okteto/okteto/pkg/analytics"
-=======
 	"github.com/okteto/okteto/pkg/cmd/pipeline"
 	"github.com/okteto/okteto/pkg/config"
 	"github.com/okteto/okteto/pkg/k8s/configmaps"
 	"github.com/okteto/okteto/pkg/k8s/kubeconfig"
->>>>>>> 880306ff
 	"github.com/okteto/okteto/pkg/k8s/namespaces"
 	"github.com/okteto/okteto/pkg/k8s/secrets"
 	oktetoLog "github.com/okteto/okteto/pkg/log"
@@ -134,13 +131,9 @@
 				secrets:           secrets.NewSecrets(k8sClient),
 				k8sClientProvider: okteto.NewK8sClientProvider(),
 			}
-<<<<<<< HEAD
-			err = c.runDestroy(ctx, cwd, options)
+			err = c.runDestroy(ctx, options)
 			analytics.TrackDestroy(err == nil)
 			return err
-=======
-			return c.runDestroy(ctx, options)
->>>>>>> 880306ff
 		},
 	}
 
