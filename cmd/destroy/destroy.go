--- conflicted
+++ resolved
@@ -146,7 +146,6 @@
 		}
 	}
 
-<<<<<<< HEAD
 	for _, variable := range opts.Variables {
 		value := strings.SplitN(variable, "=", 2)[1]
 		if strings.TrimSpace(value) != "" {
@@ -154,7 +153,6 @@
 		}
 	}
 	oktetoLog.EnableMasking()
-=======
 	if manifest.Context == "" {
 		manifest.Context = okteto.Context().Name
 	}
@@ -163,7 +161,6 @@
 	}
 	os.Setenv(model.OktetoNameEnvVar, opts.Name)
 
->>>>>>> fff77a20
 	var commandErr error
 	for _, command := range manifest.Destroy {
 		if err := dc.executor.Execute(command, opts.Variables); err != nil {
