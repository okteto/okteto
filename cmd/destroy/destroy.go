--- conflicted
+++ resolved
@@ -232,11 +232,7 @@
 			oktetoLog.Information("Running %s", command.Name)
 			oktetoLog.SetStage(command.Name)
 			if err := dc.executor.Execute(command, opts.Variables); err != nil {
-<<<<<<< HEAD
-				oktetoLog.Fail("error executing command '%s': %s", command, err.Error())
-=======
 				oktetoLog.Fail("error executing command '%s': %s", command.Name, err.Error())
->>>>>>> 3cfce72b
 				if !opts.ForceDestroy {
 					if err := setErrorStatus(ctx, cfg, data, err, c); err != nil {
 						exit <- err
