// Copyright 2021 The Okteto Authors
// Licensed under the Apache License, Version 2.0 (the "License");
// you may not use this file except in compliance with the License.
// You may obtain a copy of the License at
//
// http://www.apache.org/licenses/LICENSE-2.0
//
// Unless required by applicable law or agreed to in writing, software
// distributed under the License is distributed on an "AS IS" BASIS,
// WITHOUT WARRANTIES OR CONDITIONS OF ANY KIND, either express or implied.
// See the License for the specific language governing permissions and
// limitations under the License.

package destroy

import (
	"context"
	"fmt"
	"os"

	contextCMD "github.com/okteto/okteto/cmd/context"
	"github.com/okteto/okteto/cmd/utils"
	"github.com/okteto/okteto/pkg/k8s/namespaces"
	"github.com/okteto/okteto/pkg/k8s/secrets"
	"github.com/okteto/okteto/pkg/log"
	"github.com/okteto/okteto/pkg/model"
	"github.com/okteto/okteto/pkg/okteto"
	"github.com/spf13/cobra"
	v1 "k8s.io/api/core/v1"
	"k8s.io/apimachinery/pkg/labels"
	"k8s.io/apimachinery/pkg/selection"
)

const (
	ownerLabel           = "owner"
	nameLabel            = "name"
	helmOwner            = "helm"
	typeField            = "type"
	helmUninstallCommand = "helm uninstall %s"
)

type destroyer interface {
	DestroyWithLabel(ctx context.Context, ns string, opts namespaces.DeleteAllOptions) error
	DestroySFSVolumes(ctx context.Context, ns string, opts namespaces.DeleteAllOptions) error
}

type secretHandler interface {
	List(ctx context.Context, ns, labelSelector string) ([]v1.Secret, error)
}

// Options destroy commands options
type Options struct {
	ManifestPath   string
	Name           string
	Variables      []string
	Namespace      string
	DestroyVolumes bool
	ForceDestroy   bool
	OutputMode     string
}

type destroyCommand struct {
	getManifest func(cwd string, opts contextCMD.ManifestOptions) (*model.Manifest, error)

	executor    utils.ManifestExecutor
	nsDestroyer destroyer
	secrets     secretHandler
}

// Destroy destroys the dev application defined by the manifest
func Destroy(ctx context.Context) *cobra.Command {
	options := &Options{
		Variables: []string{},
	}

	cmd := &cobra.Command{
		Use:    "destroy",
		Short:  `Destroy everything created by "okteto deploy" command`,
		Long:   `Destroy everything created by "okteto deploy" command. You can also include a "destroy" section in your Okteto manifest with a list of commands to be executed when the application is destroyed`,
		Args:   utils.NoArgsAccepted("https://okteto.com/docs/reference/cli/#version"),
		Hidden: true,
		RunE: func(cmd *cobra.Command, args []string) error {
<<<<<<< HEAD
			ctxOptions := &contextCMD.ContextOptions{
				Show: true,
			}
			if err := contextCMD.NewContextCommand().Run(ctx, ctxOptions); err != nil {
=======

			if err := contextCMD.LoadManifestV2WithContext(ctx, options.Namespace, options.ManifestPath); err != nil {
>>>>>>> b010da00
				return err
			}

			cwd, err := os.Getwd()
			if err != nil {
				return fmt.Errorf("failed to get the current working directory: %w", err)
			}

			if options.Name == "" {
				options.Name = utils.InferApplicationName(cwd)
				if err != nil {
					return fmt.Errorf("could not infer environment name")
				}
			}

			dynClient, _, err := okteto.GetDynamicClient()
			if err != nil {
				return err
			}
			discClient, _, err := okteto.GetDiscoveryClient()
			if err != nil {
				return err
			}
			k8sClient, cfg, err := okteto.GetK8sClient()
			if err != nil {
				return err
			}

			if options.Namespace == "" {
				options.Namespace = okteto.Context().Namespace
			}

			c := &destroyCommand{
				getManifest: contextCMD.GetManifest,

				executor:    utils.NewExecutor(options.OutputMode),
				nsDestroyer: namespaces.NewNamespace(dynClient, discClient, cfg, k8sClient),
				secrets:     secrets.NewSecrets(k8sClient),
			}
			return c.runDestroy(ctx, cwd, options)
		},
	}

	cmd.Flags().StringVar(&options.Name, "name", "", "application name")
	cmd.Flags().StringVarP(&options.ManifestPath, "file", "f", "", "path to the manifest file")
	cmd.Flags().StringVarP(&options.OutputMode, "output", "o", "tty", "show plain/tty deploy output")
	cmd.Flags().BoolVarP(&options.DestroyVolumes, "volumes", "v", false, "remove persistent volumes")
	cmd.Flags().BoolVar(&options.ForceDestroy, "force-destroy", false, "forces the application destroy even if there is an error executing the custom destroy commands defined in the manifest")
	cmd.Flags().StringVarP(&options.Namespace, "namespace", "n", "", "overwrites the namespace where the application was deployed")

	return cmd
}

func (dc *destroyCommand) runDestroy(ctx context.Context, cwd string, opts *Options) error {
	// Read manifest file with the commands to be executed
	manifest, err := dc.getManifest(cwd, contextCMD.ManifestOptions{Name: opts.Name, Filename: opts.ManifestPath, Namespace: opts.Namespace})
	if err != nil {
		// Log error message but application can still be deleted
		log.Infof("could not find manifest file to be executed: %s", err)
		manifest = &model.Manifest{
			Destroy: []string{},
		}
	}

	var commandErr error
	for _, command := range manifest.Destroy {
		if err := dc.executor.Execute(command, opts.Variables); err != nil {
			log.Infof("error executing command '%s': %s", command, err.Error())
			if !opts.ForceDestroy {
				return err
			}

			// Store the error to return if the force destroy option is set
			commandErr = err
		}
	}

	deployedByLs, err := labels.NewRequirement(
		model.DeployedByLabel,
		selection.Equals,
		[]string{opts.Name},
	)
	if err != nil {
		return err
	}
	deployedBySelector := labels.NewSelector().Add(*deployedByLs).String()
	deleteOpts := namespaces.DeleteAllOptions{
		LabelSelector:  deployedBySelector,
		IncludeVolumes: opts.DestroyVolumes,
	}

	if err := dc.nsDestroyer.DestroySFSVolumes(ctx, opts.Namespace, deleteOpts); err != nil {
		return err
	}

	if err := dc.destroyHelmReleasesIfPresent(ctx, opts, deployedBySelector); err != nil {
		if !opts.ForceDestroy {
			return err
		}
	}

	log.Debugf("destroying resources with deployed-by label '%s'", deployedBySelector)
	if err := dc.nsDestroyer.DestroyWithLabel(ctx, opts.Namespace, deleteOpts); err != nil {
		log.Infof("could not delete all the resources: %s", err)
		return err
	}

	return commandErr
}

func (dc *destroyCommand) destroyHelmReleasesIfPresent(ctx context.Context, opts *Options, labelSelector string) error {
	sList, err := dc.secrets.List(ctx, opts.Namespace, labelSelector)
	if err != nil {
		return err
	}

	log.Debugf("checking if application installed something with helm")
	helmReleases := map[string]bool{}
	for _, s := range sList {
		if s.Type == model.HelmSecretType && s.Labels[ownerLabel] == helmOwner {
			helmReleaseName, ok := s.Labels[nameLabel]
			if !ok {
				continue
			}

			helmReleases[helmReleaseName] = true
		}
	}

	// If the application to be destroyed was deployed with helm, we try to uninstall it to avoid to leave orphan release resources
	for releaseName := range helmReleases {
		log.Debugf("uninstalling helm release %s", releaseName)
		cmd := fmt.Sprintf(helmUninstallCommand, releaseName)
		if err := dc.executor.Execute(cmd, opts.Variables); err != nil {
			log.Infof("could not uninstall helm release '%s': %s", releaseName, err)
			if !opts.ForceDestroy {
				return err
			}
		}
	}

	return nil
}<|MERGE_RESOLUTION|>--- conflicted
+++ resolved
@@ -80,15 +80,8 @@
 		Args:   utils.NoArgsAccepted("https://okteto.com/docs/reference/cli/#version"),
 		Hidden: true,
 		RunE: func(cmd *cobra.Command, args []string) error {
-<<<<<<< HEAD
-			ctxOptions := &contextCMD.ContextOptions{
-				Show: true,
-			}
-			if err := contextCMD.NewContextCommand().Run(ctx, ctxOptions); err != nil {
-=======
 
 			if err := contextCMD.LoadManifestV2WithContext(ctx, options.Namespace, options.ManifestPath); err != nil {
->>>>>>> b010da00
 				return err
 			}
 
