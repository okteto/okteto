--- conflicted
+++ resolved
@@ -163,12 +163,8 @@
 			c := &destroyCommand{
 				getManifest: model.GetManifestV2,
 
-<<<<<<< HEAD
 				executor:          executor.NewExecutor(oktetoLog.GetOutputFormat(), options.RunWithoutBash),
-=======
-				executor:          executor.NewExecutor(oktetoLog.GetOutputFormat()),
 				configMapHandler:  newConfigmapHandler(k8sClient),
->>>>>>> ffc67b54
 				nsDestroyer:       namespaces.NewNamespace(dynClient, discClient, cfg, k8sClient),
 				secrets:           secrets.NewSecrets(k8sClient),
 				k8sClientProvider: okteto.NewK8sClientProvider(),
