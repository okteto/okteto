--- conflicted
+++ resolved
@@ -179,9 +179,6 @@
 			Destroy: []model.DeployCommand{},
 		}
 	}
-<<<<<<< HEAD
-	err = manifest.ExpandEnvVars()
-=======
 	cwd, err := os.Getwd()
 	if err != nil {
 		return fmt.Errorf("failed to get the current working directory: %w", err)
@@ -194,8 +191,7 @@
 		}
 
 	}
-	manifest, err = manifest.ExpandEnvVars()
->>>>>>> 4ac58e86
+	err = manifest.ExpandEnvVars()
 	if err != nil {
 		return err
 	}
