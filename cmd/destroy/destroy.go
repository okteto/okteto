// Copyright 2021 The Okteto Authors
// Licensed under the Apache License, Version 2.0 (the "License");
// you may not use this file except in compliance with the License.
// You may obtain a copy of the License at
//
// http://www.apache.org/licenses/LICENSE-2.0
//
// Unless required by applicable law or agreed to in writing, software
// distributed under the License is distributed on an "AS IS" BASIS,
// WITHOUT WARRANTIES OR CONDITIONS OF ANY KIND, either express or implied.
// See the License for the specific language governing permissions and
// limitations under the License.

package destroy

import (
	"context"
	"fmt"
	"os"

	contextCMD "github.com/okteto/okteto/cmd/context"
	"github.com/okteto/okteto/cmd/utils"
	"github.com/okteto/okteto/pkg/k8s/namespaces"
	"github.com/okteto/okteto/pkg/k8s/secrets"
	oktetoLog "github.com/okteto/okteto/pkg/log"
	"github.com/okteto/okteto/pkg/model"
	"github.com/okteto/okteto/pkg/okteto"
	"github.com/spf13/cobra"
	v1 "k8s.io/api/core/v1"
	"k8s.io/apimachinery/pkg/labels"
	"k8s.io/apimachinery/pkg/selection"
)

const (
	ownerLabel           = "owner"
	nameLabel            = "name"
	helmOwner            = "helm"
	typeField            = "type"
	helmUninstallCommand = "helm uninstall %s"
)

type destroyer interface {
	DestroyWithLabel(ctx context.Context, ns string, opts namespaces.DeleteAllOptions) error
	DestroySFSVolumes(ctx context.Context, ns string, opts namespaces.DeleteAllOptions) error
}

type secretHandler interface {
	List(ctx context.Context, ns, labelSelector string) ([]v1.Secret, error)
}

// Options destroy commands options
type Options struct {
	ManifestPath   string
	Name           string
	Variables      []string
	Namespace      string
	DestroyVolumes bool
	ForceDestroy   bool
	K8sContext     string
}

type destroyCommand struct {
	getManifest func(cwd string, opts contextCMD.ManifestOptions) (*model.Manifest, error)

	executor    utils.ManifestExecutor
	nsDestroyer destroyer
	secrets     secretHandler
}

// Destroy destroys the dev application defined by the manifest
func Destroy(ctx context.Context) *cobra.Command {
	options := &Options{
		Variables: []string{},
	}

	cmd := &cobra.Command{
		Use:    "destroy",
		Short:  `Destroy everything created by "okteto deploy" command`,
		Long:   `Destroy everything created by "okteto deploy" command. You can also include a "destroy" section in your Okteto manifest with a list of commands to be executed when the application is destroyed`,
		Args:   utils.NoArgsAccepted("https://okteto.com/docs/reference/cli/#version"),
		Hidden: true,
		RunE: func(cmd *cobra.Command, args []string) error {

			if err := contextCMD.LoadManifestV2WithContext(ctx, options.Namespace, options.ManifestPath); err != nil {
				return err
			}

			cwd, err := os.Getwd()
			if err != nil {
				return fmt.Errorf("failed to get the current working directory: %w", err)
			}

			if options.Name == "" {
				options.Name = utils.InferApplicationName(cwd)
				if err != nil {
					return fmt.Errorf("could not infer environment name")
				}
			}

			dynClient, _, err := okteto.GetDynamicClient()
			if err != nil {
				return err
			}
			discClient, _, err := okteto.GetDiscoveryClient()
			if err != nil {
				return err
			}
			k8sClient, cfg, err := okteto.GetK8sClient()
			if err != nil {
				return err
			}

			if options.Namespace == "" {
				options.Namespace = okteto.Context().Namespace
			}

			c := &destroyCommand{
				getManifest: contextCMD.GetManifest,

				executor:    utils.NewExecutor(oktetoLog.GetOutputFormat()),
				nsDestroyer: namespaces.NewNamespace(dynClient, discClient, cfg, k8sClient),
				secrets:     secrets.NewSecrets(k8sClient),
			}
			return c.runDestroy(ctx, cwd, options)
		},
	}

	cmd.Flags().StringVar(&options.Name, "name", "", "application name")
	cmd.Flags().StringVarP(&options.ManifestPath, "file", "f", "", "path to the manifest file")
	cmd.Flags().BoolVarP(&options.DestroyVolumes, "volumes", "v", false, "remove persistent volumes")
	cmd.Flags().BoolVar(&options.ForceDestroy, "force-destroy", false, "forces the application destroy even if there is an error executing the custom destroy commands defined in the manifest")
	cmd.Flags().StringVarP(&options.Namespace, "namespace", "n", "", "overwrites the namespace where the application was deployed")

	return cmd
}

func (dc *destroyCommand) runDestroy(ctx context.Context, cwd string, opts *Options) error {
	// Read manifest file with the commands to be executed
	manifest, err := dc.getManifest(cwd, contextCMD.ManifestOptions{Name: opts.Name, Filename: opts.ManifestPath, Namespace: opts.Namespace, K8sContext: opts.K8sContext})
	if err != nil {
		// Log error message but application can still be deleted
		oktetoLog.Infof("could not find manifest file to be executed: %s", err)
		manifest = &model.Manifest{
			Destroy: []model.DeployCommand{},
		}
	}

	var commandErr error
	for _, command := range manifest.Destroy {
		if err := dc.executor.Execute(command, opts.Variables); err != nil {
			oktetoLog.Infof("error executing command '%s': %s", command, err.Error())
			if !opts.ForceDestroy {
				return err
			}

			// Store the error to return if the force destroy option is set
			commandErr = err
		}
	}

	deployedByLs, err := labels.NewRequirement(
		model.DeployedByLabel,
		selection.Equals,
		[]string{opts.Name},
	)
	if err != nil {
		return err
	}
	deployedBySelector := labels.NewSelector().Add(*deployedByLs).String()
	deleteOpts := namespaces.DeleteAllOptions{
		LabelSelector:  deployedBySelector,
		IncludeVolumes: opts.DestroyVolumes,
	}

	if err := dc.nsDestroyer.DestroySFSVolumes(ctx, opts.Namespace, deleteOpts); err != nil {
		return err
	}

	if err := dc.destroyHelmReleasesIfPresent(ctx, opts, deployedBySelector); err != nil {
		if !opts.ForceDestroy {
			return err
		}
	}

	oktetoLog.Debugf("destroying resources with deployed-by label '%s'", deployedBySelector)
	if err := dc.nsDestroyer.DestroyWithLabel(ctx, opts.Namespace, deleteOpts); err != nil {
		oktetoLog.Infof("could not delete all the resources: %s", err)
		return err
	}

	return commandErr
}

func (dc *destroyCommand) destroyHelmReleasesIfPresent(ctx context.Context, opts *Options, labelSelector string) error {
	sList, err := dc.secrets.List(ctx, opts.Namespace, labelSelector)
	if err != nil {
		return err
	}

	oktetoLog.Debugf("checking if application installed something with helm")
	helmReleases := map[string]bool{}
	for _, s := range sList {
		if s.Type == model.HelmSecretType && s.Labels[ownerLabel] == helmOwner {
			helmReleaseName, ok := s.Labels[nameLabel]
			if !ok {
				continue
			}

			helmReleases[helmReleaseName] = true
		}
	}

	// If the application to be destroyed was deployed with helm, we try to uninstall it to avoid to leave orphan release resources
	for releaseName := range helmReleases {
		oktetoLog.Debugf("uninstalling helm release %s", releaseName)
		cmd := fmt.Sprintf(helmUninstallCommand, releaseName)
<<<<<<< HEAD
		cmdInfo := model.DeployCommand{Command: cmd, Name: cmd}
		if err := dc.executor.Execute(cmdInfo, opts.Variables); err != nil {
			log.Infof("could not uninstall helm release '%s': %s", releaseName, err)
=======
		if err := dc.executor.Execute(cmd, opts.Variables); err != nil {
			oktetoLog.Infof("could not uninstall helm release '%s': %s", releaseName, err)
>>>>>>> e8c552fc
			if !opts.ForceDestroy {
				return err
			}
		}
	}

	return nil
}<|MERGE_RESOLUTION|>--- conflicted
+++ resolved
@@ -214,14 +214,9 @@
 	for releaseName := range helmReleases {
 		oktetoLog.Debugf("uninstalling helm release %s", releaseName)
 		cmd := fmt.Sprintf(helmUninstallCommand, releaseName)
-<<<<<<< HEAD
 		cmdInfo := model.DeployCommand{Command: cmd, Name: cmd}
 		if err := dc.executor.Execute(cmdInfo, opts.Variables); err != nil {
-			log.Infof("could not uninstall helm release '%s': %s", releaseName, err)
-=======
-		if err := dc.executor.Execute(cmd, opts.Variables); err != nil {
 			oktetoLog.Infof("could not uninstall helm release '%s': %s", releaseName, err)
->>>>>>> e8c552fc
 			if !opts.ForceDestroy {
 				return err
 			}
