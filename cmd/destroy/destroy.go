--- conflicted
+++ resolved
@@ -152,7 +152,6 @@
 		}
 	}
 
-<<<<<<< HEAD
 	k8sCfg := kubeconfig.Get(config.GetKubeconfigPath())
 	c, _, err := dc.k8sClientProvider.Provide(k8sCfg)
 	if err != nil {
@@ -173,7 +172,6 @@
 	if err != nil {
 		return err
 	}
-=======
 	if manifest.Context == "" {
 		manifest.Context = okteto.Context().Name
 	}
@@ -181,12 +179,7 @@
 		manifest.Namespace = okteto.Context().Namespace
 	}
 	os.Setenv(model.OktetoNameEnvVar, opts.Name)
-	manifest, err = manifest.ExpandEnvVars()
-	if err != nil {
-		return err
-	}
-
->>>>>>> 83eb964a
+
 	var commandErr error
 	for _, command := range manifest.Destroy {
 		if err := dc.executor.Execute(command, opts.Variables); err != nil {
