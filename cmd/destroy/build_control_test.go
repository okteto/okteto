// Copyright 2023 The Okteto Authors
// Licensed under the Apache License, Version 2.0 (the "License");
// you may not use this file except in compliance with the License.
// You may obtain a copy of the License at
//
// http://www.apache.org/licenses/LICENSE-2.0
//
// Unless required by applicable law or agreed to in writing, software
// distributed under the License is distributed on an "AS IS" BASIS,
// WITHOUT WARRANTIES OR CONDITIONS OF ANY KIND, either express or implied.
// See the License for the specific language governing permissions and
// limitations under the License.

package destroy

import (
	"context"
	"testing"

	v2 "github.com/okteto/okteto/cmd/build/v2"
	"github.com/okteto/okteto/pkg/analytics"
	"github.com/okteto/okteto/pkg/model"
	"github.com/okteto/okteto/pkg/types"
	"github.com/stretchr/testify/assert"
	"github.com/stretchr/testify/require"
)

type fakeBuilderV2 struct {
	getSvcs fakeGetSvcs
	build   error
}

type fakeGetSvcs struct {
	svcs []string
	err  error
}

func (fb fakeBuilderV2) GetServicesToBuild(ctx context.Context, manifest *model.Manifest, svcToDeploy []string) ([]string, error) {
	return fb.getSvcs.svcs, fb.getSvcs.err
}

func (fb fakeBuilderV2) Build(ctx context.Context, options *types.BuildOptions) error {
	return fb.build
}

func TestBuildNecessaryImages(t *testing.T) {
	type input struct {
		manifest *model.Manifest
		builder  fakeBuilderV2
	}
	tt := []struct {
		name     string
		input    input
		expected error
	}{
		{
			name: "image is not okteto env variable",
			input: input{
				manifest: &model.Manifest{
					Build: model.ManifestBuild{},
					Destroy: &model.DestroyInfo{
						Image: "image",
					},
				},
				builder: fakeBuilderV2{
					getSvcs: fakeGetSvcs{
						svcs: []string{},
					},
				},
			},
			expected: nil,
		},
		{
			name: "image is okteto variable but not defined in build section",
			input: input{
				manifest: &model.Manifest{
					Build: model.ManifestBuild{
						"okteto": {},
					},
					Destroy: &model.DestroyInfo{
						Image: "$OKTETO_BUILD_TEST_IMAGE",
					},
				},
				builder: fakeBuilderV2{
					getSvcs: fakeGetSvcs{
						svcs: []string{},
					},
				},
			},
			expected: nil,
		},
		{
			name: "image is okteto variable/fails to get services",
			input: input{
				manifest: &model.Manifest{
					Build: model.ManifestBuild{
						"test": {},
					},
					Destroy: &model.DestroyInfo{
						Image: "$OKTETO_BUILD_TEST_IMAGE",
					},
				},
				builder: fakeBuilderV2{
					getSvcs: fakeGetSvcs{
						err: assert.AnError,
					},
				},
			},
			expected: assert.AnError,
		},
		{
			name: "image is okteto variable/is already build",
			input: input{
				manifest: &model.Manifest{
					Build: model.ManifestBuild{
						"test": {},
					},
					Destroy: &model.DestroyInfo{
						Image: "$OKTETO_BUILD_TEST_IMAGE",
					},
				},
				builder: fakeBuilderV2{
					getSvcs: fakeGetSvcs{
						svcs: []string{},
					},
				},
			},
			expected: nil,
		},
		{
			name: "image is okteto variable/build fails",
			input: input{
				manifest: &model.Manifest{
					Build: model.ManifestBuild{
						"test": {},
					},
					Destroy: &model.DestroyInfo{
						Image: "$OKTETO_BUILD_TEST_IMAGE",
					},
				},
				builder: fakeBuilderV2{
					getSvcs: fakeGetSvcs{
						svcs: []string{"test"},
					},
					build: assert.AnError,
				},
			},
			expected: assert.AnError,
		},
		{
			name: "image is okteto variable/build succeeds",
			input: input{
				manifest: &model.Manifest{
					Build: model.ManifestBuild{
						"test": {},
					},
					Destroy: &model.DestroyInfo{
						Image: "$OKTETO_BUILD_TEST_IMAGE",
					},
				},
				builder: fakeBuilderV2{
					getSvcs: fakeGetSvcs{
						svcs: []string{"test"},
					},
					build: nil,
				},
			},
			expected: nil,
		},
	}
	for _, tc := range tt {
		t.Run(tc.name, func(t *testing.T) {
			buildCtrl := buildCtrl{
				builder: tc.input.builder,
			}
			err := buildCtrl.buildImageIfNecessary(context.Background(), tc.input.manifest)
			assert.ErrorIs(t, err, tc.expected)
		})
	}

}

type fakeAnalyticsTracker struct{}

<<<<<<< HEAD
func (a fakeAnalyticsTracker) TrackImageBuild(...*analytics.ImageBuildMetadata) {}
func (a fakeAnalyticsTracker) TrackDestroy(analytics.DestroyMetadata)           {}
=======
func (fakeAnalyticsTracker) TrackImageBuild(...*analytics.ImageBuildMetadata) {}
func (fakeAnalyticsTracker) TrackDestroy(analytics.DestroyMetadata)           {}
>>>>>>> 227deb8e

func Test_newBuildCtrl(t *testing.T) {
	got := newBuildCtrl("test-control", &fakeAnalyticsTracker{})

	require.Equal(t, "test-control", got.name)
	require.IsType(t, got.builder, &v2.OktetoBuilder{})
}<|MERGE_RESOLUTION|>--- conflicted
+++ resolved
@@ -182,13 +182,8 @@
 
 type fakeAnalyticsTracker struct{}
 
-<<<<<<< HEAD
-func (a fakeAnalyticsTracker) TrackImageBuild(...*analytics.ImageBuildMetadata) {}
-func (a fakeAnalyticsTracker) TrackDestroy(analytics.DestroyMetadata)           {}
-=======
 func (fakeAnalyticsTracker) TrackImageBuild(...*analytics.ImageBuildMetadata) {}
 func (fakeAnalyticsTracker) TrackDestroy(analytics.DestroyMetadata)           {}
->>>>>>> 227deb8e
 
 func Test_newBuildCtrl(t *testing.T) {
 	got := newBuildCtrl("test-control", &fakeAnalyticsTracker{})
