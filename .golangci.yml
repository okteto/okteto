run:
  modules-download-mode: readonly

output:
  print-issued-lines: false
  sort-results: true

linters-settings:
  unparam:
    # Inspect exported functions.
    #
    # Set to true if no external program/library imports your code.
    # XXX: if you enable this setting, unparam will report a lot of false-positives in text editors:
    # if it's called for subdir of a project it can't find external interfaces. All text editor integrations
    # with golangci-lint call it on a directory with the changed file.
    #
    check-exported: true
  errcheck:
    # Report about not checking of errors in type assertions: `a := b.(MyStruct)`.
    # Such cases aren't reported by default.
    # Default: false
    check-type-assertions: true
    # report about assignment of errors to blank identifier: `num, _ := strconv.Atoi(numStr)`.
    # Such cases aren't reported by default.
    # Default: false
    check-blank: true
  tenv:
    # The option `all` will run against whole test files (`_test.go`) regardless of method/function signatures.
    # Otherwise, only methods that take `*testing.T`, `*testing.B`, and `testing.TB` as arguments are checked.
    # Default: false
    all: true
  govet:
    enable:
      - fieldalignment
  goheader:
    values:
      const:
        YEAR: '2023'
    template-path: .copyright-header.tmpl
  gomnd:
    checks:
      - argument
      - case
      - condition
      # - operation
      # - return
      # - assign
    ignored-functions:
      - '\.NewWriter'
      - '\.NewTabWriter'
      - '\.WriteFile'
      - '^time.'
      - '^os.'
      - '^bcrypt.'
      - '^math.'
      - '^big.'
      - '\.SetIndent'
      - int
      - make
      - '\.WithTimeout'

# All possible linters can be found https://golangci-lint.run/usage/linters/
linters:
  enable:
    - errcheck
    - gosimple
    - typecheck
    - govet
    - ineffassign
    - unused
    - unparam
    - tenv
    - tparallel
    - gci
    - goheader
    - unconvert
    - predeclared
    - asciicheck
    - asasalint
    - bidichk
    - decorder
    - exportloopref
    - makezero
<<<<<<< HEAD
    - gomnd
=======
    - musttag
>>>>>>> da147a5d
    - bodyclose
    - durationcheck
    - exhaustive

issues:
  # Maximum issues count per one linter. Set to 0 to disable. Default is 50.
  max-issues-per-linter: 0

  # Maximum count of issues with the same text. Set to 0 to disable. Default is 3.
  max-same-issues: 0

  exclude-rules:
    - path: '(.+)_test\.go'
      linters:
        - errcheck
    - linters:
        - unparam
      # exclude from linting the custom implementation for "MarshalYAML"
      text: 'MarshalYAML()'<|MERGE_RESOLUTION|>--- conflicted
+++ resolved
@@ -81,11 +81,8 @@
     - decorder
     - exportloopref
     - makezero
-<<<<<<< HEAD
     - gomnd
-=======
     - musttag
->>>>>>> da147a5d
     - bodyclose
     - durationcheck
     - exhaustive
