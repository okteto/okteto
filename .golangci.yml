--- conflicted
+++ resolved
@@ -81,12 +81,9 @@
     - decorder
     - exportloopref
     - makezero
-<<<<<<< HEAD
     - gomnd
-=======
     - bodyclose
     - durationcheck
->>>>>>> e7d7e376
     - exhaustive
 
 issues:
