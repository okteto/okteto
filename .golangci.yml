--- conflicted
+++ resolved
@@ -60,11 +60,8 @@
     - decorder
     - exportloopref
     - makezero
-<<<<<<< HEAD
     - durationcheck
-=======
     - exhaustive
->>>>>>> 0daad0d8
 
 issues:
   # Maximum issues count per one linter. Set to 0 to disable. Default is 50.
