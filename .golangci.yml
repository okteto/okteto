--- conflicted
+++ resolved
@@ -60,13 +60,10 @@
     - decorder
     - exportloopref
     - makezero
-<<<<<<< HEAD
     - musttag
-=======
     - bodyclose
     - durationcheck
     - exhaustive
->>>>>>> 2e4e9580
 
 issues:
   # Maximum issues count per one linter. Set to 0 to disable. Default is 50.
