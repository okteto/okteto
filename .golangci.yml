run:
  modules-download-mode: readonly

output:
  print-issued-lines: false
  sort-results: true

linters-settings:
  unparam:
    # Inspect exported functions.
    #
    # Set to true if no external program/library imports your code.
    # XXX: if you enable this setting, unparam will report a lot of false-positives in text editors:
    # if it's called for subdir of a project it can't find external interfaces. All text editor integrations
    # with golangci-lint call it on a directory with the changed file.
    #
    check-exported: true
  errcheck:
    # Report about not checking of errors in type assertions: `a := b.(MyStruct)`.
    # Such cases aren't reported by default.
    # Default: false
    check-type-assertions: true
    # report about assignment of errors to blank identifier: `num, _ := strconv.Atoi(numStr)`.
    # Such cases aren't reported by default.
    # Default: false
    check-blank: true
  tenv:
    # The option `all` will run against whole test files (`_test.go`) regardless of method/function signatures.
    # Otherwise, only methods that take `*testing.T`, `*testing.B`, and `testing.TB` as arguments are checked.
    # Default: false
    all: true
  govet:
    enable:
      - fieldalignment
  goheader:
    values:
      const:
        YEAR: '2023'
    template-path: .copyright-header.tmpl

# All possible linters can be found https://golangci-lint.run/usage/linters/
linters:
  enable:
    - errcheck
    - gosimple
    - typecheck
    - govet
    - ineffassign
    - unused
    - unparam
    - tenv
    - tparallel
    - gci
    - goheader
    - unconvert
    - predeclared
    - asciicheck
    - asasalint
    - bidichk
    - decorder
    - exportloopref
    - makezero
<<<<<<< HEAD
    - bodyclose
=======
    - durationcheck
    - exhaustive
>>>>>>> ece71b5c

issues:
  # Maximum issues count per one linter. Set to 0 to disable. Default is 50.
  max-issues-per-linter: 0

  # Maximum count of issues with the same text. Set to 0 to disable. Default is 3.
  max-same-issues: 0

  exclude-rules:
    - path: '(.+)_test\.go'
      linters:
        - errcheck
    - linters:
        - unparam
      # exclude from linting the custom implementation for "MarshalYAML"
      text: 'MarshalYAML()'<|MERGE_RESOLUTION|>--- conflicted
+++ resolved
@@ -60,12 +60,9 @@
     - decorder
     - exportloopref
     - makezero
-<<<<<<< HEAD
     - bodyclose
-=======
     - durationcheck
     - exhaustive
->>>>>>> ece71b5c
 
 issues:
   # Maximum issues count per one linter. Set to 0 to disable. Default is 50.
