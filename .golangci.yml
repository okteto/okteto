run:
  modules-download-mode: readonly

output:
  print-issued-lines: false
  sort-results: true

linters-settings:
  unparam:
    # Inspect exported functions.
    #
    # Set to true if no external program/library imports your code.
    # XXX: if you enable this setting, unparam will report a lot of false-positives in text editors:
    # if it's called for subdir of a project it can't find external interfaces. All text editor integrations
    # with golangci-lint call it on a directory with the changed file.
    #
    check-exported: true
  errcheck:
    # Report about not checking of errors in type assertions: `a := b.(MyStruct)`.
    # Such cases aren't reported by default.
    # Default: false
    check-type-assertions: true
    # report about assignment of errors to blank identifier: `num, _ := strconv.Atoi(numStr)`.
    # Such cases aren't reported by default.
    # Default: false
    check-blank: true
  tenv:
    # The option `all` will run against whole test files (`_test.go`) regardless of method/function signatures.
    # Otherwise, only methods that take `*testing.T`, `*testing.B`, and `testing.TB` as arguments are checked.
    # Default: false
    all: true
  govet:
    enable:
      - fieldalignment

# All possible linters can be found https://golangci-lint.run/usage/linters/
linters:
  enable:
    - errcheck
    - gosimple
    - typecheck
    - govet
    - ineffassign
    - unused
    - unparam
    - tenv
    - tparallel
<<<<<<< HEAD
    - unconvert
=======
    - predeclared
    - asciicheck
    - asasalint
    - bidichk
    - decorder
    - exportloopref
    - makezero
>>>>>>> bc63bc32

issues:
  # Maximum issues count per one linter. Set to 0 to disable. Default is 50.
  max-issues-per-linter: 0

  # Maximum count of issues with the same text. Set to 0 to disable. Default is 3.
  max-same-issues: 0

  exclude-rules:
    - path: '(.+)_test\.go'
      linters:
        - errcheck
    - linters:
        - unparam
      # exclude from linting the custom implementation for "MarshalYAML"
      text: 'MarshalYAML()'<|MERGE_RESOLUTION|>--- conflicted
+++ resolved
@@ -45,9 +45,7 @@
     - unparam
     - tenv
     - tparallel
-<<<<<<< HEAD
     - unconvert
-=======
     - predeclared
     - asciicheck
     - asasalint
@@ -55,7 +53,6 @@
     - decorder
     - exportloopref
     - makezero
->>>>>>> bc63bc32
 
 issues:
   # Maximum issues count per one linter. Set to 0 to disable. Default is 50.
