--- conflicted
+++ resolved
@@ -209,13 +209,8 @@
 		"id": graphql.String(name),
 	}
 
-<<<<<<< HEAD
-	err := c.Mutate(ctx, &mutation, variables)
+	err := mutate(ctx, &mutation, variables, c.client)
 	if oktetoErrors.IsNotFound(err) {
-=======
-	err := mutate(ctx, &mutation, variables, c.client)
-	if errors.IsNotFound(err) {
->>>>>>> 64075c69
 		return nil
 	}
 	return err
