// Copyright 2020 The Okteto Authors
// Licensed under the Apache License, Version 2.0 (the "License");
// you may not use this file except in compliance with the License.
// You may obtain a copy of the License at
//
// http://www.apache.org/licenses/LICENSE-2.0
//
// Unless required by applicable law or agreed to in writing, software
// distributed under the License is distributed on an "AS IS" BASIS,
// WITHOUT WARRANTIES OR CONDITIONS OF ANY KIND, either express or implied.
// See the License for the specific language governing permissions and
// limitations under the License.

package okteto

import (
	"context"
	"fmt"
	"strings"

	"github.com/okteto/okteto/pkg/errors"
	"github.com/shurcooL/graphql"
)

<<<<<<< HEAD
=======
// DeployPreviewBody top body answer
type DeployPreviewBody struct {
	PreviewResponse PreviewResponse `json:"deployPreview" yaml:"deployPreview"`
}

type deprecatedDeployPreviewBody struct {
	Preview Preview `json:"deployPreview" yaml:"deployPreview"`
}

// PreviewBody top body answer
type PreviewBody struct {
	Preview Preview `json:"preview"`
}

//Statefulset represents an Okteto statefulset
type Statefulset struct {
	ID         string     `json:"id"`
	Name       string     `json:"name"`
	Status     string     `json:"status"`
	DeployedBy string     `json:"deployedBy"`
	Endpoints  []Endpoint `json:"endpoints"`
}

//Deployment represents an Okteto statefulset
type Deployment struct {
	ID         string     `json:"id"`
	Name       string     `json:"name"`
	Status     string     `json:"status"`
	DeployedBy string     `json:"deployedBy"`
	Endpoints  []Endpoint `json:"endpoints"`
}

>>>>>>> cbd1cf49
//Endpoint represents an okteto endpoint
type Endpoint struct {
	URL     string `json:"url"`
	Private bool   `json:"private"`
	Divert  bool   `json:"divert"`
}

<<<<<<< HEAD
//PreviewEnv represents an Okteto preview environment
type PreviewEnv struct {
	ID       string `json:"id" yaml:"id"`
	Job      string `json:"job" yaml:"job"`
	Sleeping bool   `json:"sleeping" yaml:"sleeping"`
	Scope    string `json:"scope" yaml:"scope"`
}

type InputVariable struct {
	Name  graphql.String `json:"name" yaml:"name"`
	Value graphql.String `json:"value" yaml:"value"`
}

type PreviewScope graphql.String

// DeployPreview creates a preview environment
func (c *OktetoClient) DeployPreview(ctx context.Context, name, scope, repository, branch, sourceUrl, filename string, variables []Variable) (*PreviewEnv, error) {
	if err := validateNamespace(name); err != nil {
		return nil, err
=======
//Previews represents an Okteto list of spaces
type Previews struct {
	Previews []Preview `json:"previews" yaml:"previews"`
}

type PreviewResponse struct {
	Action  *Action  `json:"action" yaml:"action"`
	Preview *Preview `json:"preview" yaml:"preview"`
}

//Preview represents an Okteto preview environment
type Preview struct {
	ID           string        `json:"id" yaml:"id"`
	Sleeping     bool          `json:"sleeping" yaml:"sleeping"`
	Scope        string        `json:"scope" yaml:"scope"`
	GitDeploys   []GitDeploy   `json:"gitDeploys"`
	Statefulsets []Statefulset `json:"statefulsets"`
	Deployments  []Deployment  `json:"deployments"`
}

// CreatePreview creates a preview environment
func DeployPreview(ctx context.Context, name, scope, repository, branch, sourceUrl, filename string, variables []Variable) (*PreviewResponse, error) {
	if err := validateNamespace(name, "preview environment"); err != nil {
		return nil, err
	}

	var body DeployPreviewBody
	filenameParameter := ""
	if filename != "" {
		filenameParameter = fmt.Sprintf(`, filename: "%s"`, filename)
>>>>>>> cbd1cf49
	}

	previewEnv := &PreviewEnv{}

	if len(variables) > 0 {
<<<<<<< HEAD
		var mutation struct {
			Preview struct {
				Id  graphql.String
				Job graphql.String
			} `graphql:"deployPreview(name: $name, scope: $scope, repository: $repository, branch: $branch, sourceUrl: $sourceURL, variables: $variables, filename: $filename)"`
		}

		variablesVariable := make([]InputVariable, 0)
		for _, v := range variables {
			variablesVariable = append(variablesVariable, InputVariable{
				Name:  graphql.String(v.Name),
				Value: graphql.String(v.Value),
			})
		}
		queryVariables := map[string]interface{}{
			"name":       graphql.String(name),
			"scope":      PreviewScope(scope),
			"repository": graphql.String(repository),
			"branch":     graphql.String(branch),
			"sourceURL":  graphql.String(sourceUrl),
			"variables":  variablesVariable,
			"filename":   graphql.String(filename),
		}
		err := c.client.Mutate(ctx, &mutation, queryVariables)
		if err != nil {
			if strings.Contains(err.Error(), "Cannot query field \"job\" on type \"Preview\"") {
				return c.deprecatedDeployPreview(ctx, name, scope, repository, branch, sourceUrl, filename, variables)
=======
		q := fmt.Sprintf(`mutation deployPreview($variables: [InputVariable]){
			deployPreview(name: "%s, "scope: %s, repository: "%s", branch: "%s", sourceUrl: "%s", variables: $variables%s){
				action {
					id,name,status
				},
				preview {
					id
				}
			},
		}`, name, scope, repository, branch, sourceUrl, filenameParameter)

		req := graphql.NewRequest(q)
		req.Var("variables", variables)
		if err := queryWithRequest(ctx, req, &body); err != nil {
			if strings.Contains(err.Error(), "Cannot query field \"action\" on type \"Preview\"") {
				return deprecatedDeployPreview(ctx, name, scope, repository, branch, sourceUrl, filename, variables)
			}
			if strings.Contains(err.Error(), "operation-not-permitted") {
				return nil, errors.UserError{E: fmt.Errorf("You are not authorized to create a global preview env."),
					Hint: "Please log in with an administrator account or use a personal preview environment"}
>>>>>>> cbd1cf49
			}
			return nil, translatePreviewAPIErr(err, name)
		}
		previewEnv.ID = string(mutation.Preview.Id)
		previewEnv.Job = string(mutation.Preview.Job)
	} else {
<<<<<<< HEAD
		var mutation struct {
			Preview struct {
				Id  graphql.String
				Job graphql.String
			} `graphql:"deployPreview(name: $name, scope: $scope, repository: $repository, branch: $branch, sourceUrl: $sourceURL, filename: $filename)"`
		}

		queryVariables := map[string]interface{}{
			"name":       graphql.String(name),
			"scope":      PreviewScope(scope),
			"repository": graphql.String(repository),
			"branch":     graphql.String(branch),
			"sourceURL":  graphql.String(sourceUrl),
			"filename":   graphql.String(filename),
		}
		err := c.client.Mutate(ctx, &mutation, queryVariables)
		if err != nil {
			if strings.Contains(err.Error(), "Cannot query field \"job\" on type \"Preview\"") {
				return c.deprecatedDeployPreview(ctx, name, scope, repository, branch, sourceUrl, filename, variables)
=======
		q := fmt.Sprintf(`mutation{
			deployPreview(name: "%s", scope: %s, repository: "%s", branch: "%s", sourceUrl: "%s",%s){
				action {
					id,name,status
				},
				preview {
					id
				}
			},
		}`, name, scope, repository, branch, sourceUrl, filenameParameter)

		if err := query(ctx, q, &body); err != nil {
			if strings.Contains(err.Error(), "Cannot query field \"action\" on type \"Preview\"") {
				return deprecatedDeployPreview(ctx, name, scope, repository, branch, sourceUrl, filename, variables)
			}
			if strings.Contains(err.Error(), "operation-not-permitted") {
				return nil, errors.UserError{E: fmt.Errorf("You are not authorized to create a global preview env."),
					Hint: "Please log in with an administrator account or use a personal preview environment"}
>>>>>>> cbd1cf49
			}
			return nil, translatePreviewAPIErr(err, name)
		}
		previewEnv.ID = string(mutation.Preview.Id)
		previewEnv.Job = string(mutation.Preview.Job)
	}

<<<<<<< HEAD
	return previewEnv, nil
}

//TODO: remove when all users are in Okteto Enterprise >= 0.10.0
func (c *OktetoClient) deprecatedDeployPreview(ctx context.Context, name, scope, repository, branch, sourceUrl, filename string, variables []Variable) (*PreviewEnv, error) {
	if err := validateNamespace(name); err != nil {
		return nil, err
=======
	return &body.PreviewResponse, nil
}

//TODO: remove when all users are in Okteto Enterprise >= 0.10.0
func deprecatedDeployPreview(ctx context.Context, name, scope, repository, branch, sourceUrl, filename string, variables []Variable) (*PreviewResponse, error) {
	var body deprecatedDeployPreviewBody
	filenameParameter := ""
	if filename != "" {
		filenameParameter = fmt.Sprintf(`, filename: "%s"`, filename)
>>>>>>> cbd1cf49
	}

	previewEnv := &PreviewEnv{}

	if len(variables) > 0 {
		var mutation struct {
			Preview struct {
				Id  graphql.String
				Job graphql.String
			} `graphql:"deployPreview(name: $name, scope: $scope, repository: $repository, branch: $branch, sourceUrl: $sourceURL, variables: $variables, filename: $filename)"`
		}

		variablesVariable := make([]InputVariable, 0)
		for _, v := range variables {
			variablesVariable = append(variablesVariable, InputVariable{
				Name:  graphql.String(v.Name),
				Value: graphql.String(v.Value),
			})
		}
		variables := map[string]interface{}{
			"name":       graphql.String(name),
			"scope":      PreviewScope(scope),
			"repository": graphql.String(repository),
			"branch":     graphql.String(branch),
			"sourceURL":  graphql.String(sourceUrl),
			"variables":  variablesVariable,
			"filename":   graphql.String(filename),
		}
		err := c.client.Mutate(ctx, &mutation, variables)
		if err != nil {
			return nil, translatePreviewAPIErr(err, name)
		}
		previewEnv.ID = string(mutation.Preview.Id)
	} else {
		var mutation struct {
			Preview struct {
				Id  graphql.String
				Job graphql.String
			} `graphql:"deployPreview(name: $name, scope: $scope, repository: $repository, branch: $branch, sourceUrl: $sourceURL, filename: $filename)"`
		}

<<<<<<< HEAD
		variables := map[string]interface{}{
			"name":       graphql.String(name),
			"scope":      PreviewScope(scope),
			"repository": graphql.String(repository),
			"branch":     graphql.String(branch),
			"sourceURL":  graphql.String(sourceUrl),
			"filename":   graphql.String(filename),
		}
		err := c.client.Mutate(ctx, &mutation, variables)
		if err != nil {
=======
		if err := query(ctx, q, &body); err != nil {
			if strings.Contains(err.Error(), "operation-not-permitted") {
				return nil, errors.UserError{E: fmt.Errorf("You are not authorized to create a global preview env."),
					Hint: "Please log in with an administrator account or use a personal preview environment"}
			}
>>>>>>> cbd1cf49
			return nil, translatePreviewAPIErr(err, name)
		}
		previewEnv.ID = string(mutation.Preview.Id)
	}
<<<<<<< HEAD
	return previewEnv, nil
=======

	return &PreviewResponse{
		Preview: &body.Preview,
	}, nil
>>>>>>> cbd1cf49
}

// DestroyPreview destroy a preview environment
func (c *OktetoClient) DestroyPreview(ctx context.Context, name string) error {
	var mutation struct {
		Preview struct {
			Id graphql.String
		} `graphql:"destroyPreview(id: $id)"`
	}
	variables := map[string]interface{}{
		"id": graphql.String(name),
	}

	return c.client.Mutate(ctx, &mutation, variables)
}

// ListPreviews list preview environments
<<<<<<< HEAD
func (c *OktetoClient) ListPreviews(ctx context.Context) ([]PreviewEnv, error) {
	var query struct {
		PreviewEnvs []struct {
			Id       graphql.String
			Sleeping graphql.Boolean
			Scope    graphql.String
		} `graphql:"previews"`
=======
func ListPreviews(ctx context.Context) ([]Preview, error) {
	q := `query{
		previews{
			id,
			sleeping,
			scope,
		},
	}`

	var body Previews
	if err := query(ctx, q, &body); err != nil {
		return nil, err
>>>>>>> cbd1cf49
	}

	err := c.client.Query(ctx, &query, nil)
	if err != nil {
		return nil, translateAPIErr(err)
	}

	result := make([]PreviewEnv, 0)
	for _, previewEnv := range query.PreviewEnvs {
		result = append(result, PreviewEnv{
			ID:       string(previewEnv.Id),
			Sleeping: bool(previewEnv.Sleeping),
			Scope:    string(previewEnv.Scope),
		})
	}

	return result, nil
}

func (c *OktetoClient) ListPreviewsEndpoints(ctx context.Context, previewName string) ([]Endpoint, error) {
	var query struct {
		Preview struct {
			Deployments []struct {
				Endpoints []struct {
					Url graphql.String
				}
			}
			Statefulsets []struct {
				Endpoints []struct {
					Url graphql.String
				}
			}
		} `graphql:"preview(id: $id)"`
	}

	variables := map[string]interface{}{
		"id": graphql.String(previewName),
	}
	endpoints := make([]Endpoint, 0)

	err := c.client.Query(ctx, &query, variables)
	if err != nil {
		return nil, translateAPIErr(err)
	}

	for _, d := range query.Preview.Deployments {
		for _, endpoint := range d.Endpoints {
			endpoints = append(endpoints, Endpoint{
				URL: string(endpoint.Url),
			})
		}
	}

	for _, sfs := range query.Preview.Statefulsets {
		for _, endpoint := range sfs.Endpoints {
			endpoints = append(endpoints, Endpoint{
				URL: string(endpoint.Url),
			})
		}
	}
	return endpoints, nil
}

// GetPreviewEnvByName gets a preview environment given its name
<<<<<<< HEAD
func (c *OktetoClient) GetPreviewEnvByName(ctx context.Context, name string) (*PipelineRun, error) {
	var query struct {
		Preview struct {
			GitDeploys []struct {
				Id     graphql.String
				Name   graphql.String
				Status graphql.String
=======
func GetPreviewEnvByName(ctx context.Context, name, namespace string) (*GitDeploy, error) {
	q := fmt.Sprintf(`query{
		preview(id: "%s"){
			gitDeploys{
				id,name,status
>>>>>>> cbd1cf49
			}
		} `graphql:"preview(id: $id)"`
	}

	variables := map[string]interface{}{
		"id": graphql.String(name),
	}
	err := c.client.Query(ctx, &query, variables)
	if err != nil {
		return nil, translateAPIErr(err)
	}

	for _, gitDeploy := range query.Preview.GitDeploys {
		if string(gitDeploy.Name) == name {
			pipeline := &PipelineRun{
				ID:     string(gitDeploy.Id),
				Name:   string(gitDeploy.Name),
				Status: string(gitDeploy.Status),
			}
			return pipeline, nil
		}
	}

	return nil, errors.ErrNotFound
}

func (c *OktetoClient) GetResourcesStatusFromPreview(ctx context.Context, previewName string) (map[string]string, error) {
	var query struct {
		Preview struct {
			Deployments []struct {
				Name   graphql.String
				Status graphql.String
			}
			Statefulsets []struct {
				Name   graphql.String
				Status graphql.String
			}
		} `graphql:"preview(id: $id)"`
	}
	variables := map[string]interface{}{
		"id": graphql.String(previewName),
	}

	err := c.client.Query(ctx, &query, variables)
	if err != nil {
		return nil, translateAPIErr(err)
	}

	status := make(map[string]string)

	for _, d := range query.Preview.Deployments {
		status[string(d.Name)] = string(d.Status)
	}

	for _, sfs := range query.Preview.Statefulsets {
		status[string(sfs.Name)] = string(sfs.Status)
	}
	return status, nil
}

func translatePreviewAPIErr(err error, name string) error {
	if err.Error() == "conflict" {
		return fmt.Errorf("preview '%s' already exists with a different scope. Please use a different name", name)
	}
	if strings.Contains(err.Error(), "operation-not-permitted") {
		return errors.UserError{E: fmt.Errorf("you are not authorized to create a global preview env"),
			Hint: "Please log in with an administrator account or use a personal preview environment"}
	}
	return translateAPIErr(err)
}<|MERGE_RESOLUTION|>--- conflicted
+++ resolved
@@ -22,8 +22,6 @@
 	"github.com/shurcooL/graphql"
 )
 
-<<<<<<< HEAD
-=======
 // DeployPreviewBody top body answer
 type DeployPreviewBody struct {
 	PreviewResponse PreviewResponse `json:"deployPreview" yaml:"deployPreview"`
@@ -56,7 +54,6 @@
 	Endpoints  []Endpoint `json:"endpoints"`
 }
 
->>>>>>> cbd1cf49
 //Endpoint represents an okteto endpoint
 type Endpoint struct {
 	URL     string `json:"url"`
@@ -64,27 +61,6 @@
 	Divert  bool   `json:"divert"`
 }
 
-<<<<<<< HEAD
-//PreviewEnv represents an Okteto preview environment
-type PreviewEnv struct {
-	ID       string `json:"id" yaml:"id"`
-	Job      string `json:"job" yaml:"job"`
-	Sleeping bool   `json:"sleeping" yaml:"sleeping"`
-	Scope    string `json:"scope" yaml:"scope"`
-}
-
-type InputVariable struct {
-	Name  graphql.String `json:"name" yaml:"name"`
-	Value graphql.String `json:"value" yaml:"value"`
-}
-
-type PreviewScope graphql.String
-
-// DeployPreview creates a preview environment
-func (c *OktetoClient) DeployPreview(ctx context.Context, name, scope, repository, branch, sourceUrl, filename string, variables []Variable) (*PreviewEnv, error) {
-	if err := validateNamespace(name); err != nil {
-		return nil, err
-=======
 //Previews represents an Okteto list of spaces
 type Previews struct {
 	Previews []Preview `json:"previews" yaml:"previews"`
@@ -105,27 +81,47 @@
 	Deployments  []Deployment  `json:"deployments"`
 }
 
-// CreatePreview creates a preview environment
-func DeployPreview(ctx context.Context, name, scope, repository, branch, sourceUrl, filename string, variables []Variable) (*PreviewResponse, error) {
+//PreviewEnv represents an Okteto preview environment
+type PreviewEnv struct {
+	ID       string `json:"id" yaml:"id"`
+	Job      string `json:"job" yaml:"job"`
+	Sleeping bool   `json:"sleeping" yaml:"sleeping"`
+	Scope    string `json:"scope" yaml:"scope"`
+}
+
+type InputVariable struct {
+	Name  graphql.String `json:"name" yaml:"name"`
+	Value graphql.String `json:"value" yaml:"value"`
+}
+
+type PreviewScope graphql.String
+
+// DeployPreview creates a preview environment
+func (c *OktetoClient) DeployPreview(ctx context.Context, name, scope, repository, branch, sourceUrl, filename string, variables []Variable) (*PreviewResponse, error) {
 	if err := validateNamespace(name, "preview environment"); err != nil {
 		return nil, err
 	}
 
-	var body DeployPreviewBody
-	filenameParameter := ""
-	if filename != "" {
-		filenameParameter = fmt.Sprintf(`, filename: "%s"`, filename)
->>>>>>> cbd1cf49
+	previewResponse := &PreviewResponse{}
+	if len(variables) > 0 {
 	}
 
 	previewEnv := &PreviewEnv{}
 
 	if len(variables) > 0 {
-<<<<<<< HEAD
 		var mutation struct {
 			Preview struct {
-				Id  graphql.String
-				Job graphql.String
+				Action struct {
+					Id     graphql.String
+					Name   graphql.String
+					Status graphql.String
+				}
+				GitDeploy struct {
+					Id         graphql.String
+					Name       graphql.String
+					Status     graphql.String
+					Repository graphql.String
+				}
 			} `graphql:"deployPreview(name: $name, scope: $scope, repository: $repository, branch: $branch, sourceUrl: $sourceURL, variables: $variables, filename: $filename)"`
 		}
 
@@ -147,41 +143,27 @@
 		}
 		err := c.client.Mutate(ctx, &mutation, queryVariables)
 		if err != nil {
-			if strings.Contains(err.Error(), "Cannot query field \"job\" on type \"Preview\"") {
+			if strings.Contains(err.Error(), "Cannot query field \"action\" on type \"Preview\"") {
 				return c.deprecatedDeployPreview(ctx, name, scope, repository, branch, sourceUrl, filename, variables)
-=======
-		q := fmt.Sprintf(`mutation deployPreview($variables: [InputVariable]){
-			deployPreview(name: "%s, "scope: %s, repository: "%s", branch: "%s", sourceUrl: "%s", variables: $variables%s){
-				action {
-					id,name,status
-				},
-				preview {
-					id
-				}
-			},
-		}`, name, scope, repository, branch, sourceUrl, filenameParameter)
-
-		req := graphql.NewRequest(q)
-		req.Var("variables", variables)
-		if err := queryWithRequest(ctx, req, &body); err != nil {
-			if strings.Contains(err.Error(), "Cannot query field \"action\" on type \"Preview\"") {
-				return deprecatedDeployPreview(ctx, name, scope, repository, branch, sourceUrl, filename, variables)
-			}
-			if strings.Contains(err.Error(), "operation-not-permitted") {
-				return nil, errors.UserError{E: fmt.Errorf("You are not authorized to create a global preview env."),
-					Hint: "Please log in with an administrator account or use a personal preview environment"}
->>>>>>> cbd1cf49
 			}
 			return nil, translatePreviewAPIErr(err, name)
 		}
 		previewEnv.ID = string(mutation.Preview.Id)
 		previewEnv.Job = string(mutation.Preview.Job)
 	} else {
-<<<<<<< HEAD
 		var mutation struct {
 			Preview struct {
-				Id  graphql.String
-				Job graphql.String
+				Action struct {
+					Id     graphql.String
+					Name   graphql.String
+					Status graphql.String
+				}
+				GitDeploy struct {
+					Id         graphql.String
+					Name       graphql.String
+					Status     graphql.String
+					Repository graphql.String
+				}
 			} `graphql:"deployPreview(name: $name, scope: $scope, repository: $repository, branch: $branch, sourceUrl: $sourceURL, filename: $filename)"`
 		}
 
@@ -197,53 +179,17 @@
 		if err != nil {
 			if strings.Contains(err.Error(), "Cannot query field \"job\" on type \"Preview\"") {
 				return c.deprecatedDeployPreview(ctx, name, scope, repository, branch, sourceUrl, filename, variables)
-=======
-		q := fmt.Sprintf(`mutation{
-			deployPreview(name: "%s", scope: %s, repository: "%s", branch: "%s", sourceUrl: "%s",%s){
-				action {
-					id,name,status
-				},
-				preview {
-					id
-				}
-			},
-		}`, name, scope, repository, branch, sourceUrl, filenameParameter)
-
-		if err := query(ctx, q, &body); err != nil {
-			if strings.Contains(err.Error(), "Cannot query field \"action\" on type \"Preview\"") {
-				return deprecatedDeployPreview(ctx, name, scope, repository, branch, sourceUrl, filename, variables)
-			}
-			if strings.Contains(err.Error(), "operation-not-permitted") {
-				return nil, errors.UserError{E: fmt.Errorf("You are not authorized to create a global preview env."),
-					Hint: "Please log in with an administrator account or use a personal preview environment"}
->>>>>>> cbd1cf49
 			}
 			return nil, translatePreviewAPIErr(err, name)
 		}
 		previewEnv.ID = string(mutation.Preview.Id)
 		previewEnv.Job = string(mutation.Preview.Job)
 	}
-
-<<<<<<< HEAD
 	return previewEnv, nil
 }
 
 //TODO: remove when all users are in Okteto Enterprise >= 0.10.0
-func (c *OktetoClient) deprecatedDeployPreview(ctx context.Context, name, scope, repository, branch, sourceUrl, filename string, variables []Variable) (*PreviewEnv, error) {
-	if err := validateNamespace(name); err != nil {
-		return nil, err
-=======
-	return &body.PreviewResponse, nil
-}
-
-//TODO: remove when all users are in Okteto Enterprise >= 0.10.0
-func deprecatedDeployPreview(ctx context.Context, name, scope, repository, branch, sourceUrl, filename string, variables []Variable) (*PreviewResponse, error) {
-	var body deprecatedDeployPreviewBody
-	filenameParameter := ""
-	if filename != "" {
-		filenameParameter = fmt.Sprintf(`, filename: "%s"`, filename)
->>>>>>> cbd1cf49
-	}
+func (c *OktetoClient) deprecatedDeployPreview(ctx context.Context, name, scope, repository, branch, sourceUrl, filename string, variables []Variable) (*PreviewResponse, error) {
 
 	previewEnv := &PreviewEnv{}
 
@@ -284,7 +230,6 @@
 			} `graphql:"deployPreview(name: $name, scope: $scope, repository: $repository, branch: $branch, sourceUrl: $sourceURL, filename: $filename)"`
 		}
 
-<<<<<<< HEAD
 		variables := map[string]interface{}{
 			"name":       graphql.String(name),
 			"scope":      PreviewScope(scope),
@@ -295,25 +240,14 @@
 		}
 		err := c.client.Mutate(ctx, &mutation, variables)
 		if err != nil {
-=======
-		if err := query(ctx, q, &body); err != nil {
-			if strings.Contains(err.Error(), "operation-not-permitted") {
-				return nil, errors.UserError{E: fmt.Errorf("You are not authorized to create a global preview env."),
-					Hint: "Please log in with an administrator account or use a personal preview environment"}
-			}
->>>>>>> cbd1cf49
 			return nil, translatePreviewAPIErr(err, name)
 		}
 		previewEnv.ID = string(mutation.Preview.Id)
 	}
-<<<<<<< HEAD
-	return previewEnv, nil
-=======
 
 	return &PreviewResponse{
 		Preview: &body.Preview,
 	}, nil
->>>>>>> cbd1cf49
 }
 
 // DestroyPreview destroy a preview environment
@@ -331,28 +265,13 @@
 }
 
 // ListPreviews list preview environments
-<<<<<<< HEAD
-func (c *OktetoClient) ListPreviews(ctx context.Context) ([]PreviewEnv, error) {
+func (c *OktetoClient) ListPreviews(ctx context.Context) ([]Preview, error) {
 	var query struct {
 		PreviewEnvs []struct {
 			Id       graphql.String
 			Sleeping graphql.Boolean
 			Scope    graphql.String
 		} `graphql:"previews"`
-=======
-func ListPreviews(ctx context.Context) ([]Preview, error) {
-	q := `query{
-		previews{
-			id,
-			sleeping,
-			scope,
-		},
-	}`
-
-	var body Previews
-	if err := query(ctx, q, &body); err != nil {
-		return nil, err
->>>>>>> cbd1cf49
 	}
 
 	err := c.client.Query(ctx, &query, nil)
@@ -417,21 +336,13 @@
 }
 
 // GetPreviewEnvByName gets a preview environment given its name
-<<<<<<< HEAD
-func (c *OktetoClient) GetPreviewEnvByName(ctx context.Context, name string) (*PipelineRun, error) {
+func (c *OktetoClient) GetPreviewEnvByName(ctx context.Context, name string) (*GitDeploy, error) {
 	var query struct {
 		Preview struct {
 			GitDeploys []struct {
 				Id     graphql.String
 				Name   graphql.String
 				Status graphql.String
-=======
-func GetPreviewEnvByName(ctx context.Context, name, namespace string) (*GitDeploy, error) {
-	q := fmt.Sprintf(`query{
-		preview(id: "%s"){
-			gitDeploys{
-				id,name,status
->>>>>>> cbd1cf49
 			}
 		} `graphql:"preview(id: $id)"`
 	}
