// Copyright 2021 The Okteto Authors
// Licensed under the Apache License, Version 2.0 (the "License");
// you may not use this file except in compliance with the License.
// You may obtain a copy of the License at
//
// http://www.apache.org/licenses/LICENSE-2.0
//
// Unless required by applicable law or agreed to in writing, software
// distributed under the License is distributed on an "AS IS" BASIS,
// WITHOUT WARRANTIES OR CONDITIONS OF ANY KIND, either express or implied.
// See the License for the specific language governing permissions and
// limitations under the License.

package okteto

import (
	"bytes"
	"encoding/base64"
	"encoding/json"
	"fmt"
	"net"
	"net/url"
	"os"
	"strings"

	"github.com/okteto/okteto/pkg/config"
	"github.com/okteto/okteto/pkg/errors"
	"github.com/okteto/okteto/pkg/k8s/kubeconfig"
	"github.com/okteto/okteto/pkg/log"
	"github.com/okteto/okteto/pkg/model"
	"k8s.io/apimachinery/pkg/runtime"
	"k8s.io/client-go/discovery"
	"k8s.io/client-go/dynamic"
	"k8s.io/client-go/kubernetes"
	"k8s.io/client-go/rest"
	clientcmdapi "k8s.io/client-go/tools/clientcmd/api"
)

type OktetoContextStore struct {
	Contexts       map[string]*OktetoContext `json:"contexts"`
	CurrentContext string                    `json:"current-context"`
}

const (
	localClusterType  = "local"
	remoteClusterType = "remote"
)

var (
	CurrentStore *OktetoContextStore
)

// OktetoContext contains the information related to an okteto context
type OktetoContext struct {
	Name            string               `json:"name"`
	UserID          string               `json:"-"`
	Username        string               `json:"-"`
	Token           string               `json:"token,omitempty"`
	Namespace       string               `json:"namespace"`
	Cfg             *clientcmdapi.Config `json:"-"`
	Buildkit        string               `json:"buildkit,omitempty"`
	Registry        string               `json:"-"`
	Certificate     string               `json:"certificate,omitempty"`
	GlobalNamespace string               `json:"-"`
	Analytics       bool                 `json:"-"`
	ClusterType     string               `json:"-"`
}

// InitContextWithDeprecatedToken initializes the okteto context if an old fashion exists and it matches the current kubernetes context
// this function is to make "okteto context" transparent to current Okteto Enterprise users, but it can be removed when people upgrade
func InitContextWithDeprecatedToken() {
	if !model.FileExists(config.GetTokenPathDeprecated()) {
		return
	}

	defer os.RemoveAll(config.GetTokenPathDeprecated())
	token, err := getTokenFromOktetoHome()
	if err != nil {
		log.Infof("error accessing deprecated okteto token '%s': %v", config.GetTokenPathDeprecated(), err)
		return
	}

	k8sContext := UrlToKubernetesContext(token.URL)
	if kubeconfig.CurrentContext(config.GetKubeconfigPath()) != k8sContext {
		return
	}

	ctxStore := ContextStore()
	if _, ok := ctxStore.Contexts[token.URL]; ok {
		return
	}

	certificateBytes, err := os.ReadFile(config.GetCertificatePath())
	if err != nil {
		log.Infof("error reading okteto certificate: %v", err)
		return
	}

	ctxStore.Contexts[token.URL] = &OktetoContext{
		Name:        token.URL,
		Namespace:   kubeconfig.CurrentNamespace(config.GetKubeconfigPath()),
		Token:       token.Token,
		Buildkit:    token.Buildkit,
		Certificate: base64.StdEncoding.EncodeToString(certificateBytes),
	}
	ctxStore.CurrentContext = token.URL

	if err := WriteOktetoContextConfig(); err != nil {
		log.Infof("error writing okteto context: %v", err)
	}
}

//ContextExists checks if an okteto context has been created
func ContextExists() bool {
	oktetoContextFolder := config.GetOktetoContextsStorePath()
	if _, err := os.Stat(oktetoContextFolder); err != nil {
		if os.IsNotExist(err) {
			return false
		}
		log.Fatalf("error accessing okteto context store '%s': %s", oktetoContextFolder, err)
	}
	return true
}

func UrlToKubernetesContext(uri string) string {
	u, _ := url.Parse(uri)
	return strings.ReplaceAll(u.Host, ".", "_")
}

// K8sContextToOktetoUrl translates k8s contexts like cloud_okteto_com to hettps://cloud.okteto.com
// It can be removed when people move to "okteto context"
func K8sContextToOktetoUrl(k8sContext string) string {
	ctxStore := ContextStore()
	for name := range ctxStore.Contexts {
		if IsOktetoURL(name) && UrlToKubernetesContext(name) == k8sContext {
			return name
		}
	}
	return k8sContext
}

func IsOktetoURL(name string) bool {
	u, err := url.Parse(name)
	return err == nil && u.Scheme != "" && u.Host != ""
}

func IsOkteto() bool {
	return IsOktetoURL(Context().Name)
}

func ContextStore() *OktetoContextStore {
	if CurrentStore != nil {
		return CurrentStore
	}

	if ContextExists() {
		b, err := os.ReadFile(config.GetOktetoContextsStorePath())
		if err != nil {
			log.Errorf("error reading okteto contexts: %v", err)
			log.Fatalf(errors.ErrCorruptedOktetoContexts, config.GetOktetoContextFolder())
		}

		dec := json.NewDecoder(bytes.NewReader(b))
		dec.DisallowUnknownFields() // Force errors

		ctxStore := &OktetoContextStore{}
		if err := dec.Decode(&ctxStore); err != nil {
			log.Errorf("error decoding okteto contexts: %v", err)
			log.Fatalf(errors.ErrCorruptedOktetoContexts, config.GetOktetoContextFolder())
		}
		CurrentStore = ctxStore

		if _, ok := CurrentStore.Contexts[CurrentStore.CurrentContext]; !ok {
			log.Fatalf(errors.ErrCorruptedOktetoContexts, config.GetOktetoContextFolder())
		}
		return CurrentStore
	}

	CurrentStore = &OktetoContextStore{
		Contexts: map[string]*OktetoContext{},
	}
	return CurrentStore
}

func Context() *OktetoContext {
	c := ContextStore()
	if c.CurrentContext == "" {
		log.Info("ContextStore().CurrentContext is empty")
		log.Fatalf(errors.ErrCorruptedOktetoContexts, config.GetOktetoContextFolder())
	}
	octx, ok := c.Contexts[c.CurrentContext]
	if !ok {
		log.Info("ContextStore().CurrentContext not in ContextStore().Contexts")
		log.Fatalf(errors.ErrCorruptedOktetoContexts, config.GetOktetoContextFolder())
	}

	return octx
}

func HasBeenLogged(oktetoURL string) bool {
	octxStore := ContextStore()
	_, ok := octxStore.Contexts[oktetoURL]
	return ok
}

func AddOktetoContext(name string, u *User, namespace string) {
	CurrentStore = ContextStore()
	name = strings.TrimSuffix(name, "/")
	CurrentStore.Contexts[name] = &OktetoContext{
		Name:            name,
		UserID:          u.ID,
		Username:        u.ExternalID,
		Token:           u.Token,
		Namespace:       namespace,
		GlobalNamespace: u.GlobalNamespace,
		Buildkit:        u.Buildkit,
		Registry:        u.Registry,
		Certificate:     u.Certificate,
		Analytics:       u.Analytics,
	}
	CurrentStore.CurrentContext = name
}

func AddKubernetesContext(name, namespace, buildkitURL string) {
	CurrentStore = ContextStore()
	CurrentStore.Contexts[name] = &OktetoContext{
		Name:      name,
		Namespace: namespace,
		Buildkit:  buildkitURL,
	}
	CurrentStore.CurrentContext = name
}

func WriteOktetoContextConfig() error {
	marshalled, err := json.MarshalIndent(ContextStore(), "", "\t")
	if err != nil {
		log.Infof("failed to marshal context: %s", err)
		return fmt.Errorf("failed to generate your context")
	}

	contextFolder := config.GetOktetoContextFolder()
	if err := os.MkdirAll(contextFolder, 0700); err != nil {
		log.Fatalf("failed to create %s: %s", contextFolder, err)
	}

	contextConfigPath := config.GetOktetoContextsStorePath()
	if _, err := os.Stat(contextConfigPath); err == nil {
		err = os.Chmod(contextConfigPath, 0600)
		if err != nil {
			return fmt.Errorf("couldn't change context permissions: %s", err)
		}
	}

	if err := os.WriteFile(contextConfigPath, marshalled, 0600); err != nil {
		return fmt.Errorf("couldn't save context: %s", err)
	}

	return nil
}

func AddOktetoCredentialsToCfg(cfg *clientcmdapi.Config, cred *Credential, namespace, userName, clusterName string) {
	// If the context is being initialized within the execution of `okteto deploy` deploy command it should not
	// write the Okteto credentials into the kubeconfig. It would overwrite the proxy settings
	if os.Getenv("OKTETO_WITHIN_DEPLOY_COMMAND_CONTEXT") == "true" {
		return
	}

	// create cluster
	cluster, ok := cfg.Clusters[clusterName]
	if !ok {
		cluster = clientcmdapi.NewCluster()
	}

	cluster.CertificateAuthorityData = []byte(cred.Certificate)
	cluster.Server = cred.Server
	cfg.Clusters[clusterName] = cluster

	// create user
	user, ok := cfg.AuthInfos[userName]
	if !ok {
		user = clientcmdapi.NewAuthInfo()
	}
	user.Token = cred.Token
	cfg.AuthInfos[userName] = user

	// create context
	context, ok := cfg.Contexts[clusterName]
	if !ok {
		context = clientcmdapi.NewContext()
	}
	if context.Extensions == nil {
		context.Extensions = map[string]runtime.Object{}
	}
	context.Extensions[model.OktetoExtension] = nil
	context.Cluster = clusterName
	context.AuthInfo = userName
	context.Namespace = namespace
	cfg.Contexts[clusterName] = context

	cfg.CurrentContext = clusterName
}

func GetK8sClient() (*kubernetes.Clientset, *rest.Config, error) {
	if Context().Cfg == nil {
		return nil, nil, fmt.Errorf("okteto context not initialized")
	}
	return getK8sClient(Context().Cfg)
}

// GetDynamicClient returns a kubernetes dynamic client for the current okteto context
func GetDynamicClient() (dynamic.Interface, *rest.Config, error) {
	if Context().Cfg == nil {
		return nil, nil, fmt.Errorf("okteto context not initialized")
	}
	return getDynamicClient(Context().Cfg)
}

// GetDiscoveryClient return a kubernetes discovery client for the current okteto context
func GetDiscoveryClient() (discovery.DiscoveryInterface, *rest.Config, error) {
	if Context().Cfg == nil {
		return nil, nil, fmt.Errorf("okteto context not initialized")
	}
	return getDiscoveryClient(Context().Cfg)
}

// GetSanitizedUsername returns the username of the authenticated user sanitized to be DNS compatible
func GetSanitizedUsername() string {
	octx := Context()
	return reg.ReplaceAllString(strings.ToLower(octx.Username), "-")
}

func (okctx *OktetoContext) ToUser() *User {
	u := &User{
		ID:              okctx.UserID,
		ExternalID:      okctx.Username,
		Token:           okctx.Token,
		Buildkit:        okctx.Buildkit,
		Registry:        okctx.Registry,
		Certificate:     okctx.Certificate,
		GlobalNamespace: okctx.GlobalNamespace,
		Analytics:       okctx.Analytics,
	}
	return u
}

func IsOktetoCloud() bool {
	octx := Context()
	switch octx.Name {
	case CloudURL, StagingURL:
		return true
	default:
		return false
	}
}

<<<<<<< HEAD
func RemoveSchema(uri string) string {
	u, err := url.Parse(uri)
	if err != nil {
		return uri
	}
	return strings.TrimPrefix(u.String(), fmt.Sprintf("%s://", u.Scheme))
=======
func (okctx *OktetoContext) SetClusterType(clusterHost string) {
	if isLocalHostname(clusterHost) {
		okctx.ClusterType = localClusterType
	} else {
		okctx.ClusterType = remoteClusterType
	}
}

func isLocalHostname(clusterHost string) bool {
	u, err := url.Parse(clusterHost)
	host := ""
	if err == nil {
		host = u.Hostname()
		if host == "" {
			host = clusterHost
		}
	} else {
		host = clusterHost
	}

	ipAddress := net.ParseIP(host)
	return ipAddress.IsPrivate() || ipAddress.IsUnspecified() || ipAddress.IsLinkLocalUnicast() ||
		ipAddress.IsLoopback() || ipAddress.IsLinkLocalMulticast() || host == "kubernetes.docker.internal"
>>>>>>> 8bda4930
}<|MERGE_RESOLUTION|>--- conflicted
+++ resolved
@@ -353,14 +353,14 @@
 	}
 }
 
-<<<<<<< HEAD
 func RemoveSchema(uri string) string {
 	u, err := url.Parse(uri)
 	if err != nil {
 		return uri
 	}
 	return strings.TrimPrefix(u.String(), fmt.Sprintf("%s://", u.Scheme))
-=======
+}
+
 func (okctx *OktetoContext) SetClusterType(clusterHost string) {
 	if isLocalHostname(clusterHost) {
 		okctx.ClusterType = localClusterType
@@ -384,5 +384,4 @@
 	ipAddress := net.ParseIP(host)
 	return ipAddress.IsPrivate() || ipAddress.IsUnspecified() || ipAddress.IsLinkLocalUnicast() ||
 		ipAddress.IsLoopback() || ipAddress.IsLinkLocalMulticast() || host == "kubernetes.docker.internal"
->>>>>>> 8bda4930
 }