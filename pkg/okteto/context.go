--- conflicted
+++ resolved
@@ -240,11 +240,7 @@
 	return ok
 }
 
-<<<<<<< HEAD
-func AddOktetoContext(name string, u *types.User, namespace string) {
-=======
-func AddOktetoContext(name string, u *User, namespace, personalNamespace string) {
->>>>>>> 7e0a3a4a
+func AddOktetoContext(name string, u *types.User, namespace, personalNamespace string) {
 	CurrentStore = ContextStore()
 	name = strings.TrimSuffix(name, "/")
 	CurrentStore.Contexts[name] = &OktetoContext{
