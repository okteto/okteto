// Copyright 2022 The Okteto Authors
// Licensed under the Apache License, Version 2.0 (the "License");
// you may not use this file except in compliance with the License.
// You may obtain a copy of the License at
//
// http://www.apache.org/licenses/LICENSE-2.0
//
// Unless required by applicable law or agreed to in writing, software
// distributed under the License is distributed on an "AS IS" BASIS,
// WITHOUT WARRANTIES OR CONDITIONS OF ANY KIND, either express or implied.
// See the License for the specific language governing permissions and
// limitations under the License.

package okteto

import (
	"context"
	"crypto/tls"
	"fmt"
	"net/http"
	"net/url"
	"os"
	"strings"

	"github.com/okteto/okteto/pkg/config"
	oktetoErrors "github.com/okteto/okteto/pkg/errors"
	oktetoLog "github.com/okteto/okteto/pkg/log"
	"github.com/okteto/okteto/pkg/model"
	"github.com/okteto/okteto/pkg/types"
	"github.com/shurcooL/graphql"
	"golang.org/x/oauth2"
)

// OktetoClient implementation to connect to Okteto API
type OktetoClient struct {
	client *graphql.Client

	namespace types.NamespaceInterface
	user      types.UserInterface
	preview   types.PreviewInterface
	pipeline  types.PipelineInterface
}

type OktetoClientProvider struct{}

func NewOktetoClientProvider() *OktetoClientProvider {
	return &OktetoClientProvider{}
}

func (*OktetoClientProvider) Provide() (types.OktetoInterface, error) {
	c, err := NewOktetoClient()
	if err != nil {
		return nil, err
	}
	return c, err
}

// NewOktetoClient creates a new client to connect with Okteto API
func NewOktetoClient() (*OktetoClient, error) {
	token := Context().Token
	if token == "" {
		return nil, fmt.Errorf(oktetoErrors.ErrNotLogged, Context().Name)
	}
	u, err := parseOktetoURL(Context().Name)
	if err != nil {
		return nil, err
	}

	src := oauth2.StaticTokenSource(
		&oauth2.Token{AccessToken: token,
			TokenType: "Bearer"},
	)

	ctx := context.Background()

	if config.IsInsecureSkipVerify(os.Getenv(config.OktetoInsecureSkipVerifyVariableName)) {
		httpClient := insecureHTTPClient()
		ctx = contextWithOauth2HttpClient(ctx, httpClient)
	}

	httpClient := oauth2.NewClient(ctx, src)

	return newOktetoClientFromGraphqlClient(u, httpClient)
}

<<<<<<< HEAD
// NewOktetoClientFromUrlAndToken creates a new client to connect with Okteto API
=======
// NewOktetoClientFromUrlAndToken creates a new client to connect with Okteto API provided url and token
>>>>>>> 366c67cd
func NewOktetoClientFromUrlAndToken(url, token string) (*OktetoClient, error) {
	u, err := parseOktetoURL(url)
	if err != nil {
		return nil, err
	}

	src := oauth2.StaticTokenSource(
		&oauth2.Token{AccessToken: token,
			TokenType: "Bearer"},
	)

	ctx := context.Background()

	if config.IsInsecureSkipVerify(os.Getenv(config.OktetoInsecureSkipVerifyVariableName)) {
		httpClient := insecureHTTPClient()
		ctx = contextWithOauth2HttpClient(ctx, httpClient)
	}

	httpClient := oauth2.NewClient(ctx, src)

	return newOktetoClientFromGraphqlClient(u, httpClient)
}

<<<<<<< HEAD
// NewOktetoClientFromUrl creates a new client to connect with Okteto API
=======
// NewOktetoClientFromUrl creates a new client to connect with Okteto API provided an url
>>>>>>> 366c67cd
func NewOktetoClientFromUrl(url string) (*OktetoClient, error) {
	u, err := parseOktetoURL(url)
	if err != nil {
		return nil, err
	}

	ctx := context.Background()

	if config.IsInsecureSkipVerify(os.Getenv(config.OktetoInsecureSkipVerifyVariableName)) {
		httpClient := insecureHTTPClient()
		ctx = contextWithOauth2HttpClient(ctx, httpClient)
	}

	httpClient := oauth2.NewClient(ctx, nil)

	return newOktetoClientFromGraphqlClient(u, httpClient)
}

// contextWithOauth2HttpClient returns a context.Context with a value of type oauth2.HTTPClient so oauth2.NewClient() can be bootstrapped with a custom http.Client
func contextWithOauth2HttpClient(ctx context.Context, httpClient *http.Client) context.Context {
	return context.WithValue(
		ctx,
		oauth2.HTTPClient,
		httpClient,
	)
}

func insecureHTTPClient() *http.Client {
	return &http.Client{
		Transport: &http.Transport{
			TLSClientConfig: &tls.Config{ // skipcq: GO-S1020
				InsecureSkipVerify: true, // skipcq: GSC-G402
			},
		},
	}
}

func newOktetoClientFromGraphqlClient(url string, httpClient *http.Client) (*OktetoClient, error) {
	c := &OktetoClient{
		client: graphql.NewClient(url, httpClient),
	}
	c.namespace = newNamespaceClient(c.client)
	c.preview = newPreviewClient(c.client)
	c.user = newUserClient(c.client)
	c.pipeline = newPipelineClient(c.client, httpClient)
	return c, nil
}

func parseOktetoURL(u string) (string, error) {
	if u == "" {
		return "", fmt.Errorf("the okteto URL is not set")
	}

	parsed, err := url.Parse(u)
	if err != nil {
		return "", err
	}

	if parsed.Scheme == "" {
		parsed.Scheme = "https"
		parsed.Host = parsed.Path
	}

	parsed.Path = "graphql"
	return parsed.String(), nil
}

func translateAPIErr(err error) error {
	e := strings.TrimPrefix(err.Error(), "graphql: ")
	switch e {
	case "not-authorized":
		return fmt.Errorf(oktetoErrors.ErrNotLogged, Context().Name)
	case "namespace-quota-exceeded":
		return fmt.Errorf("you have exceeded your namespace quota. Contact us at hello@okteto.com to learn more")
	case "namespace-quota-exceeded-onpremises":
		return fmt.Errorf("you have exceeded your namespace quota, please contact your administrator to increase it")
	case "users-limit-exceeded":
		return fmt.Errorf("license limit exceeded. Contact your administrator to update your license and try again")
	case "internal-server-error":
		return fmt.Errorf("server temporarily unavailable, please try again")
	case "non-200 OK status code: 401 Unauthorized body: \"\"":
		return fmt.Errorf("unauthorized. Please run 'okteto context url' and try again")

	default:
		oktetoLog.Infof("Unrecognized API error: %s", err)
		return fmt.Errorf(e)
	}

}

func isAPITransientErr(err error) bool {
	if err == nil {
		return false
	}

	switch {
	case
		strings.Contains(err.Error(), "can't assign requested address"),
		strings.Contains(err.Error(), "command exited without exit status or exit signal"),
		strings.Contains(err.Error(), "connection refused"),
		strings.Contains(err.Error(), "connection reset by peer"),
		strings.Contains(err.Error(), "client connection lost"),
		strings.Contains(err.Error(), "nodename nor servname provided, or not known"),
		strings.Contains(err.Error(), "unexpected EOF"),
		strings.Contains(err.Error(), "TLS handshake timeout"),
		strings.Contains(err.Error(), "broken pipe"),
		strings.Contains(err.Error(), "No connection could be made"),
		strings.Contains(err.Error(), "dial tcp: operation was canceled"),
		strings.Contains(err.Error(), "network is unreachable"),
		strings.Contains(err.Error(), "development container has been removed"):
		return true
	default:
		return false
	}

}

// InDevContainer returns true if running in an okteto dev container
func InDevContainer() bool {
	if v, ok := os.LookupEnv(model.OktetoNameEnvVar); ok && v != "" {
		return true
	}

	return false
}

func query(ctx context.Context, query interface{}, variables map[string]interface{}, client *graphql.Client) error {
	err := client.Query(ctx, query, variables)
	if err != nil {
		if isAPITransientErr(err) {
			err = client.Query(ctx, query, variables)
		}
		if err != nil {
			return translateAPIErr(err)
		}
	}
	return nil
}

func mutate(ctx context.Context, mutation interface{}, variables map[string]interface{}, client *graphql.Client) error {
	err := client.Mutate(ctx, mutation, variables)
	if err != nil {
		return translateAPIErr(err)
	}
	return nil
}

// Namespaces retrieves the NamespaceClient
func (c *OktetoClient) Namespaces() types.NamespaceInterface {
	return c.namespace
}

// Previews retrieves the Previews client
func (c *OktetoClient) Previews() types.PreviewInterface {
	return c.preview
}

// Pipeline retrieves the Pipeline client
func (c *OktetoClient) Pipeline() types.PipelineInterface {
	return c.pipeline
}

// User retrieves the UserClient
func (c *OktetoClient) User() types.UserInterface {
	return c.user
}<|MERGE_RESOLUTION|>--- conflicted
+++ resolved
@@ -83,11 +83,7 @@
 	return newOktetoClientFromGraphqlClient(u, httpClient)
 }
 
-<<<<<<< HEAD
-// NewOktetoClientFromUrlAndToken creates a new client to connect with Okteto API
-=======
 // NewOktetoClientFromUrlAndToken creates a new client to connect with Okteto API provided url and token
->>>>>>> 366c67cd
 func NewOktetoClientFromUrlAndToken(url, token string) (*OktetoClient, error) {
 	u, err := parseOktetoURL(url)
 	if err != nil {
@@ -111,11 +107,7 @@
 	return newOktetoClientFromGraphqlClient(u, httpClient)
 }
 
-<<<<<<< HEAD
-// NewOktetoClientFromUrl creates a new client to connect with Okteto API
-=======
 // NewOktetoClientFromUrl creates a new client to connect with Okteto API provided an url
->>>>>>> 366c67cd
 func NewOktetoClientFromUrl(url string) (*OktetoClient, error) {
 	u, err := parseOktetoURL(url)
 	if err != nil {
