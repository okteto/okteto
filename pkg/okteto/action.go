--- conflicted
+++ resolved
@@ -22,16 +22,8 @@
 }
 
 // GetAction gets a installer job given its name
-<<<<<<< HEAD
-func GetAction(ctx context.Context, name string) (*Action, error) {
+func (c *OktetoClient) GetAction(ctx context.Context, name string) (*Action, error) {
 	namespace := Context().Namespace
-	q := fmt.Sprintf(`query{
-		action(name: "%s", space: "%s"){
-			id,name,status
-		},
-	}`, name, namespace)
-=======
-func (c *OktetoClient) GetAction(ctx context.Context, name, namespace string) (*Action, error) {
 	var query struct {
 		Action struct {
 			Id     graphql.String
@@ -43,7 +35,6 @@
 		"name":  graphql.String(name),
 		"space": graphql.String(namespace),
 	}
->>>>>>> e827fa61
 
 	err := c.client.Query(ctx, &query, variables)
 	if err != nil {
@@ -58,11 +49,7 @@
 	return action, nil
 }
 
-<<<<<<< HEAD
-func WaitForActionToFinish(ctx context.Context, name string, timeout time.Duration) error {
-=======
-func (c *OktetoClient) WaitForActionToFinish(ctx context.Context, name, namespace string, timeout time.Duration) error {
->>>>>>> e827fa61
+func (c *OktetoClient) WaitForActionToFinish(ctx context.Context, name string, timeout time.Duration) error {
 	t := time.NewTicker(1 * time.Second)
 	to := time.NewTicker(timeout)
 
@@ -71,11 +58,7 @@
 		case <-to.C:
 			return fmt.Errorf("action '%s' didn't finish after %s", name, timeout.String())
 		case <-t.C:
-<<<<<<< HEAD
-			a, err := GetAction(ctx, name)
-=======
-			a, err := c.GetAction(ctx, name, namespace)
->>>>>>> e827fa61
+			a, err := c.GetAction(ctx, name)
 			if err != nil {
 				return fmt.Errorf("failed to get action '%s': %s", name, err)
 			}
