// Copyright 2023 The Okteto Authors
// Licensed under the Apache License, Version 2.0 (the "License");
// you may not use this file except in compliance with the License.
// You may obtain a copy of the License at
//
// http://www.apache.org/licenses/LICENSE-2.0
//
// Unless required by applicable law or agreed to in writing, software
// distributed under the License is distributed on an "AS IS" BASIS,
// WITHOUT WARRANTIES OR CONDITIONS OF ANY KIND, either express or implied.
// See the License for the specific language governing permissions and
// limitations under the License.

package okteto

import (
	"context"

	"github.com/okteto/okteto/pkg/types"
	"github.com/shurcooL/graphql"
)

const (
	RunningStatus     = "running"
	NotRunningStatus  = "not-running"
	CompletedStatus   = "completed"
	PullingStatus     = "pulling"
	ProgressingStatus = "progressing"
	BootingStatus     = "booting"
	ErrorStatus       = "error"
)

var TransitionStatus = map[string]bool{
	BootingStatus:     true,
	ProgressingStatus: true,
	PullingStatus:     true,
}

type namespaceClient struct {
	client graphqlClientInterface
}

<<<<<<< HEAD
=======
type createNamespaceMutation struct {
	Response namespaceID `graphql:"createSpace(name: $name)"`
}
type deleteNamespaceMutation struct {
	Response namespaceID `graphql:"deleteSpace(id: $id)"`
}

type addMembersMutation struct {
	Response namespaceID `graphql:"updateSpace(id: $id, members: $members)"`
}

type listNamespacesQuery struct {
	Response []namespaceStatus `graphql:"spaces"`
}

type wakeNamespaceMutation struct {
	Response namespaceID `graphql:"wakeSpace(space: $space)"`
}

type namespaceDestroyAllMutation struct {
	Response namespaceID `graphql:"destroyAllInSpace(id: $id, includeVolumes: $includeVolumes)"`
}

type sleepNamespaceMutation struct {
	Response namespaceID `graphql:"sleepSpace(space: $space)"`
}

type namespaceStatus struct {
	Id     graphql.String
	Status graphql.String
}

type namespaceID struct {
	Id graphql.String
}

>>>>>>> a224bbcb
func newNamespaceClient(client graphqlClientInterface) *namespaceClient {
	return &namespaceClient{client: client}
}

// CreateNamespace creates a namespace
func (c *namespaceClient) Create(ctx context.Context, namespace string) (string, error) {
	var mutation createNamespaceMutation
	variables := map[string]interface{}{
		"name": graphql.String(namespace),
	}
	err := mutate(ctx, &mutation, variables, c.client)
	if err != nil {
		return "", err
	}

	return string(mutation.Response.Id), nil
}

// List list namespaces
func (c *namespaceClient) List(ctx context.Context) ([]types.Namespace, error) {
	var queryStruct listNamespacesQuery

	err := query(ctx, &queryStruct, nil, c.client)
	if err != nil {
		return nil, err
	}

	result := make([]types.Namespace, 0)
	for _, space := range queryStruct.Response {
		result = append(result, types.Namespace{
			ID:     string(space.Id),
			Status: string(space.Status),
		})
	}

	return result, nil
}

// AddMembers adds members to a namespace
func (c *namespaceClient) AddMembers(ctx context.Context, namespace string, members []string) error {
	var mutation addMembersMutation

	membersVariable := make([]graphql.String, 0)
	for _, m := range members {
		membersVariable = append(membersVariable, graphql.String(m))
	}
	variables := map[string]interface{}{
		"id":      graphql.String(namespace),
		"members": membersVariable,
	}
	err := mutate(ctx, &mutation, variables, c.client)
	if err != nil {
		return err
	}

	return nil
}

// DeleteNamespace deletes a namespace
func (c *namespaceClient) Delete(ctx context.Context, namespace string) error {
	var mutation deleteNamespaceMutation
	variables := map[string]interface{}{
		"id": graphql.String(namespace),
	}
	err := mutate(ctx, &mutation, variables, c.client)
	if err != nil {
		return err
	}

	return nil
}

// Sleep sleeps a namespace
func (c *namespaceClient) Sleep(ctx context.Context, namespace string) error {
	var mutation sleepNamespaceMutation
	variables := map[string]interface{}{
		"space": graphql.String(namespace),
	}
	err := mutate(ctx, &mutation, variables, c.client)
	if err != nil {
		return err
	}

	return nil
}

// DestroyAll deletes a namespace
func (c *namespaceClient) DestroyAll(ctx context.Context, namespace string, destroyVolumes bool) error {
	var mutation namespaceDestroyAllMutation
	// includingVolumes so everything is cleaned up by default with this cmd
	variables := map[string]interface{}{
		"id":             graphql.String(namespace),
		"includeVolumes": graphql.Boolean(destroyVolumes),
	}
	err := mutate(ctx, &mutation, variables, c.client)
	if err != nil {
		return err
	}

	return nil
}

// Wake wakes a namespace
func (c *namespaceClient) Wake(ctx context.Context, namespace string) error {
	var mutation wakeNamespaceMutation
	variables := map[string]interface{}{
		"space": graphql.String(namespace),
	}
	err := mutate(ctx, &mutation, variables, c.client)
	if err != nil {
		return err
	}

	return nil
}<|MERGE_RESOLUTION|>--- conflicted
+++ resolved
@@ -40,8 +40,6 @@
 	client graphqlClientInterface
 }
 
-<<<<<<< HEAD
-=======
 type createNamespaceMutation struct {
 	Response namespaceID `graphql:"createSpace(name: $name)"`
 }
@@ -78,7 +76,6 @@
 	Id graphql.String
 }
 
->>>>>>> a224bbcb
 func newNamespaceClient(client graphqlClientInterface) *namespaceClient {
 	return &namespaceClient{client: client}
 }
