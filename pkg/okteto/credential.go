--- conflicted
+++ resolved
@@ -16,12 +16,6 @@
 import (
 	"context"
 	"fmt"
-<<<<<<< HEAD
-)
-=======
-	"net/url"
-	"strings"
->>>>>>> e827fa61
 
 	"github.com/shurcooL/graphql"
 )
@@ -60,23 +54,9 @@
 		Namespace:   string(query.Space.Namespace),
 	}
 
-<<<<<<< HEAD
-	if cred.Credentials.Server == "" {
+	if cred.Server == "" {
 		return nil, fmt.Errorf("%s is not available. Please, retry again in a few minutes", Context().Name)
 	}
 
-	return &cred.Credentials, nil
-=======
-	if cred.Server == "" {
-		return nil, fmt.Errorf("%s is not available. Please, retry again in a few minutes", GetURL())
-	}
-
 	return cred, nil
-}
-
-// GetClusterContext returns the k8s context names given an okteto URL
-func GetClusterContext() string {
-	u, _ := url.Parse(GetURL())
-	return strings.ReplaceAll(u.Host, ".", "_")
->>>>>>> e827fa61
 }