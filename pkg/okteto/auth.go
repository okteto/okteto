// Copyright 2021 The Okteto Authors
// Licensed under the Apache License, Version 2.0 (the "License");
// you may not use this file except in compliance with the License.
// You may obtain a copy of the License at
//
// http://www.apache.org/licenses/LICENSE-2.0
//
// Unless required by applicable law or agreed to in writing, software
// distributed under the License is distributed on an "AS IS" BASIS,
// WITHOUT WARRANTIES OR CONDITIONS OF ANY KIND, either express or implied.
// See the License for the specific language governing permissions and
// limitations under the License.

package okteto

import (
	"context"
	"encoding/json"
	"fmt"
	"io/ioutil"
	"net/url"
	"regexp"
	"strings"

	"github.com/okteto/okteto/pkg/config"
	"github.com/okteto/okteto/pkg/log"
	"github.com/shurcooL/graphql"
)

var reg = regexp.MustCompile("[^A-Za-z0-9]+")

// Token contains the auth token and the URL it belongs to
type Token struct {
	URL             string `json:"URL"`
	Buildkit        string `json:"Buildkit"`
	Registry        string `json:"Registry"`
	ID              string `json:"ID"`
	Username        string `json:"Username"`
	Token           string `json:"Token"`
	MachineID       string `json:"MachineID"`
	GlobalNamespace string `json:"GlobalNamespace"`
}

// User contains the auth information of the logged in user
type User struct {
	Name            string
	Email           string
	ExternalID      string
	Token           string
	ID              string
	New             bool
	Buildkit        string
	Registry        string
	Certificate     string
	GlobalNamespace string
}

<<<<<<< HEAD
type u struct {
	Auth User
}

type q struct {
	User User
}
=======
var currentToken *Token
>>>>>>> e827fa61

// AuthWithToken authenticates in okteto with the provided token
func AuthWithToken(ctx context.Context, u, token string) (*User, error) {
	url, err := url.Parse(u)
	if err != nil {
		return nil, err
	}
	if url.Scheme == "" {
		url.Scheme = "https"
	}
	oktetoClient, err := NewOktetoClientFromUrlAndToken(url.String(), token)
	if err != nil {
		return nil, err
	}

	user, err := oktetoClient.queryUser(ctx)
	if err != nil {
		log.Infof("failed to query the user with the existing token: %s", err)
		return nil, fmt.Errorf("invalid API token")
	}

<<<<<<< HEAD
	return &user.User, nil
=======
	if err := saveAuthData(user, url.String()); err != nil {
		log.Infof("failed to save the login data: %s", err)
		return nil, fmt.Errorf("failed to save the login data locally")
	}

	return user, nil
>>>>>>> e827fa61
}

// Auth authenticates in okteto with an OAuth code
func Auth(ctx context.Context, code, url string) (*User, error) {
	oktetoClient, err := NewOktetoClientFromUrl(url)
	if err != nil {
		return nil, err
	}

	user, err := oktetoClient.authUser(ctx, code)
	if err != nil {
		log.Infof("authentication error: %s", err)
		return nil, fmt.Errorf("authentication error, please try again")
	}

<<<<<<< HEAD
	return &user.Auth, nil
=======
	if err := saveAuthData(user, url); err != nil {
		log.Infof("failed to save the auth data: %s", err)
		return nil, fmt.Errorf("failed to save your auth info locally, please try again")
	}

	return user, nil

}

func saveAuthData(user *User, url string) error {
	if user.ExternalID == "" || user.Token == "" {
		return fmt.Errorf("empty response")
	}

	if err := saveToken(user.ID, user.ExternalID, user.Token, url, user.Registry, user.Buildkit, user.GlobalNamespace); err != nil {
		return err
	}

	d, err := base64.StdEncoding.DecodeString(user.Certificate)
	if err != nil {
		return fmt.Errorf("certificate decoding error: %w", err)
	}

	return ioutil.WriteFile(GetCertificatePath(), d, 0600)
>>>>>>> e827fa61
}

func (c *OktetoClient) queryUser(ctx context.Context) (*User, error) {
	var query struct {
		User struct {
			Id              graphql.String
			Name            graphql.String
			Email           graphql.String
			ExternalID      graphql.String `graphql:"externalID"`
			Token           graphql.String
			New             graphql.Boolean
			Registry        graphql.String
			Buildkit        graphql.String
			Certificate     graphql.String
			GlobalNamespace graphql.String `graphql:"globalNamespace"`
		} `graphql:"user"`
	}
	err := c.client.Query(ctx, &query, nil)
	if err != nil {
		if strings.Contains(err.Error(), "Cannot query field \"globalNamespace\" on type \"me\"") {
			return c.deprecatedQueryUser(ctx)
		}
		return nil, translateAPIErr(err)
	}
	user := &User{
		ID:              string(query.User.Id),
		Name:            string(query.User.Name),
		Email:           string(query.User.Email),
		ExternalID:      string(query.User.ExternalID),
		Token:           string(query.User.Token),
		New:             bool(query.User.New),
		Registry:        string(query.User.Registry),
		Buildkit:        string(query.User.Buildkit),
		Certificate:     string(query.User.Certificate),
		GlobalNamespace: string(query.User.GlobalNamespace),
	}

	return user, nil
}

//TODO: remove when all users are in Okteto Enterprise which supports globalNamespace
func (c *OktetoClient) deprecatedQueryUser(ctx context.Context) (*User, error) {
	var query struct {
		User struct {
			Id          graphql.String
			Name        graphql.String
			Email       graphql.String
			ExternalID  graphql.String `graphql:"externalID"`
			Token       graphql.String
			New         graphql.Boolean
			Registry    graphql.String
			Buildkit    graphql.String
			Certificate graphql.String
		} `graphql:"user"`
	}
	err := c.client.Query(ctx, &query, nil)
	if err != nil {
		return nil, translateAPIErr(err)
	}
	user := &User{
		ID:          string(query.User.Id),
		Name:        string(query.User.Name),
		Email:       string(query.User.Email),
		ExternalID:  string(query.User.ExternalID),
		Token:       string(query.User.Token),
		New:         bool(query.User.New),
		Registry:    string(query.User.Registry),
		Buildkit:    string(query.User.Buildkit),
		Certificate: string(query.User.Certificate),
	}

	return user, nil
}

func (c *OktetoClient) authUser(ctx context.Context, code string) (*User, error) {
	var mutation struct {
		User struct {
			Id              graphql.String
			Name            graphql.String
			Email           graphql.String
			ExternalID      graphql.String `graphql:"externalID"`
			Token           graphql.String
			New             graphql.Boolean
			Registry        graphql.String
			Buildkit        graphql.String
			Certificate     graphql.String
			GlobalNamespace graphql.String `graphql:"globalNamespace"`
		} `graphql:"auth(code: $code, source: $source)"`
	}

	queryVariables := map[string]interface{}{
		"code":   graphql.String(code),
		"source": graphql.String("cli"),
	}

	err := c.client.Mutate(ctx, &mutation, queryVariables)
	if err != nil {
		if strings.Contains(err.Error(), "Cannot query field \"globalNamespace\" on type \"me\"") {
			return c.deprecatedAuthUser(ctx, code)
		}
		return nil, translateAPIErr(err)
	}

	user := &User{
		ID:              string(mutation.User.Id),
		Name:            string(mutation.User.Name),
		Email:           string(mutation.User.Email),
		ExternalID:      string(mutation.User.ExternalID),
		Token:           string(mutation.User.Token),
		New:             bool(mutation.User.New),
		Registry:        string(mutation.User.Registry),
		Buildkit:        string(mutation.User.Buildkit),
		Certificate:     string(mutation.User.Certificate),
		GlobalNamespace: string(mutation.User.GlobalNamespace),
	}

	return user, nil
}

func (c *OktetoClient) deprecatedAuthUser(ctx context.Context, code string) (*User, error) {
	var mutation struct {
		User struct {
			Id          graphql.String
			Name        graphql.String
			Email       graphql.String
			ExternalID  graphql.String `graphql:"externalID"`
			Token       graphql.String
			New         graphql.Boolean
			Registry    graphql.String
			Buildkit    graphql.String
			Certificate graphql.String
		} `graphql:"auth(code: $code, source: $source)"`
	}

	queryVariables := map[string]interface{}{
		"code":   graphql.String(code),
		"source": graphql.String("cli"),
	}

	err := c.client.Mutate(ctx, &mutation, queryVariables)
	if err != nil {
		return nil, translateAPIErr(err)
	}

	user := &User{
		ID:          string(mutation.User.Id),
		Name:        string(mutation.User.Name),
		Email:       string(mutation.User.Email),
		ExternalID:  string(mutation.User.ExternalID),
		Token:       string(mutation.User.Token),
		New:         bool(mutation.User.New),
		Registry:    string(mutation.User.Registry),
		Buildkit:    string(mutation.User.Buildkit),
		Certificate: string(mutation.User.Certificate),
	}

	return user, nil
}

func getTokenFromOktetoHome() (*Token, error) {
	p := config.GetTokenPathDeprecated()

	b, err := ioutil.ReadFile(p)
	if err != nil {
		return nil, err
	}

	currentToken := &Token{}
	if err := json.Unmarshal(b, currentToken); err != nil {
		return nil, err
	}

	return currentToken, nil
}

//IsAuthenticated returns if the user is authenticated
func IsAuthenticated() bool {
	t, err := getTokenFromOktetoHome()
	if err != nil {
		log.Infof("error getting okteto token: %s", err)
		return false
	}
	return t.Token != ""
<<<<<<< HEAD
=======
}

// GetUserID returns the userID of the authenticated user
func GetUserID() string {
	t, err := GetToken()
	if err != nil {
		return ""
	}

	return t.ID
}

// GetUsername returns the username of the authenticated user
func GetUsername() string {
	t, err := GetToken()
	if err != nil {
		return ""
	}

	return t.Username
}

// GetSanitizedUsername returns the username of the authenticated user sanitized to be DNS compatible
func GetSanitizedUsername() string {
	t, err := GetToken()
	if err != nil {
		return ""
	}

	return reg.ReplaceAllString(strings.ToLower(t.Username), "-")
}

// GetMachineID returns the userID of the authenticated user
func GetMachineID() string {
	t, err := GetToken()
	if err != nil {
		return ""
	}

	return t.MachineID
}

// GetURL returns the URL of the authenticated user
func GetURL() string {
	t, err := GetToken()
	if err != nil {
		return "na"
	}

	return t.URL
}

// GetRegistry returns the URL of the registry
func GetRegistry() (string, error) {
	t, err := GetToken()
	if err != nil {
		return "", errors.ErrNotLogged
	}
	if t.Registry == "" {
		if GetURL() == CloudURL {
			return CloudRegistryURL, nil
		}
		return "", errors.ErrNotLogged
	}
	return t.Registry, nil
}

// GetBuildKit returns the URL of the okteto buildkit
func GetBuildKit() (string, error) {
	t, err := GetToken()
	if err != nil {
		return "", errors.ErrNotLogged
	}
	if t.Buildkit == "" {
		if GetURL() == CloudURL {
			return CloudBuildKitURL, nil
		}
		return "", errors.ErrNotLogged
	}
	return t.Buildkit, nil
}

// GetCertificatePath returns the path  to the certificate of the okteto buildkit
func GetCertificatePath() string {
	return filepath.Join(config.GetOktetoHome(), ".ca.crt")
}

func saveToken(id, username, token, url, registry, buildkit, globalNamespace string) error {
	t, err := GetToken()
	if err != nil {
		log.Infof("bad token, re-initializing: %s", err)
		t = &Token{}
	}

	t.ID = id
	t.Username = username
	t.Token = token
	t.URL = url
	t.Buildkit = buildkit
	t.Registry = registry
	t.GlobalNamespace = globalNamespace
	return save(t)
}

// SaveMachineID updates the token file with the machineID value
func SaveMachineID(machineID string) error {
	t, err := GetToken()
	if err != nil {
		log.Infof("bad token, re-initializing: %s", err)
		t = &Token{}
	}

	t.MachineID = machineID
	return save(t)
}

// SaveID updates the token file with the userID value
func SaveID(userID string) error {
	t, err := GetToken()
	if err != nil {
		log.Infof("bad token, re-initializing: %s", err)
		t = &Token{}
	}

	t.ID = userID
	return save(t)
}

func save(t *Token) error {
	marshalled, err := json.Marshal(t)
	if err != nil {
		log.Infof("failed to marshal token: %s", err)
		return fmt.Errorf("failed to generate your auth token")
	}

	p := getTokenPath()

	if _, err := os.Stat(p); err == nil {
		err = os.Chmod(p, 0600)
		if err != nil {
			return fmt.Errorf("couldn't change token permissions: %s", err)
		}
	}

	if err := ioutil.WriteFile(p, marshalled, 0600); err != nil {
		return fmt.Errorf("couldn't save authentication token: %s", err)
	}

	currentToken = nil
	return nil
}

func getTokenPath() string {
	return filepath.Join(config.GetOktetoHome(), tokenFile)
>>>>>>> e827fa61
}<|MERGE_RESOLUTION|>--- conflicted
+++ resolved
@@ -55,18 +55,6 @@
 	GlobalNamespace string
 }
 
-<<<<<<< HEAD
-type u struct {
-	Auth User
-}
-
-type q struct {
-	User User
-}
-=======
-var currentToken *Token
->>>>>>> e827fa61
-
 // AuthWithToken authenticates in okteto with the provided token
 func AuthWithToken(ctx context.Context, u, token string) (*User, error) {
 	url, err := url.Parse(u)
@@ -87,16 +75,7 @@
 		return nil, fmt.Errorf("invalid API token")
 	}
 
-<<<<<<< HEAD
-	return &user.User, nil
-=======
-	if err := saveAuthData(user, url.String()); err != nil {
-		log.Infof("failed to save the login data: %s", err)
-		return nil, fmt.Errorf("failed to save the login data locally")
-	}
-
-	return user, nil
->>>>>>> e827fa61
+	return user, nil
 }
 
 // Auth authenticates in okteto with an OAuth code
@@ -112,34 +91,7 @@
 		return nil, fmt.Errorf("authentication error, please try again")
 	}
 
-<<<<<<< HEAD
-	return &user.Auth, nil
-=======
-	if err := saveAuthData(user, url); err != nil {
-		log.Infof("failed to save the auth data: %s", err)
-		return nil, fmt.Errorf("failed to save your auth info locally, please try again")
-	}
-
-	return user, nil
-
-}
-
-func saveAuthData(user *User, url string) error {
-	if user.ExternalID == "" || user.Token == "" {
-		return fmt.Errorf("empty response")
-	}
-
-	if err := saveToken(user.ID, user.ExternalID, user.Token, url, user.Registry, user.Buildkit, user.GlobalNamespace); err != nil {
-		return err
-	}
-
-	d, err := base64.StdEncoding.DecodeString(user.Certificate)
-	if err != nil {
-		return fmt.Errorf("certificate decoding error: %w", err)
-	}
-
-	return ioutil.WriteFile(GetCertificatePath(), d, 0600)
->>>>>>> e827fa61
+	return user, nil
 }
 
 func (c *OktetoClient) queryUser(ctx context.Context) (*User, error) {
@@ -323,161 +275,4 @@
 		return false
 	}
 	return t.Token != ""
-<<<<<<< HEAD
-=======
-}
-
-// GetUserID returns the userID of the authenticated user
-func GetUserID() string {
-	t, err := GetToken()
-	if err != nil {
-		return ""
-	}
-
-	return t.ID
-}
-
-// GetUsername returns the username of the authenticated user
-func GetUsername() string {
-	t, err := GetToken()
-	if err != nil {
-		return ""
-	}
-
-	return t.Username
-}
-
-// GetSanitizedUsername returns the username of the authenticated user sanitized to be DNS compatible
-func GetSanitizedUsername() string {
-	t, err := GetToken()
-	if err != nil {
-		return ""
-	}
-
-	return reg.ReplaceAllString(strings.ToLower(t.Username), "-")
-}
-
-// GetMachineID returns the userID of the authenticated user
-func GetMachineID() string {
-	t, err := GetToken()
-	if err != nil {
-		return ""
-	}
-
-	return t.MachineID
-}
-
-// GetURL returns the URL of the authenticated user
-func GetURL() string {
-	t, err := GetToken()
-	if err != nil {
-		return "na"
-	}
-
-	return t.URL
-}
-
-// GetRegistry returns the URL of the registry
-func GetRegistry() (string, error) {
-	t, err := GetToken()
-	if err != nil {
-		return "", errors.ErrNotLogged
-	}
-	if t.Registry == "" {
-		if GetURL() == CloudURL {
-			return CloudRegistryURL, nil
-		}
-		return "", errors.ErrNotLogged
-	}
-	return t.Registry, nil
-}
-
-// GetBuildKit returns the URL of the okteto buildkit
-func GetBuildKit() (string, error) {
-	t, err := GetToken()
-	if err != nil {
-		return "", errors.ErrNotLogged
-	}
-	if t.Buildkit == "" {
-		if GetURL() == CloudURL {
-			return CloudBuildKitURL, nil
-		}
-		return "", errors.ErrNotLogged
-	}
-	return t.Buildkit, nil
-}
-
-// GetCertificatePath returns the path  to the certificate of the okteto buildkit
-func GetCertificatePath() string {
-	return filepath.Join(config.GetOktetoHome(), ".ca.crt")
-}
-
-func saveToken(id, username, token, url, registry, buildkit, globalNamespace string) error {
-	t, err := GetToken()
-	if err != nil {
-		log.Infof("bad token, re-initializing: %s", err)
-		t = &Token{}
-	}
-
-	t.ID = id
-	t.Username = username
-	t.Token = token
-	t.URL = url
-	t.Buildkit = buildkit
-	t.Registry = registry
-	t.GlobalNamespace = globalNamespace
-	return save(t)
-}
-
-// SaveMachineID updates the token file with the machineID value
-func SaveMachineID(machineID string) error {
-	t, err := GetToken()
-	if err != nil {
-		log.Infof("bad token, re-initializing: %s", err)
-		t = &Token{}
-	}
-
-	t.MachineID = machineID
-	return save(t)
-}
-
-// SaveID updates the token file with the userID value
-func SaveID(userID string) error {
-	t, err := GetToken()
-	if err != nil {
-		log.Infof("bad token, re-initializing: %s", err)
-		t = &Token{}
-	}
-
-	t.ID = userID
-	return save(t)
-}
-
-func save(t *Token) error {
-	marshalled, err := json.Marshal(t)
-	if err != nil {
-		log.Infof("failed to marshal token: %s", err)
-		return fmt.Errorf("failed to generate your auth token")
-	}
-
-	p := getTokenPath()
-
-	if _, err := os.Stat(p); err == nil {
-		err = os.Chmod(p, 0600)
-		if err != nil {
-			return fmt.Errorf("couldn't change token permissions: %s", err)
-		}
-	}
-
-	if err := ioutil.WriteFile(p, marshalled, 0600); err != nil {
-		return fmt.Errorf("couldn't save authentication token: %s", err)
-	}
-
-	currentToken = nil
-	return nil
-}
-
-func getTokenPath() string {
-	return filepath.Join(config.GetOktetoHome(), tokenFile)
->>>>>>> e827fa61
 }