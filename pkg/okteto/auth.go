// Copyright 2021 The Okteto Authors
// Licensed under the Apache License, Version 2.0 (the "License");
// you may not use this file except in compliance with the License.
// You may obtain a copy of the License at
//
// http://www.apache.org/licenses/LICENSE-2.0
//
// Unless required by applicable law or agreed to in writing, software
// distributed under the License is distributed on an "AS IS" BASIS,
// WITHOUT WARRANTIES OR CONDITIONS OF ANY KIND, either express or implied.
// See the License for the specific language governing permissions and
// limitations under the License.

package okteto

import (
	"context"
	"encoding/base64"
	"encoding/json"
	"fmt"
	"io/ioutil"
	"os"
	"path/filepath"
	"regexp"
	"strings"

	"github.com/machinebox/graphql"
	"github.com/okteto/okteto/pkg/config"
	"github.com/okteto/okteto/pkg/errors"
	"github.com/okteto/okteto/pkg/log"
)

const (
	tokenFile = ".token.json"
)

var reg = regexp.MustCompile("[^A-Za-z0-9]+")

// Token contains the auth token and the URL it belongs to
type Token struct {
	URL       string `json:"URL"`
	Buildkit  string `json:"Buildkit"`
	Registry  string `json:"Registry"`
	ID        string `json:"ID"`
	Username  string `json:"Username"`
	Token     string `json:"Token"`
	MachineID string `json:"MachineID"`
}

// User contains the auth information of the logged in user
type User struct {
	Name        string
	Email       string
	ExternalID  string
	Token       string
	ID          string
	New         bool
	Buildkit    string
	Registry    string
	Certificate string
}

type u struct {
	Auth User
}

type q struct {
	User User
}

var currentToken *Token

// AuthWithToken authenticates in okteto with the provided token
func AuthWithToken(ctx context.Context, url, token string) (*User, error) {
	client, err := getClient(url)
	if err != nil {
		return nil, err
	}

	user, err := queryUser(ctx, client, token)
	if err != nil {
		log.Infof("failed to query the user with the existing token: %s", err)
		return nil, fmt.Errorf("invalid API token")
	}

	if err := saveAuthData(&user.User, url); err != nil {
		log.Infof("failed to save the login data: %s", err)
		return nil, fmt.Errorf("failed to save the login data locally")
	}

	return &user.User, nil
}

// Auth authenticates in okteto with an OAuth code
func Auth(ctx context.Context, code, url string) (*User, error) {
	client, err := getClient(url)
	if err != nil {
		return nil, err
	}

	user, err := authUser(ctx, client, code)
	if err != nil {
		log.Infof("authentication error: %s", err)
		return nil, fmt.Errorf("authentication error, please try again")
	}

	if err := saveAuthData(&user.Auth, url); err != nil {
		log.Infof("failed to save the auth data: %s", err)
		return nil, fmt.Errorf("failed to save your auth info locally, please try again")
	}

	return &user.Auth, nil

}

func saveAuthData(user *User, url string) error {
	if user.ExternalID == "" || user.Token == "" {
		return fmt.Errorf("empty response")
	}

	if err := saveToken(user.ID, user.ExternalID, user.Token, url, user.Registry, user.Buildkit); err != nil {
		return err
	}

	d, err := base64.StdEncoding.DecodeString(user.Certificate)
	if err != nil {
		return fmt.Errorf("certificate decoding error: %w", err)
	}

	return ioutil.WriteFile(GetCertificatePath(), d, 0600)
}

func queryUser(ctx context.Context, client *graphql.Client, token string) (*q, error) {
	var user q
	q := `query {
		user {
			id,name,email,externalID,token,new,registry,buildkit,certificate
		}}`

	req := getRequest(q, token)

	if err := client.Run(ctx, req, &user); err != nil {
		return nil, err
	}

	return &user, nil
}

func authUser(ctx context.Context, client *graphql.Client, code string) (*u, error) {
	var user u
	q := fmt.Sprintf(`mutation {
		auth(code: "%s", source: "cli") {
			id,name,email,externalID,token,new,registry,buildkit,certificate
		}}`, code)

	req := graphql.NewRequest(q)
	if err := client.Run(ctx, req, &user); err != nil {
		return nil, err
	}

	return &user, nil
}

//GetToken returns the token of the authenticated user
func GetToken() (*Token, error) {
	if currentToken == nil {
		p := getTokenPath()

		b, err := ioutil.ReadFile(p)
		if err != nil {
			return nil, err
		}

		currentToken = &Token{}
		if err := json.Unmarshal(b, currentToken); err != nil {
			return nil, err
		}
	}

	return currentToken, nil
}

//IsAuthenticated returns if the user is authenticated
func IsAuthenticated() bool {
	t, err := GetToken()
<<<<<<< HEAD
	if err != nil || t.Username == "" {
=======
	if err != nil {
>>>>>>> 3680cafb
		log.Infof("error getting okteto token: %s", err)
		return false
	}
	return t.Token != ""
}

// GetUserID returns the userID of the authenticated user
func GetUserID() string {
	t, err := GetToken()
	if err != nil {
		return ""
	}

	return t.ID
}

// GetUsername returns the username of the authenticated user
func GetUsername() string {
	t, err := GetToken()
	if err != nil {
		return ""
	}

	return t.Username
}

// GetSanitizedUsername returns the username of the authenticated user sanitized to be DNS compatible
func GetSanitizedUsername() string {
	t, err := GetToken()
	if err != nil {
		return ""
	}

	return reg.ReplaceAllString(strings.ToLower(t.Username), "-")
}

// GetMachineID returns the userID of the authenticated user
func GetMachineID() string {
	t, err := GetToken()
	if err != nil {
		return ""
	}

	return t.MachineID
}

// GetURL returns the URL of the authenticated user
func GetURL() string {
	t, err := GetToken()
	if err != nil {
		return "na"
	}

	return t.URL
}

// GetRegistry returns the URL of the registry
func GetRegistry() (string, error) {
	t, err := GetToken()
	if err != nil {
		return "", errors.ErrNotLogged
	}
	if t.Registry == "" {
		if GetURL() == CloudURL {
			return CloudRegistryURL, nil
		}
		return "", errors.ErrNotLogged
	}
	return t.Registry, nil
}

// GetBuildKit returns the URL of the okteto buildkit
func GetBuildKit() (string, error) {
	t, err := GetToken()
	if err != nil {
		return "", errors.ErrNotLogged
	}
	if t.Buildkit == "" {
		if GetURL() == CloudURL {
			return CloudBuildKitURL, nil
		}
		return "", errors.ErrNotLogged
	}
	return t.Buildkit, nil
}

// GetCertificatePath returns the path  to the certificate of the okteto buildkit
func GetCertificatePath() string {
	return filepath.Join(config.GetOktetoHome(), ".ca.crt")
}

func saveToken(id, username, token, url, registry, buildkit string) error {
	t, err := GetToken()
	if err != nil {
		log.Infof("bad token, re-initializing: %s", err)
		t = &Token{}
	}

	t.ID = id
	t.Username = username
	t.Token = token
	t.URL = url
	t.Buildkit = buildkit
	t.Registry = registry
	return save(t)
}

// SaveMachineID updates the token file with the machineID value
func SaveMachineID(machineID string) error {
	t, err := GetToken()
	if err != nil {
		log.Infof("bad token, re-initializing: %s", err)
		t = &Token{}
	}

	t.MachineID = machineID
	return save(t)
}

// SaveID updates the token file with the userID value
func SaveID(userID string) error {
	t, err := GetToken()
	if err != nil {
		log.Infof("bad token, re-initializing: %s", err)
		t = &Token{}
	}

	t.ID = userID
	return save(t)
}

func save(t *Token) error {
	marshalled, err := json.Marshal(t)
	if err != nil {
		log.Infof("failed to marshal token: %s", err)
		return fmt.Errorf("Failed to generate your auth token")
	}

	p := getTokenPath()

	if _, err := os.Stat(p); err == nil {
		err = os.Chmod(p, 0600)
		if err != nil {
			return fmt.Errorf("couldn't change token permissions: %s", err)
		}
	}

	if err := ioutil.WriteFile(p, marshalled, 0600); err != nil {
		return fmt.Errorf("couldn't save authentication token: %s", err)
	}

	currentToken = nil
	return nil
}

func getTokenPath() string {
	return filepath.Join(config.GetOktetoHome(), tokenFile)
}<|MERGE_RESOLUTION|>--- conflicted
+++ resolved
@@ -183,11 +183,7 @@
 //IsAuthenticated returns if the user is authenticated
 func IsAuthenticated() bool {
 	t, err := GetToken()
-<<<<<<< HEAD
-	if err != nil || t.Username == "" {
-=======
-	if err != nil {
->>>>>>> 3680cafb
+	if err != nil {
 		log.Infof("error getting okteto token: %s", err)
 		return false
 	}
