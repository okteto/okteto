// Copyright 2021 The Okteto Authors
// Licensed under the Apache License, Version 2.0 (the "License");
// you may not use this file except in compliance with the License.
// You may obtain a copy of the License at
//
// http://www.apache.org/licenses/LICENSE-2.0
//
// Unless required by applicable law or agreed to in writing, software
// distributed under the License is distributed on an "AS IS" BASIS,
// WITHOUT WARRANTIES OR CONDITIONS OF ANY KIND, either express or implied.
// See the License for the specific language governing permissions and
// limitations under the License.

package login

import (
	"context"
	"fmt"
	"net/http"
	"os"
	"strings"
	"time"

	"github.com/okteto/okteto/pkg/errors"
	"github.com/okteto/okteto/pkg/log"
	"github.com/okteto/okteto/pkg/model"
	"github.com/okteto/okteto/pkg/okteto"
	"github.com/skratchdot/open-golang/open"
)

// WithEnvVarIfAvailable authenticates the user with OKTETO_TOKEN value
func WithEnvVarIfAvailable(ctx context.Context) error {
	oktetoToken := os.Getenv("OKTETO_TOKEN")
	if oktetoToken == "" {
		return nil
	}
	if u, err := okteto.GetToken(); err == nil {
		if u.Token == oktetoToken {
			return nil
		}
	}
	oktetoURL := os.Getenv("OKTETO_URL")
	if oktetoURL == "" {
		oktetoURL = okteto.CloudURL
	}
	if _, err := WithToken(ctx, oktetoURL, oktetoToken); err != nil {
		return fmt.Errorf("error executing auto-login with 'OKTETO_TOKEN': %s", err)
	}
	return nil
}

// WithToken authenticates the user with an API token
func WithToken(ctx context.Context, url, token string) (*okteto.User, error) {
	return okteto.AuthWithToken(ctx, url, token)
}

// WithBrowser authenticates the user with the browser
func WithBrowser(ctx context.Context, oktetoURL string) (*okteto.User, error) {
	h, err := StartWithBrowser(ctx, oktetoURL)
	if err != nil {
		log.Infof("couldn't start the login process: %s", err)
		return nil, fmt.Errorf("couldn't start the login process, please try again")
	}

	authorizationURL := h.AuthorizationURL()
	fmt.Println("Authentication will continue in your default browser")
	if err := open.Start(authorizationURL); err != nil {
		if strings.Contains(err.Error(), "executable file not found in $PATH") {
			return nil, errors.UserError{
<<<<<<< HEAD
				E:    fmt.Errorf("No browser could be found"),
				Hint: "Check '--token' flag to run this command in server mode. More information can be found here: https://okteto.com/docs/reference/cli/#login",
=======
				E:    fmt.Errorf("Coudn't locate a web browser in your $PATH"),
				Hint: "Use the '--token' flag to run this command in headless mode. More information can be found here: https://okteto.com/docs/reference/cli#login",
>>>>>>> ffae0def
			}
		}
		log.Errorf("Something went wrong opening your browser: %s\n", err)
	}

	fmt.Printf("You can also open a browser and navigate to the following address:\n")
	fmt.Println(authorizationURL)

	return EndWithBrowser(ctx, h)
}

// StartWithBrowser starts the authentication of the user with the IDP via a browser
func StartWithBrowser(ctx context.Context, url string) (*Handler, error) {
	state, err := randToken()
	if err != nil {
		log.Infof("couldn't generate random token: %s", err)
		return nil, fmt.Errorf("couldn't generate a random token, please try again")
	}

	port, err := model.GetAvailablePort(model.Localhost)

	if err != nil {
		log.Infof("couldn't access the network: %s", err)
		return nil, fmt.Errorf("couldn't access the network")
	}

	handler := &Handler{
		baseURL:  url,
		port:     port,
		ctx:      context.Background(),
		state:    state,
		errChan:  make(chan error, 2),
		response: make(chan string, 2),
	}

	return handler, nil

}

// EndWithBrowser finishes the browser based auth
func EndWithBrowser(ctx context.Context, h *Handler) (*okteto.User, error) {
	go func() {
		http.Handle("/authorization-code/callback", h.handle())
		h.errChan <- http.ListenAndServe(fmt.Sprintf("127.0.0.1:%d", h.port), nil)
	}()

	ticker := time.NewTicker(5 * time.Minute)
	var code string

	select {
	case <-ticker.C:
		h.ctx.Done()
		return nil, fmt.Errorf("authentication timeout")
	case code = <-h.response:
		break
	case e := <-h.errChan:
		h.ctx.Done()
		return nil, e
	}

	return okteto.Auth(ctx, code, h.baseURL)
}<|MERGE_RESOLUTION|>--- conflicted
+++ resolved
@@ -67,13 +67,8 @@
 	if err := open.Start(authorizationURL); err != nil {
 		if strings.Contains(err.Error(), "executable file not found in $PATH") {
 			return nil, errors.UserError{
-<<<<<<< HEAD
 				E:    fmt.Errorf("No browser could be found"),
-				Hint: "Check '--token' flag to run this command in server mode. More information can be found here: https://okteto.com/docs/reference/cli/#login",
-=======
-				E:    fmt.Errorf("Coudn't locate a web browser in your $PATH"),
-				Hint: "Use the '--token' flag to run this command in headless mode. More information can be found here: https://okteto.com/docs/reference/cli#login",
->>>>>>> ffae0def
+				Hint: "Use the '--token' flag to run this command in server mode. More information can be found here: https://okteto.com/docs/reference/cli/#login",
 			}
 		}
 		log.Errorf("Something went wrong opening your browser: %s\n", err)
