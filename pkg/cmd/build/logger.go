--- conflicted
+++ resolved
@@ -130,12 +130,12 @@
 			}
 		}
 		if t.hasCommandLogs(v) {
-<<<<<<< HEAD
 			oktetoLog.StopSpinner()
-			oktetoLog.Println(strings.Join(v.logs, ""))
-=======
+			logs := strings.Join(v.logs, "")
+			if !strings.HasPrefix(logs, "{") {
+				oktetoLog.Println(logs)
+			}
 			oktetoLog.Spinner("Deploying your development environment...")
->>>>>>> a5da3a34
 			for _, log := range v.logs {
 				var text oktetoLog.JSONLogFormat
 				if err := json.Unmarshal([]byte(log), &text); err != nil {
