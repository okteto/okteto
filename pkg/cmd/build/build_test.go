--- conflicted
+++ resolved
@@ -75,11 +75,7 @@
 		Registry:  "registry.okteto",
 	}
 
-<<<<<<< HEAD
 	namespaceEnvVar := model.BuildArg{
-=======
-	namespaceEnvVar := model.EnvVar{
->>>>>>> aadc1e5f
 		Name: model.OktetoNamespaceEnvVar, Value: context.Namespace,
 	}
 
@@ -223,11 +219,7 @@
 				Dockerfile: serviceDockerfile,
 				Target:     "build",
 				CacheFrom:  []string{"cache-image"},
-<<<<<<< HEAD
 				Args: model.BuildArgs{
-=======
-				Args: []model.EnvVar{
->>>>>>> aadc1e5f
 					namespaceEnvVar,
 					{
 						Name:  "arg1",
