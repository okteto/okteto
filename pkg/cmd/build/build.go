--- conflicted
+++ resolved
@@ -45,11 +45,8 @@
 	Target        string
 	Namespace     string
 	BuildToGlobal bool
-<<<<<<< HEAD
 	K8sContext    string
-=======
 	ExportCache   string
->>>>>>> dfd5dc47
 }
 
 // Run runs the build sequence
