// Copyright 2023 The Okteto Authors
// Licensed under the Apache License, Version 2.0 (the "License");
// you may not use this file except in compliance with the License.
// You may obtain a copy of the License at
//
// http://www.apache.org/licenses/LICENSE-2.0
//
// Unless required by applicable law or agreed to in writing, software
// distributed under the License is distributed on an "AS IS" BASIS,
// WITHOUT WARRANTIES OR CONDITIONS OF ANY KIND, either express or implied.
// See the License for the specific language governing permissions and
// limitations under the License.

package build

import (
	"bufio"
	"context"
	"encoding/csv"
	"fmt"
	"os"
	"path/filepath"
	"strings"

	"github.com/docker/docker/api/types/versions"
	"github.com/docker/docker/client"
<<<<<<< HEAD
=======
	"github.com/okteto/okteto/pkg/analytics"
	"github.com/okteto/okteto/pkg/build"
>>>>>>> 780d9840
	"github.com/okteto/okteto/pkg/config"
	"github.com/okteto/okteto/pkg/constants"
	"github.com/okteto/okteto/pkg/env"
	oktetoErrors "github.com/okteto/okteto/pkg/errors"
	"github.com/okteto/okteto/pkg/filesystem"
	"github.com/okteto/okteto/pkg/format"
	oktetoLog "github.com/okteto/okteto/pkg/log"
	"github.com/okteto/okteto/pkg/log/io"
	"github.com/okteto/okteto/pkg/model"
	"github.com/okteto/okteto/pkg/okteto"
	"github.com/okteto/okteto/pkg/registry"
	"github.com/okteto/okteto/pkg/types"
	"github.com/pkg/errors"
	"github.com/spf13/afero"
)

const (
	warningDockerfilePath   string = "Build '%s': Dockerfile '%s' is not in a relative path to context '%s'"
	doubleDockerfileWarning string = "Build '%s': Two Dockerfiles discovered in both the root and context path, defaulting to '%s/%s'"
)

var (
	errDockerDaemonConnection = oktetoErrors.UserError{
		E:    fmt.Errorf("cannot connect to Docker Daemon"),
		Hint: "Please start the Docker Daemon or configure a builder endpoint with 'okteto context --builder BUILDKIT_URL",
	}
)

// OktetoBuilderInterface runs the build of an image
type OktetoBuilderInterface interface {
	GetBuilder() string
	Run(ctx context.Context, buildOptions *types.BuildOptions, ioCtrl *io.IOController) error
}

// OktetoBuilder runs the build of an image
type OktetoBuilder struct {
	OktetoContext OktetoContextInterface
	Fs            afero.Fs
}

// OktetoRegistryInterface checks if an image is at the registry
type OktetoRegistryInterface interface {
	GetImageTagWithDigest(imageTag string) (string, error)
}

func (ob *OktetoBuilder) GetBuilder() string {
	return ob.OktetoContext.GetCurrentBuilder()
}

// Run runs the build sequence
func (ob *OktetoBuilder) Run(ctx context.Context, buildOptions *types.BuildOptions, ioCtrl *io.IOController) error {
	buildOptions.OutputMode = setOutputMode(buildOptions.OutputMode)
	depotToken := os.Getenv(depotTokenEnvVar)
	depotProject := os.Getenv(depotProjectEnvVar)

	builder := ob.GetBuilder()
	buildMsg := fmt.Sprintf("Building '%s'", buildOptions.File)
	depotEnabled := isDepotEnabled(depotProject, depotToken)
	if depotEnabled {
		ioCtrl.Out().Infof("%s on depot's machine...", buildMsg)
	} else if builder == "" {
		ioCtrl.Out().Infof("%s using your local docker daemon", buildMsg)
	} else {
		ioCtrl.Out().Infof("%s in %s...", buildMsg, builder)
	}

	switch {
	case isDepotEnabled(depotProject, depotToken):
		depotManager := newDepotBuilder(depotProject, depotToken, ob.OktetoContext, ioCtrl)
		return depotManager.Run(ctx, buildOptions, runAndHandleBuild)
	case ob.OktetoContext.GetCurrentBuilder() == "":
		return ob.buildWithDocker(ctx, buildOptions)
	default:
		return ob.buildWithOkteto(ctx, buildOptions, ioCtrl, runAndHandleBuild)
	}
}

func setOutputMode(outputMode string) string {
	if outputMode != "" {
		return outputMode
	}
	switch os.Getenv(model.BuildkitProgressEnvVar) {
	case oktetoLog.PlainFormat:
		return oktetoLog.PlainFormat
	case oktetoLog.JSONFormat:
		return oktetoLog.PlainFormat
	default:
		return oktetoLog.TTYFormat
	}

}

func GetRegistryConfigFromOktetoConfig(okCtx OktetoContextInterface) *okteto.ConfigStateless {

	return &okteto.ConfigStateless{
		Cert:                        okCtx.GetCurrentCertStr(),
		IsOkteto:                    okCtx.IsOkteto(),
		ContextName:                 okCtx.GetCurrentName(),
		Namespace:                   okCtx.GetCurrentNamespace(),
		RegistryUrl:                 okCtx.GetCurrentRegister(),
		UserId:                      okCtx.GetCurrentUser(),
		Token:                       okCtx.GetCurrentToken(),
		GlobalNamespace:             okCtx.GetGlobalNamespace(),
		InsecureSkipTLSVerifyPolicy: okCtx.IsInsecure(),
	}
}

func (ob *OktetoBuilder) buildWithOkteto(ctx context.Context, buildOptions *types.BuildOptions, ioCtrl *io.IOController, run runAndHandleBuildFn) error {
	oktetoLog.Infof("building your image on %s", ob.OktetoContext.GetCurrentBuilder())

	var err error
	if buildOptions.File != "" {
		buildOptions.File, err = GetDockerfile(buildOptions.File, ob.OktetoContext)
		if err != nil {
			return err
		}
		defer os.Remove(buildOptions.File)
	}

	// create a temp folder - this will be remove once the build has finished
<<<<<<< HEAD
	secretTempFolder, err := createSecretTempFolder()
	if err != nil {
		return err
=======
	secretTempFolder := filepath.Join(config.GetOktetoHome(), ".secret")
	if err := os.MkdirAll(secretTempFolder, 0700); err != nil {
		return fmt.Errorf("failed to create %s: %w", secretTempFolder, err)
>>>>>>> 780d9840
	}
	defer os.RemoveAll(secretTempFolder)

	opt, err := getSolveOpt(buildOptions, ob.OktetoContext, secretTempFolder, ob.Fs)
	if err != nil {
		return errors.Wrap(err, "failed to create build solver")
	}

	buildkitClient, err := getBuildkitClient(ctx, ob.OktetoContext)
	if err != nil {
		return err
	}

	return run(ctx, buildkitClient, opt, buildOptions, ob.OktetoContext, ioCtrl)
}

// https://github.com/docker/cli/blob/56e5910181d8ac038a634a203a4f3550bb64991f/cli/command/image/build.go#L209
func (ob *OktetoBuilder) buildWithDocker(ctx context.Context, buildOptions *types.BuildOptions) error {

	cli, err := client.NewClientWithOpts(client.FromEnv, client.WithAPIVersionNegotiation())
	if err != nil {
		return err
	}
	if versions.GreaterThanOrEqualTo(cli.ClientVersion(), "1.39") {
		err = buildWithDockerDaemonBuildkit(ctx, buildOptions, cli)
		if err != nil {
			return translateDockerErr(err)
		}
	} else {
		err = buildWithDockerDaemon(ctx, buildOptions, cli)
		if err != nil {
			return translateDockerErr(err)
		}
	}
	if buildOptions.Tag != "" {
		return pushImage(ctx, buildOptions.Tag, cli)
	}
	return nil
}

func validateImage(okctx OktetoContextInterface, imageTag string) error {
	reg := registry.NewOktetoRegistry(GetRegistryConfigFromOktetoConfig(okctx))
	if strings.HasPrefix(imageTag, okctx.GetCurrentRegister()) && strings.Count(imageTag, "/") == 2 {
		return nil
	}
	if (reg.IsOktetoRegistry(imageTag)) && strings.Count(imageTag, "/") != 1 {
		prefix := constants.DevRegistry
		if reg.IsGlobalRegistry(imageTag) {
			prefix = constants.GlobalRegistry
		}
		return oktetoErrors.UserError{
			E:    fmt.Errorf("'%s' isn't a valid image tag", imageTag),
			Hint: fmt.Sprintf("The Okteto Registry syntax is: '%s/image_name'", prefix),
		}
	}
	return nil
}

func translateDockerErr(err error) error {
	if err == nil {
		return nil
	}
	if strings.HasPrefix(err.Error(), "failed to dial gRPC: cannot connect to the Docker daemon") {
		return errDockerDaemonConnection
	}
	return err
}

type regInterface interface {
	IsOktetoRegistry(image string) bool
	HasGlobalPushAccess() (bool, error)
	IsGlobalRegistry(image string) bool

	GetRegistryAndRepo(image string) (string, string)
	GetRepoNameAndTag(repo string) (string, string)
}

// OptsFromBuildInfo returns the parsed options for the build from the manifest
func OptsFromBuildInfo(manifestName, svcName string, b *build.Info, o *types.BuildOptions, reg regInterface, okCtx OktetoContextInterface) *types.BuildOptions {
	if o == nil {
		o = &types.BuildOptions{}
	}
	if o.Target != "" {
		b.Target = o.Target
	}
	if len(o.CacheFrom) != 0 {
		b.CacheFrom = o.CacheFrom
	}
	if o.Tag != "" {
		b.Image = o.Tag
	}

	// manifestName can be not sanitized when option name is used at deploy
	sanitizedName := format.ResourceK8sMetaString(manifestName)
	if okCtx.IsOkteto() && b.Image == "" {
		// if flag --global, point to global registry
		targetRegistry := constants.DevRegistry
		if o != nil && o.BuildToGlobal {
			targetRegistry = constants.GlobalRegistry
		}
		b.Image = fmt.Sprintf("%s/%s-%s:%s", targetRegistry, sanitizedName, svcName, model.OktetoDefaultImageTag)
		if len(b.VolumesToInclude) > 0 {
			b.Image = fmt.Sprintf("%s/%s-%s:%s", targetRegistry, sanitizedName, svcName, model.OktetoImageTagWithVolumes)
		}
	}

	file := b.Dockerfile
	if b.Context != "" && b.Dockerfile != "" {
		file = extractFromContextAndDockerfile(b.Context, b.Dockerfile, svcName)
	}

	args := []build.Arg{}
	optionsBuildArgs := map[string]string{}
	minArgFormatParts := 1
	maxArgFormatParts := 2
	for _, arg := range o.BuildArgs {

		splittedArg := strings.SplitN(arg, "=", maxArgFormatParts)
		if len(splittedArg) == minArgFormatParts {
			optionsBuildArgs[splittedArg[0]] = ""
			args = append(args, build.Arg{
				Name: splittedArg[0], Value: "",
			})
		} else if len(splittedArg) == maxArgFormatParts {
			optionsBuildArgs[splittedArg[0]] = splittedArg[1]
			args = append(args, build.Arg{
				Name: splittedArg[0], Value: splittedArg[1],
			})
		} else {
			oktetoLog.Infof("invalid build-arg '%s'", arg)
		}
	}

	for _, e := range b.Args {
		if _, exists := optionsBuildArgs[e.Name]; exists {
			continue
		}
		args = append(args, e)
	}

	if reg.IsOktetoRegistry(b.Image) {
		defaultBuildArgs := map[string]string{
			model.OktetoContextEnvVar:   okCtx.GetCurrentName(),
			model.OktetoNamespaceEnvVar: okCtx.GetCurrentNamespace(),
		}

		for _, e := range b.Args {
			if _, exists := defaultBuildArgs[e.Name]; !exists {
				continue
			}
			// we don't want to replace build arguments that were already set by the user
			delete(defaultBuildArgs, e.Name)
		}

		for key, val := range defaultBuildArgs {
			if val == "" {
				continue
			}

			args = append(args, build.Arg{
				Name: key, Value: val,
			})
		}
	}

	opts := &types.BuildOptions{
		CacheFrom:   b.CacheFrom,
		Target:      b.Target,
		Path:        b.Context,
		Tag:         b.Image,
		File:        file,
		BuildArgs:   build.SerializeArgs(args),
		NoCache:     o.NoCache,
		ExportCache: b.ExportCache,
		Platform:    o.Platform,
	}

	// if secrets are present at the cmd flag, copy them to opts.Secrets
	if o.Secrets != nil {
		opts.Secrets = o.Secrets
	}
	// add to the build the secrets from the manifest build
	for id, src := range b.Secrets {
		opts.Secrets = append(opts.Secrets, fmt.Sprintf("id=%s,src=%s", id, src))
	}

	outputMode := oktetoLog.GetOutputFormat()
	if o != nil && o.OutputMode != "" {
		outputMode = o.OutputMode
	}
	opts.OutputMode = setOutputMode(outputMode)

	return opts
}

// OptsFromBuildInfoForRemoteDeploy returns the options for the remote deploy
func OptsFromBuildInfoForRemoteDeploy(b *build.Info, o *types.BuildOptions) *types.BuildOptions {
	opts := &types.BuildOptions{
		Path:       b.Context,
		OutputMode: o.OutputMode,
		File:       b.Dockerfile,
		Platform:   o.Platform,
	}
	return opts
}

func extractFromContextAndDockerfile(context, dockerfile, svcName string) string {
	if filepath.IsAbs(dockerfile) {
		return dockerfile
	}

	fs := afero.NewOsFs()

	joinPath := filepath.Join(context, dockerfile)
	if !filesystem.FileExistsAndNotDir(joinPath, fs) {
		oktetoLog.Warning(fmt.Sprintf(warningDockerfilePath, svcName, dockerfile, context))
		return dockerfile
	}

	if joinPath != filepath.Clean(dockerfile) && filesystem.FileExistsAndNotDir(dockerfile, fs) {
		oktetoLog.Warning(fmt.Sprintf(doubleDockerfileWarning, svcName, context, dockerfile))
	}

	return joinPath
}

func createSecretTempFolder() (string, error) {
	secretTempFolder := filepath.Join(config.GetOktetoHome(), ".secret")
	if err := os.MkdirAll(secretTempFolder, 0700); err != nil {
		return "", fmt.Errorf("failed to create %s: %s", secretTempFolder, err)
	}

	return secretTempFolder, nil
}

// replaceSecretsSourceEnvWithTempFile reads the content of the src of a secret and replaces the envs to mount into dockerfile
func replaceSecretsSourceEnvWithTempFile(fs afero.Fs, secretTempFolder string, buildOptions *types.BuildOptions) error {
	// for each secret at buildOptions extract the src
	// read the content of the file
	// create a new file under secretTempFolder with the expanded content
	// replace the src of the secret with the tempSrc
	for indx, s := range buildOptions.Secrets {
		csvReader := csv.NewReader(strings.NewReader(s))
		fields, err := csvReader.Read()
		if err != nil {
			return fmt.Errorf("error reading the csv secret, %w", err)
		}

		newFields := make([]string, len(fields))
		for indx, field := range fields {
			key, value, found := strings.Cut(field, "=")
			if !found {
				return fmt.Errorf("secret format error")
			}

			if key == "src" || key == "source" {
				tempFileName, err := createTempFileWithExpandedEnvsAtSource(fs, value, secretTempFolder)
				if err != nil {
					return fmt.Errorf("error creating the temp file with expanded values: %w", err)
				}
				value = tempFileName
			}
			newFields[indx] = fmt.Sprintf("%s=%s", key, value)
		}
		buildOptions.Secrets[indx] = strings.Join(newFields, ",")
	}
	return nil
}

// createTempFileWithExpandedEnvsAtSource creates a temp file with the expanded values of envs in local secrets
func createTempFileWithExpandedEnvsAtSource(fs afero.Fs, sourceFile, tempFolder string) (string, error) {
	srcFile, err := fs.Open(sourceFile)
	if err != nil {
		return "", err
	}

	// create temp file
	tmpfile, err := afero.TempFile(fs, tempFolder, "secret-")
	if err != nil {
		return "", err
	}

	writer := bufio.NewWriter(tmpfile)

	sc := bufio.NewScanner(srcFile)
	for sc.Scan() {
		// expand content
		srcContent, err := env.ExpandEnv(sc.Text())
		if err != nil {
			return "", err
		}

		// save expanded to temp file
		if _, err = writer.Write([]byte(fmt.Sprintf("%s\n", srcContent))); err != nil {
			return "", fmt.Errorf("unable to write to temp file: %w", err)
		}
		writer.Flush()
	}
	if err := tmpfile.Close(); err != nil {
		return "", err
	}
	if err := srcFile.Close(); err != nil {
		return "", err
	}
	return tmpfile.Name(), sc.Err()
}<|MERGE_RESOLUTION|>--- conflicted
+++ resolved
@@ -24,11 +24,7 @@
 
 	"github.com/docker/docker/api/types/versions"
 	"github.com/docker/docker/client"
-<<<<<<< HEAD
-=======
-	"github.com/okteto/okteto/pkg/analytics"
 	"github.com/okteto/okteto/pkg/build"
->>>>>>> 780d9840
 	"github.com/okteto/okteto/pkg/config"
 	"github.com/okteto/okteto/pkg/constants"
 	"github.com/okteto/okteto/pkg/env"
@@ -149,15 +145,9 @@
 	}
 
 	// create a temp folder - this will be remove once the build has finished
-<<<<<<< HEAD
 	secretTempFolder, err := createSecretTempFolder()
 	if err != nil {
 		return err
-=======
-	secretTempFolder := filepath.Join(config.GetOktetoHome(), ".secret")
-	if err := os.MkdirAll(secretTempFolder, 0700); err != nil {
-		return fmt.Errorf("failed to create %s: %w", secretTempFolder, err)
->>>>>>> 780d9840
 	}
 	defer os.RemoveAll(secretTempFolder)
 
