--- conflicted
+++ resolved
@@ -262,7 +262,6 @@
 	return opts
 }
 
-<<<<<<< HEAD
 func extractFromContextAndDockerfile(context, dockerfile, svcName string) string {
 	if filepath.IsAbs(dockerfile) {
 		return dockerfile
@@ -286,8 +285,6 @@
 	return options.AutogenTag && okteto.IsPipeline() && registry.IsOktetoRegistry(options.Tag) && !options.NoCache && !options.BuildToGlobal
 }
 
-=======
->>>>>>> 4c6f00b0
 // GetVolumesToInclude checks if the path exists, if it doesn't it skip it
 func GetVolumesToInclude(volumesToInclude []model.StackVolume) []model.StackVolume {
 	result := []model.StackVolume{}
