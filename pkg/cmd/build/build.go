// Copyright 2021 The Okteto Authors
// Licensed under the Apache License, Version 2.0 (the "License");
// you may not use this file except in compliance with the License.
// You may obtain a copy of the License at
//
// http://www.apache.org/licenses/LICENSE-2.0
//
// Unless required by applicable law or agreed to in writing, software
// distributed under the License is distributed on an "AS IS" BASIS,
// WITHOUT WARRANTIES OR CONDITIONS OF ANY KIND, either express or implied.
// See the License for the specific language governing permissions and
// limitations under the License.

package build

import (
	"context"
	"fmt"
	"os"
	"path/filepath"
	"strings"

	"github.com/docker/docker/api/types/versions"
	"github.com/docker/docker/client"
	"github.com/okteto/okteto/cmd/utils"
	"github.com/okteto/okteto/pkg/analytics"
	oktetoErrors "github.com/okteto/okteto/pkg/errors"
	oktetoLog "github.com/okteto/okteto/pkg/log"
	"github.com/okteto/okteto/pkg/model"
	"github.com/okteto/okteto/pkg/okteto"
	"github.com/okteto/okteto/pkg/registry"
	"github.com/pkg/errors"
)

//BuildOptions define the options available for build
type BuildOptions struct {
	BuildArgs  []string
	CacheFrom  []string
	File       string
	NoCache    bool
	OutputMode string
	Path       string
	Secrets    []string
	Tag        string
	Target     string
	Namespace  string
}

// Run runs the build sequence
func Run(ctx context.Context, buildOptions BuildOptions) error {
	buildOptions.OutputMode = setOutputMode(buildOptions.OutputMode)
	if okteto.Context().Builder == "" {
		if err := buildWithDocker(ctx, buildOptions); err != nil {
			return err
		}
	} else {
		if err := buildWithOkteto(ctx, buildOptions); err != nil {
			return err
		}
	}
	return nil
}

func setOutputMode(outputMode string) string {
	if buildOutput := os.Getenv(model.BuildkitProgressEnvVar); buildOutput != "" {
		return buildOutput
	}
	if utils.LoadBoolean(model.OktetoWithinDeployCommandContextEnvVar) {
		return "plain"
	}
	return outputMode
}

func buildWithOkteto(ctx context.Context, buildOptions BuildOptions) error {
	oktetoLog.Infof("building your image on %s", okteto.Context().Builder)
	buildkitClient, err := getBuildkitClient(ctx)
	if err != nil {
		return err
	}

	if buildOptions.File != "" {
		buildOptions.File, err = registry.GetDockerfile(buildOptions.File)
		if err != nil {
			return err
		}
		defer os.Remove(buildOptions.File)
	}

	if buildOptions.Tag != "" {
		err = validateImage(buildOptions.Tag)
		if err != nil {
			return err
		}
	}

	if okteto.IsOkteto() {
		buildOptions.Tag = registry.ExpandOktetoDevRegistry(buildOptions.Tag)
		buildOptions.Tag = registry.ExpandOktetoGlobalRegistry(buildOptions.Tag)
		for i := range buildOptions.CacheFrom {
			buildOptions.CacheFrom[i] = registry.ExpandOktetoDevRegistry(buildOptions.CacheFrom[i])
			buildOptions.CacheFrom[i] = registry.ExpandOktetoGlobalRegistry(buildOptions.CacheFrom[i])
		}
	}
	opt, err := getSolveOpt(buildOptions)
	if err != nil {
		return errors.Wrap(err, "failed to create build solver")
	}

	err = solveBuild(ctx, buildkitClient, opt, buildOptions.OutputMode)
	if err != nil {
		oktetoLog.Infof("Failed to build image: %s", err.Error())
	}
	if registry.IsTransientError(err) {
		oktetoLog.Yellow(`Failed to push '%s' to the registry:
  %s,
  Retrying ...`, buildOptions.Tag, err.Error())
		success := true
		err := solveBuild(ctx, buildkitClient, opt, buildOptions.OutputMode)
		if err != nil {
			success = false
			oktetoLog.Infof("Failed to build image: %s", err.Error())
		}
		err = registry.GetErrorMessage(err, buildOptions.Tag)
		analytics.TrackBuildTransientError(okteto.Context().Builder, success)
		return err
	}

	if buildOptions.Tag != "" {
		if _, err := registry.GetImageTagWithDigest(buildOptions.Tag); err != nil {
<<<<<<< HEAD
			oktetoLog.Yellow(`Failed to push '%s' metadata to the registry:
  %s,
  Retrying ...`, buildOptions.Tag, err.Error())
=======
			log.Yellow(`Failed to push '%s' metadata to the registry:
	  %s,
	  Retrying ...`, buildOptions.Tag, err.Error())
>>>>>>> 64075c69
			success := true
			err := solveBuild(ctx, buildkitClient, opt, buildOptions.OutputMode)
			if err != nil {
				success = false
				oktetoLog.Infof("Failed to build image: %s", err.Error())
			}
			err = registry.GetErrorMessage(err, buildOptions.Tag)
			analytics.TrackBuildPullError(okteto.Context().Builder, success)
			return err
		}
	}

	err = registry.GetErrorMessage(err, buildOptions.Tag)
	return err
}

// https://github.com/docker/cli/blob/56e5910181d8ac038a634a203a4f3550bb64991f/cli/command/image/build.go#L209
func buildWithDocker(ctx context.Context, buildOptions BuildOptions) error {

	cli, err := client.NewClientWithOpts(client.FromEnv, client.WithAPIVersionNegotiation())
	if err != nil {
		return err
	}
	if versions.GreaterThanOrEqualTo(cli.ClientVersion(), "1.39") {
		err = buildWithDockerDaemonBuildkit(ctx, buildOptions, cli)
		if err != nil {
			return translateDockerErr(err)
		}
	} else {
		err = buildWithDockerDaemon(ctx, buildOptions, cli)
		if err != nil {
			return translateDockerErr(err)
		}
	}
	if buildOptions.Tag != "" {
		return pushImage(ctx, buildOptions.Tag, cli)
	}
	return nil
}

func validateImage(imageTag string) error {
	if (registry.IsOktetoRegistry(imageTag)) && strings.Count(imageTag, "/") != 1 {
		prefix := okteto.DevRegistry
		if registry.IsGlobalRegistry(imageTag) {
			prefix = okteto.GlobalRegistry
		}
		return oktetoErrors.UserError{
			E:    fmt.Errorf("Can not use '%s' as the image tag.", imageTag),
			Hint: fmt.Sprintf("The syntax for using okteto registry is: '%s/image_name'", prefix),
		}
	}
	return nil
}

func translateDockerErr(err error) error {
	if err == nil {
		return nil
	}
	if strings.HasPrefix(err.Error(), "failed to dial gRPC: cannot connect to the Docker daemon") {
		return oktetoErrors.UserError{
			E:    fmt.Errorf("cannot connect to Docker Daemon"),
			Hint: "Please start the service and try again",
		}
	}
	return err
}

func OptsFromManifest(service string, b *model.BuildInfo, o BuildOptions) BuildOptions {
	if okteto.Context().IsOkteto && b.Image == "" {
		b.Image = fmt.Sprintf("%s/%s:%s", okteto.DevRegistry, service, "dev")
	}

	opts := BuildOptions{
		CacheFrom: b.CacheFrom,
		Target:    b.Target,
		Path:      b.Context,
		Tag:       b.Image,
		File:      filepath.Join(b.Context, b.Dockerfile),
	}

	if len(b.Args) != 0 {
		opts.BuildArgs = model.SerializeBuildArgs(b.Args)
	}

	opts.OutputMode = setOutputMode(o.OutputMode)
	return opts
}<|MERGE_RESOLUTION|>--- conflicted
+++ resolved
@@ -127,15 +127,9 @@
 
 	if buildOptions.Tag != "" {
 		if _, err := registry.GetImageTagWithDigest(buildOptions.Tag); err != nil {
-<<<<<<< HEAD
 			oktetoLog.Yellow(`Failed to push '%s' metadata to the registry:
-  %s,
-  Retrying ...`, buildOptions.Tag, err.Error())
-=======
-			log.Yellow(`Failed to push '%s' metadata to the registry:
 	  %s,
 	  Retrying ...`, buildOptions.Tag, err.Error())
->>>>>>> 64075c69
 			success := true
 			err := solveBuild(ctx, buildkitClient, opt, buildOptions.OutputMode)
 			if err != nil {
