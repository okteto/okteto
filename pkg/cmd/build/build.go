--- conflicted
+++ resolved
@@ -44,38 +44,28 @@
 }
 
 // Run runs the build sequence
-<<<<<<< HEAD
-func Run(ctx context.Context, namespace, buildKitHost string, isOktetoCluster bool, buildOptions BuildOptions) error {
-	if (!isOktetoCluster && buildKitHost == "") || buildOptions.BuildLocally {
+func Run(ctx context.Context, namespace string, buildOptions BuildOptions) error {
+	if (!okteto.IsOktetoContext() && okteto.Context().Buildkit == "") || buildOptions.BuildLocally {
 		if err := buildWithDocker(ctx, buildOptions); err != nil {
 			return err
 		}
 	} else {
-		if err := buildWithOkteto(ctx, namespace, buildKitHost, isOktetoCluster, buildOptions); err != nil {
+		if err := buildWithOkteto(ctx, namespace, buildOptions); err != nil {
 			return err
 		}
 	}
 	return nil
 }
 
-func buildWithOkteto(ctx context.Context, namespace, buildKitHost string, isOktetoCluster bool, buildOptions BuildOptions) error {
-	log.Infof("building your image on %s", buildKitHost)
-	buildkitClient, err := getBuildkitClient(ctx, isOktetoCluster, buildKitHost)
-=======
-func Run(ctx context.Context, path, dockerFile, tag, target string, noCache bool, cacheFrom, buildArgs, secrets []string, progress string) error {
+func buildWithOkteto(ctx context.Context, namespace string, buildOptions BuildOptions) error {
+	log.Infof("building your image on %s", okteto.Context().Buildkit)
 	buildkitClient, err := getBuildkitClient(ctx)
->>>>>>> 21dd0d77
 	if err != nil {
 		return err
 	}
 
-<<<<<<< HEAD
-	if buildKitHost == okteto.CloudBuildKitURL && buildOptions.File != "" {
-		buildOptions.File, err = registry.GetDockerfile(buildOptions.Path, buildOptions.File)
-=======
-	if dockerFile != "" {
-		dockerFile, err = registry.GetDockerfile(dockerFile)
->>>>>>> 21dd0d77
+	if buildOptions.File != "" {
+		buildOptions.File, err = registry.GetDockerfile(buildOptions.File)
 		if err != nil {
 			return err
 		}
@@ -88,23 +78,13 @@
 			return err
 		}
 	}
-<<<<<<< HEAD
-	buildOptions.Tag, err = registry.ExpandOktetoDevRegistry(ctx, namespace, buildOptions.Tag)
-	if err != nil {
-		return err
-	}
-	for i := range buildOptions.CacheFrom {
-		buildOptions.CacheFrom[i], err = registry.ExpandOktetoDevRegistry(ctx, namespace, buildOptions.CacheFrom[i])
-		if err != nil {
-			return err
-=======
+
 	if okteto.IsOktetoContext() {
-		tag = registry.ExpandOktetoDevRegistry(tag)
-		tag = registry.ExpandOktetoGlobalRegistry(tag)
-		for i := range cacheFrom {
-			cacheFrom[i] = registry.ExpandOktetoDevRegistry(cacheFrom[i])
-			cacheFrom[i] = registry.ExpandOktetoGlobalRegistry(cacheFrom[i])
->>>>>>> 21dd0d77
+		buildOptions.Tag = registry.ExpandOktetoDevRegistry(buildOptions.Tag)
+		buildOptions.Tag = registry.ExpandOktetoGlobalRegistry(buildOptions.Tag)
+		for i := range buildOptions.CacheFrom {
+			buildOptions.CacheFrom[i] = registry.ExpandOktetoDevRegistry(buildOptions.CacheFrom[i])
+			buildOptions.CacheFrom[i] = registry.ExpandOktetoGlobalRegistry(buildOptions.CacheFrom[i])
 		}
 	}
 	opt, err := getSolveOpt(buildOptions)
@@ -117,26 +97,17 @@
 		log.Infof("Failed to build image: %s", err.Error())
 	}
 	if registry.IsTransientError(err) {
-<<<<<<< HEAD
-		log.Yellow("Failed to push '%s' to the registry, retrying ...", buildOptions.Tag)
-=======
 		log.Yellow(`Failed to push '%s' to the registry:
   %s,
-  Retrying ...`, tag, err.Error())
->>>>>>> 21dd0d77
+  Retrying ...`, buildOptions.Tag, err.Error())
 		success := true
 		err := solveBuild(ctx, buildkitClient, opt, buildOptions.OutputMode)
 		if err != nil {
 			success = false
 			log.Infof("Failed to build image: %s", err.Error())
 		}
-<<<<<<< HEAD
 		err = registry.GetErrorMessage(err, buildOptions.Tag)
-		analytics.TrackBuildTransientError(buildKitHost, success)
-=======
-		err = registry.GetErrorMessage(err, tag)
 		analytics.TrackBuildTransientError(okteto.Context().Buildkit, success)
->>>>>>> 21dd0d77
 		return err
 	}
 
