--- conflicted
+++ resolved
@@ -93,18 +93,6 @@
 func GetBuildkitConnector(okCtx OktetoContextInterface, logger *io.Controller) BuildkitConnector {
 	var buildkitConnector BuildkitConnector
 	var err error
-<<<<<<< HEAD
-	if env.LoadBooleanOrDefault(OktetoBuildQueueEnabledEnvVar, true) {
-		buildkitConnector, err = connector.NewPortForwarder(context.Background(), okCtx, logger)
-		if err != nil {
-			logger.Infof("could not create buildkit connector for port forwarding: %s", err)
-			logger.Infof("falling back to direct connector")
-			logger.Out().Warning("Could not create buildkit connector for port forwarding, falling back to direct connector")
-			buildkitConnector = connector.NewDirectConnector(okCtx, logger)
-		}
-	} else {
-		buildkitConnector = connector.NewDirectConnector(okCtx, logger)
-=======
 	if env.LoadBooleanOrDefault(OktetoBuildQueueEnabledEnvVar, false) {
 		buildkitConnector, err = connector.NewPortForwarder(context.Background(), okCtx, logger)
 		if err != nil {
@@ -115,7 +103,6 @@
 		}
 	} else {
 		buildkitConnector = connector.NewIngressConnector(okCtx, logger)
->>>>>>> 41369845
 	}
 	return buildkitConnector
 }
