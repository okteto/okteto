--- conflicted
+++ resolved
@@ -364,17 +364,8 @@
 			// We need to wait until the tty channel is closed to avoid writing to stdout while the tty is being used
 			_, err := progressui.DisplaySolveStatus(context.TODO(), c, ioCtrl.Out(), ttyChannel)
 			return err
-<<<<<<< HEAD
-		case DeployOutputModeOnBuild:
-			err := deployDisplayer(context.TODO(), plainChannel, &types.BuildOptions{OutputMode: DeployOutputModeOnBuild})
-			commandFailChannel <- err
-			return err
-		case DestroyOutputModeOnBuild:
-			err := deployDisplayer(context.TODO(), plainChannel, &types.BuildOptions{OutputMode: DestroyOutputModeOnBuild})
-=======
 		case DeployOutputModeOnBuild, DestroyOutputModeOnBuild:
 			err := deployDisplayer(context.TODO(), plainChannel, &types.BuildOptions{OutputMode: progress})
->>>>>>> 7eff6296
 			commandFailChannel <- err
 			return err
 		default:
