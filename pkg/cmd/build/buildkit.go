--- conflicted
+++ resolved
@@ -57,11 +57,8 @@
 func getSolveOpt(buildCtx, file, imageTag, target string, noCache bool, cacheFrom, buildArgs, secrets []string) (*client.SolveOpt, error) {
 	var localDirs map[string]string
 	var frontendAttrs map[string]string
-<<<<<<< HEAD
+
 	if uri, err := url.ParseRequestURI(buildCtx); err != nil || (uri != nil && uri.Scheme == "") {
-=======
-	if _, err := url.ParseRequestURI(buildCtx); err != nil {
->>>>>>> 16995521
 		if file == "" {
 			file = filepath.Join(buildCtx, "Dockerfile")
 		}
