--- conflicted
+++ resolved
@@ -58,11 +58,8 @@
 	var localDirs map[string]string
 	var frontendAttrs map[string]string
 
-<<<<<<< HEAD
 	if uri, err := url.ParseRequestURI(buildCtx); err != nil || (uri != nil && (uri.Scheme == "" || uri.Host == "")) {
-=======
-	if uri, err := url.ParseRequestURI(buildCtx); err != nil || (uri != nil && uri.Scheme == "") {
->>>>>>> d343908d
+
 		if file == "" {
 			file = filepath.Join(buildCtx, "Dockerfile")
 		}
