--- conflicted
+++ resolved
@@ -182,13 +182,8 @@
 	}
 
 	dev := &model.Dev{
-<<<<<<< HEAD
-		Image:       &build.Info{},
+		Image:       "",
 		Environment: make([]vars.Var, 0),
-=======
-		Image:       "",
-		Environment: make([]env.Var, 0),
->>>>>>> 82125302
 		Secrets:     make([]model.Secret, 0),
 		Forward:     make([]forward.Forward, 0),
 		Volumes:     make([]model.Volume, 0),
