// Copyright 2022 The Okteto Authors
// Licensed under the Apache License, Version 2.0 (the "License");
// you may not use this file except in compliance with the License.
// You may obtain a copy of the License at
//
// http://www.apache.org/licenses/LICENSE-2.0
//
// Unless required by applicable law or agreed to in writing, software
// distributed under the License is distributed on an "AS IS" BASIS,
// WITHOUT WARRANTIES OR CONDITIONS OF ANY KIND, either express or implied.
// See the License for the specific language governing permissions and
// limitations under the License.

package stack

import (
	"context"
	"encoding/base64"
	"fmt"
	"net"
	"os"
	"os/signal"
	"strconv"
	"strings"
	"time"

	"github.com/okteto/okteto/cmd/utils"
	oktetoErrors "github.com/okteto/okteto/pkg/errors"
	"github.com/okteto/okteto/pkg/k8s/configmaps"
	"github.com/okteto/okteto/pkg/k8s/deployments"
	forwardK8s "github.com/okteto/okteto/pkg/k8s/forward"
	"github.com/okteto/okteto/pkg/k8s/ingresses"
	"github.com/okteto/okteto/pkg/k8s/jobs"
	"github.com/okteto/okteto/pkg/k8s/pods"
	"github.com/okteto/okteto/pkg/k8s/services"
	"github.com/okteto/okteto/pkg/k8s/statefulsets"
	"github.com/okteto/okteto/pkg/k8s/volumes"
	oktetoLog "github.com/okteto/okteto/pkg/log"
	"github.com/okteto/okteto/pkg/model"
	"github.com/okteto/okteto/pkg/model/forward"
	"github.com/okteto/okteto/pkg/registry"
	apiv1 "k8s.io/api/core/v1"
	metav1 "k8s.io/apimachinery/pkg/apis/meta/v1"
	"k8s.io/client-go/kubernetes"
	"k8s.io/client-go/rest"
)

// StackDeployOptions represents the different options available for stack commands
type StackDeployOptions struct {
	StackPaths       []string
	Name             string
	Namespace        string
	ForceBuild       bool
	Wait             bool
	NoCache          bool
	Timeout          time.Duration
	ServicesToDeploy []string
	Progress         string
	InsidePipeline   bool
}

// Stack is the executor of stack commands
type Stack struct {
	K8sClient kubernetes.Interface
	Config    *rest.Config
}

const (
	maxRestartsToConsiderFailed = 3
)

// Deploy deploys a stack
func (sd *Stack) Deploy(ctx context.Context, s *model.Stack, options *StackDeployOptions) error {

	if err := validateServicesToDeploy(ctx, s, options, sd.K8sClient); err != nil {
		return err
	}

	if !options.InsidePipeline {
		if err := buildStackImages(ctx, s, options); err != nil {
			return err
		}
	}

	cfg := translateConfigMap(s)
	output := fmt.Sprintf("Deploying compose '%s'...", s.Name)
	cfg.Data[statusField] = progressingStatus
	cfg.Data[outputField] = base64.StdEncoding.EncodeToString([]byte(output))
	if err := configmaps.Deploy(ctx, cfg, s.Namespace, sd.K8sClient); err != nil {
		return err
	}

	err := deploy(ctx, s, sd.K8sClient, sd.Config, options)
	if err != nil {
		output = fmt.Sprintf("%s\nCompose '%s' deployment failed: %s", output, s.Name, err.Error())
		cfg.Data[statusField] = errorStatus
		cfg.Data[outputField] = base64.StdEncoding.EncodeToString([]byte(output))
	} else {
		output = fmt.Sprintf("%s\nCompose '%s' successfully deployed", output, s.Name)
		cfg.Data[statusField] = deployedStatus
		cfg.Data[outputField] = base64.StdEncoding.EncodeToString([]byte(output))
	}

	if err := configmaps.Deploy(ctx, cfg, s.Namespace, sd.K8sClient); err != nil {
		return err
	}

	return err
}

//deploy deploys a stack to kubernetes
func deploy(ctx context.Context, s *model.Stack, c kubernetes.Interface, config *rest.Config, options *StackDeployOptions) error {
	DisplayWarnings(s)
	spinner := utils.NewSpinner(fmt.Sprintf("Deploying compose '%s'...", s.Name))
	spinner.Start()
	defer spinner.Stop()

	stop := make(chan os.Signal, 1)
	signal.Notify(stop, os.Interrupt)
	exit := make(chan error, 1)

	go func() {

		addImageMetadataToStack(s, options)

		iClient, err := ingresses.GetClient(ctx, c)
		if err != nil {
			exit <- fmt.Errorf("error getting ingress client: %s", err.Error())
			return
		}

<<<<<<< HEAD
		for _, name := range options.ServicesToDeploy {
			if len(s.Services[name].Ports) > 0 {
				if err := deployK8sService(ctx, name, s, c, spinner); err != nil {
					exit <- err
					return
=======
		for _, serviceName := range options.ServicesToDeploy {
			if len(s.Services[serviceName].Ports) == 0 {
				continue
			}

			svcK8s := translateService(serviceName, s)
			if err := services.Deploy(ctx, svcK8s, c); err != nil {
				exit <- err
				return
			}
			// get the public ports from the compose service - this will be deployed into ingresses
			ingressPortsToDeploy := getSvcPublicPorts(serviceName, s)
			for _, ingressPort := range ingressPortsToDeploy {
				ingressName := serviceName
				// If more than one port, ingressName will have <serviceName>-<PORT>, each port will have an ingress
				if len(ingressPortsToDeploy) > 1 {
					ingressName = fmt.Sprintf("%s-%d", serviceName, ingressPort.ContainerPort)
>>>>>>> 0014acff
				}

				// create a new endpoint for this port ingress deployment
				endpoint := model.Endpoint{
					Labels:      map[string]string{},
					Annotations: map[string]string{},
					Rules: []model.EndpointRule{
						{
							Path:    "/",
							Service: serviceName,
							Port:    ingressPort.ContainerPort,
						},
					},
				}
				// add specific stack labels
				if _, ok := endpoint.Labels[model.StackNameLabel]; !ok {
					endpoint.Labels[model.StackNameLabel] = s.Name
				}
				if _, ok := endpoint.Labels[model.StackEndpointNameLabel]; !ok {
					endpoint.Labels[model.StackEndpointNameLabel] = ingressName
				}

				translateOptions := &ingresses.TranslateOptions{
					Name:      s.Name,
					Namespace: s.Namespace,
				}
				ingress := ingresses.Translate(ingressName, endpoint, translateOptions)

				// check for labels collision in the case of a compose - before creation or update (deploy)
				if skipIngressDeployForStackNameLabel(ctx, iClient, ingress, spinner) {
					continue
				}
				if err := iClient.Deploy(ctx, ingress); err != nil {
					exit <- err
					return
				}
			}
		}

		servicesToDeploySet := map[string]bool{}
		for _, service := range options.ServicesToDeploy {
			servicesToDeploySet[service] = true
		}

		for _, name := range getVolumesToDeployFromServicesToDeploy(s, servicesToDeploySet) {
			if err := deployVolume(ctx, name, s, c, spinner); err != nil {
				exit <- err
				return
			}
		}

		if err := deployServices(ctx, s, c, config, spinner, options); err != nil {
			exit <- err
			return
		}

		// compose has capacity to deploy endpoints for its services
		// each endpoint gets an ingress when using the endpoints spec at compose
		// the endpoint would have paths for services as defined at the spec
		for _, endpointName := range getEndpointsToDeployFromServicesToDeploy(s.Endpoints, servicesToDeploySet) {
			endpoint := s.Endpoints[endpointName]
			// initialize the maps for Labels and Annotations if nil
			if endpoint.Labels == nil {
				endpoint.Labels = map[string]string{}
			}
			if endpoint.Annotations == nil {
				endpoint.Annotations = map[string]string{}
			}

			// add specific stack labels
			if _, ok := endpoint.Labels[model.StackNameLabel]; !ok {
				endpoint.Labels[model.StackNameLabel] = s.Name
			}
			if _, ok := endpoint.Labels[model.StackEndpointNameLabel]; !ok {
				endpoint.Labels[model.StackEndpointNameLabel] = endpointName
			}

			translateOptions := &ingresses.TranslateOptions{
				Name:      s.Name,
				Namespace: s.Namespace,
			}
			ingress := ingresses.Translate(endpointName, endpoint, translateOptions)
			// check for labels collision in the case of a compose - before creation or update (deploy)
			if skipIngressDeployForStackNameLabel(ctx, iClient, ingress, spinner) {
				continue
			}
			if err := iClient.Deploy(ctx, ingress); err != nil {
				exit <- err
				return
			}
		}

		if err := destroyServicesNotInStack(ctx, spinner, s, c); err != nil {
			exit <- err
			return
		}

		if !options.Wait {
			exit <- nil
			return
		}

		spinner.Update("Waiting for services to be ready...")
		exit <- waitForPodsToBeRunning(ctx, s, c)
	}()

	select {
	case <-stop:
		oktetoLog.Infof("CTRL+C received, starting shutdown sequence")
		spinner.Stop()
		return oktetoErrors.ErrIntSig
	case err := <-exit:
		if err != nil {
			oktetoLog.Infof("exit signal received due to error: %s", err)
			return err
		}
	}
	return nil
}

func skipIngressDeployForStackNameLabel(ctx context.Context, iClient *ingresses.Client, ingress *ingresses.Ingress, spinner *utils.Spinner) bool {
	// err is not checked here, we just want to check if the ingress already exists for this labels
	if old, _ := iClient.Get(ctx, ingress.GetName(), ingress.GetNamespace()); old != nil {
		if old.GetLabels()[model.StackNameLabel] == "" {
			spinner.Stop()
			oktetoLog.Warning("skipping deploy of %s due to name collision: the ingress '%s' was running before deploying your compose", old.GetName())
			spinner.Start()
			return true
		}
		if old.GetLabels()[model.StackNameLabel] != ingress.GetLabels()[model.StackNameLabel] {
			spinner.Stop()
			oktetoLog.Warning("skipping creation of endpoint '%s' due to name collision with endpoint in stack '%s'", ingress.GetName(), old.GetLabels()[model.StackNameLabel])
			spinner.Start()
			return true
		}
	}
	return false
}

func getVolumesToDeployFromServicesToDeploy(stack *model.Stack, servicesToDeploy map[string]bool) []string {

	volumesToDeploySet := map[string]bool{}

	for serviceName, serviceSpec := range stack.Services {
		if servicesToDeploy[serviceName] {
			for _, volume := range serviceSpec.Volumes {
				if stack.Volumes[volume.LocalPath] != nil {
					volumesToDeploySet[volume.LocalPath] = true
				}
			}
		}
	}

	volumesToDeploy := []string{}
	for name := range volumesToDeploySet {
		volumesToDeploy = append(volumesToDeploy, name)
	}

	return volumesToDeploy
}

func getEndpointsToDeployFromServicesToDeploy(endpoints model.EndpointSpec, servicesToDeploy map[string]bool) []string {
	endpointsToDeploySet := map[string]bool{}
	for name, spec := range endpoints {
		for _, rule := range spec.Rules {
			if servicesToDeploy[rule.Service] {
				endpointsToDeploySet[name] = true
			}
		}
	}

	endpointsToDeploy := []string{}
	for name := range endpointsToDeploySet {
		endpointsToDeploy = append(endpointsToDeploy, name)
	}

	return endpointsToDeploy
}

func deployServices(ctx context.Context, stack *model.Stack, k8sClient kubernetes.Interface, config *rest.Config, spinner *utils.Spinner, options *StackDeployOptions) error {
	deployedSvcs := make(map[string]bool)
	t := time.NewTicker(1 * time.Second)
	to := time.NewTicker(options.Timeout)

	for {
		select {
		case <-to.C:
			return fmt.Errorf("compose '%s' didn't finish after %s", stack.Name, options.Timeout.String())
		case <-t.C:
			for len(deployedSvcs) != len(options.ServicesToDeploy) {
				for _, svcName := range options.ServicesToDeploy {
					if deployedSvcs[svcName] {
						continue
					}

					if !canSvcBeDeployed(ctx, stack, svcName, k8sClient, config) {
						if failedJobs := getDependingFailedJobs(ctx, stack, svcName, k8sClient, config); len(failedJobs) > 0 {
							if len(failedJobs) == 1 {
								return fmt.Errorf("service '%s' dependency '%s' failed", svcName, failedJobs[0])
							}
							return fmt.Errorf("service '%s' dependencies '%s' failed", svcName, strings.Join(failedJobs, ", "))
						}
						if failedServices := getServicesWithFailedProbes(ctx, stack, svcName, k8sClient, config); len(failedServices) > 0 {
							for key, value := range failedServices {
								return fmt.Errorf("service '%s' has failed his healthcheck probes: %s", key, value)
							}
						}
						if err := getFailedStatusError(ctx, stack, svcName, k8sClient, config); err != nil {
							return err
						}
						continue
					}
					spinner.Update(fmt.Sprintf("Deploying service '%s'...", svcName))
					err := deploySvc(ctx, stack, svcName, k8sClient, spinner)
					if err != nil {
						return err
					}
					deployedSvcs[svcName] = true
					spinner.Update("Waiting for services to be ready...")
				}
			}
			return nil
		}
	}
}

func deploySvc(ctx context.Context, stack *model.Stack, svcName string, client kubernetes.Interface, spinner *utils.Spinner) error {
	isNew := false
	var err error
	if stack.Services[svcName].IsJob() {
		isNew, err = deployJob(ctx, svcName, stack, client, spinner)
	} else if len(stack.Services[svcName].Volumes) == 0 {
		isNew, err = deployDeployment(ctx, svcName, stack, client, spinner)
	} else {
		isNew, err = deployStatefulSet(ctx, svcName, stack, client, spinner)
	}
	spinner.Stop()
	if err != nil {
		if strings.Contains(err.Error(), "skipping ") {
			oktetoLog.Warning(err.Error())
			spinner.Start()
			return nil
		}
		spinner.Start()
		return err
	}
	if isNew {
		oktetoLog.Success("Service '%s' created", svcName)
	} else {
		oktetoLog.Success("Service '%s' updated", svcName)
	}
	spinner.Start()
	return nil
}

func canSvcBeDeployed(ctx context.Context, stack *model.Stack, svcName string, client kubernetes.Interface, config *rest.Config) bool {
	for dependentSvc, condition := range stack.Services[svcName].DependsOn {
		if !isSvcReady(ctx, stack, dependentSvc, condition, client, config) {
			oktetoLog.Infof("Service %s can not be deployed due to %s", svcName, dependentSvc)
			return false
		}
	}
	return true
}

func getServicesWithFailedProbes(ctx context.Context, stack *model.Stack, svcName string, client kubernetes.Interface, config *rest.Config) map[string]string {
	svc := stack.Services[svcName]
	dependingServices := make([]string, 0)
	for dependingSvc, condition := range svc.DependsOn {
		if stack.Services[dependingSvc].Healtcheck != nil && condition.Condition == model.DependsOnServiceHealthy {
			dependingServices = append(dependingServices, dependingSvc)
		}
	}
	failedServices := make(map[string]string)
	for _, dependingSvc := range dependingServices {

		if healthcheckFailure := pods.GetHealthcheckFailure(ctx, stack.Namespace, dependingSvc, stack.Name, client); healthcheckFailure != "" {
			failedServices[dependingSvc] = healthcheckFailure
		}
	}
	return failedServices
}

func getFailedStatusError(ctx context.Context, stack *model.Stack, svcName string, client kubernetes.Interface, config *rest.Config) error {
	svc := stack.Services[svcName]
	for dependingSvc := range svc.DependsOn {
		svcLabels := map[string]string{model.StackNameLabel: stack.Name, model.StackServiceNameLabel: dependingSvc}
		p, err := pods.GetBySelector(ctx, stack.Namespace, svcLabels, client)
		if err != nil {
			oktetoLog.Infof("could not get pod of svc '%s': %s", dependingSvc, err)
			continue
		}
		totalRestarts := 0
		for _, cStatus := range p.Status.ContainerStatuses {
			totalRestarts += int(cStatus.RestartCount)
		}
		if totalRestarts >= maxRestartsToConsiderFailed {
			return fmt.Errorf("Service '%s' has been restarted %d times. Please check the logs and try again", dependingSvc, totalRestarts)
		}
	}

	return nil
}

func getDependingFailedJobs(ctx context.Context, stack *model.Stack, svcName string, client kubernetes.Interface, config *rest.Config) []string {
	svc := stack.Services[svcName]
	dependingJobs := make([]string, 0)
	for dependingSvc := range svc.DependsOn {
		if stack.Services[dependingSvc].IsJob() {
			dependingJobs = append(dependingJobs, dependingSvc)
		}
	}
	failedJobs := make([]string, 0)
	for _, jobName := range dependingJobs {
		if jobs.IsFailed(ctx, stack.Namespace, jobName, client) {
			failedJobs = append(failedJobs, jobName)
		}
	}
	return failedJobs
}

func isSvcReady(ctx context.Context, stack *model.Stack, dependentSvcName string, condition model.DependsOnConditionSpec, client kubernetes.Interface, config *rest.Config) bool {
	svc := stack.Services[dependentSvcName]

	switch condition.Condition {
	case model.DependsOnServiceRunning:
		return isSvcRunning(ctx, svc, stack.Namespace, dependentSvcName, client)
	case model.DependsOnServiceHealthy:
		return isSvcHealthy(ctx, stack, dependentSvcName, client, config)
	case model.DependsOnServiceCompleted:
		if jobs.IsSuccedded(ctx, stack.Namespace, dependentSvcName, client) {
			return true
		}
	}
	return false
}

func getPodName(ctx context.Context, stack *model.Stack, svcName string, client kubernetes.Interface) string {
	svcLabels := map[string]string{model.StackNameLabel: stack.Name, model.StackServiceNameLabel: svcName}

	p, err := pods.GetBySelector(ctx, stack.Namespace, svcLabels, client)
	if err != nil {
		return ""
	}
	return p.Name
}

func isSvcRunning(ctx context.Context, svc *model.Service, namespace, svcName string, client kubernetes.Interface) bool {

	switch {
	case svc.IsDeployment():
		if deployments.IsRunning(ctx, namespace, svcName, client) {
			return true
		}
	case svc.IsStatefulset():
		if statefulsets.IsRunning(ctx, namespace, svcName, client) {
			return true
		}
	case svc.IsJob():
		if jobs.IsRunning(ctx, namespace, svcName, client) {
			return true
		}
	}
	return false
}

func isSvcHealthy(ctx context.Context, stack *model.Stack, svcName string, client kubernetes.Interface, config *rest.Config) bool {
	svc := stack.Services[svcName]
	if !isSvcRunning(ctx, svc, stack.Namespace, svcName, client) {
		return false
	}
	if svc.Healtcheck != nil {
		return true
	} else {
		return isAnyPortAvailable(ctx, svc, stack, svcName, client, config)
	}
}

func isAnyPortAvailable(ctx context.Context, svc *model.Service, stack *model.Stack, svcName string, client kubernetes.Interface, config *rest.Config) bool {
	forwarder := forwardK8s.NewPortForwardManager(ctx, model.Localhost, config, client, stack.Namespace)
	podName := getPodName(ctx, stack, svcName, client)
	if podName == "" {
		return false
	}
	portsToTest := make([]int, 0)
	for _, p := range svc.Ports {
		port, err := model.GetAvailablePort(model.Localhost)
		if err != nil {
			continue
		}
		portsToTest = append(portsToTest, port)
		if err := forwarder.Add(forward.Forward{Local: port, Remote: int(p.ContainerPort)}); err != nil {
			continue
		}
	}
	forwarder.Start(podName, stack.Namespace)
	defer forwarder.Stop()
	for _, port := range portsToTest {
		p := strconv.Itoa(port)
		url := net.JoinHostPort(model.Localhost, p)
		_, err := net.Dial("tcp", url)
		if err != nil {
			continue
		}
		return true
	}
	return false
}

func deployK8sService(ctx context.Context, svcName string, s *model.Stack, c kubernetes.Interface, spinner *utils.Spinner) error {
	svcK8s := translateService(svcName, s)
	old, err := services.Get(ctx, svcName, s.Namespace, c)
	if err != nil {
		if !oktetoErrors.IsNotFound(err) {
			return fmt.Errorf("error getting ingress '%s': %w", svcName, err)
		}
		if err := services.Deploy(ctx, svcK8s, c); err != nil {
			return err
		}
		spinner.Stop()
		oktetoLog.Success("Endpoint '%s' created", svcName)
		spinner.Start()
		return nil
	}

	if old.GetLabels()[model.StackNameLabel] == "" {
		oktetoLog.Warning("skipping deploy of %s due to name collision: the ingress '%s' was running before deploying your compose", svcName)
		return nil
	}

	if old.GetLabels()[model.StackNameLabel] != svcK8s.GetLabels()[model.StackNameLabel] {
		spinner.Stop()
		oktetoLog.Warning("skipping creation of kubernetes '%s' due to name collision with endpoint in stack '%s'", svcName, old.GetLabels()[model.StackNameLabel])
		spinner.Start()
		return nil
	}

	if _, err := services.Update(ctx, s.Namespace, svcK8s, c); err != nil {
		return err
	}
	spinner.Stop()
	oktetoLog.Success("Endpoint '%s' updated", svcName)
	spinner.Start()
	return nil
}

func deployDeployment(ctx context.Context, svcName string, s *model.Stack, c kubernetes.Interface, spinner *utils.Spinner) (bool, error) {
	d := translateDeployment(svcName, s)
	old, err := c.AppsV1().Deployments(s.Namespace).Get(ctx, svcName, metav1.GetOptions{})
	if err != nil && !oktetoErrors.IsNotFound(err) {
		return false, fmt.Errorf("error getting deployment of service '%s': %s", svcName, err.Error())
	}
	isNewDeployment := old == nil || old.Name == ""
	if !isNewDeployment {
		if old.Labels[model.StackNameLabel] == "" {
			return false, fmt.Errorf("skipping deploy of deployment '%s' due to name collision with pre-existing deployment", svcName)
		}
		// PR 2742 https://github.com/okteto/okteto/pull/2742
		// we are introducing this check for the old stack label as we resolved the bug
		// when the stack is under an .okteto folder, this was the name for the dev environment
		// for those users which will have a dev environment deployed with old version
		// when re-deploying we switch the name for the environment and we have to move the resources to the new name
		if old.Labels[model.StackNameLabel] != s.Name && old.Labels[model.StackNameLabel] != "okteto" {
			return false, fmt.Errorf("skipping deploy of deployment '%s' due to name collision with deployment in stack '%s'", svcName, old.Labels[model.StackNameLabel])
		}
		if v, ok := old.Labels[model.DeployedByLabel]; ok {
			d.Labels[model.DeployedByLabel] = v
			if old.Labels[model.StackNameLabel] == "okteto" {
				d.Labels[model.DeployedByLabel] = s.Name
			}
		}
	}

	if !isNewDeployment && old.Labels[model.StackNameLabel] == "okteto" {
		if err := deployments.Destroy(ctx, old.Name, old.Namespace, c); err != nil {
			return false, fmt.Errorf("error updating deployment of service '%s': %s", svcName, err.Error())
		}
		if _, err := deployments.Deploy(ctx, d, c); err != nil {
			return false, fmt.Errorf("error updating deployment of service '%s': %s", svcName, err.Error())
		}
		return isNewDeployment, nil
	}

	if _, err := deployments.Deploy(ctx, d, c); err != nil {
		if isNewDeployment {
			return false, fmt.Errorf("error creating deployment of service '%s': %s", svcName, err.Error())
		}
		return false, fmt.Errorf("error updating deployment of service '%s': %s", svcName, err.Error())
	}

	return isNewDeployment, nil
}

func deployStatefulSet(ctx context.Context, svcName string, s *model.Stack, c kubernetes.Interface, spinner *utils.Spinner) (bool, error) {
	sfs := translateStatefulSet(svcName, s)
	old, err := c.AppsV1().StatefulSets(s.Namespace).Get(ctx, svcName, metav1.GetOptions{})
	if err != nil && !oktetoErrors.IsNotFound(err) {
		return false, fmt.Errorf("error getting statefulset of service '%s': %s", svcName, err.Error())
	}
	if old == nil || old.Name == "" {
		if _, err := statefulsets.Deploy(ctx, sfs, c); err != nil {
			return false, fmt.Errorf("error creating statefulset of service '%s': %s", svcName, err.Error())
		}
		return true, nil
	}

	if old.Labels[model.StackNameLabel] == "" {
		return false, fmt.Errorf("skipping deploy of statefulset '%s' due to name collision with pre-existing statefulset", svcName)
	}
	if old.Labels[model.StackNameLabel] != s.Name && old.Labels[model.StackNameLabel] != "okteto" {
		return false, fmt.Errorf("skipping deploy of statefulset '%s' due to name collision with statefulset in stack '%s'", svcName, old.Labels[model.StackNameLabel])
	}
	if v, ok := old.Labels[model.DeployedByLabel]; ok {
		sfs.Labels[model.DeployedByLabel] = v
		if old.Labels[model.StackNameLabel] == "okteto" {
			sfs.Labels[model.DeployedByLabel] = s.Name
		}
	}
	if _, err := statefulsets.Deploy(ctx, sfs, c); err != nil {
		if !strings.Contains(err.Error(), "Forbidden: updates to statefulset spec") {
			return false, fmt.Errorf("error updating statefulset of service '%s': %s", svcName, err.Error())
		}
		if err := statefulsets.Destroy(ctx, sfs.Name, sfs.Namespace, c); err != nil {
			return false, fmt.Errorf("error updating statefulset of service '%s': %s", svcName, err.Error())
		}
		if _, err := statefulsets.Deploy(ctx, sfs, c); err != nil {
			return false, fmt.Errorf("error updating statefulset of service '%s': %s", svcName, err.Error())
		}
	}

	return false, nil
}

func deployJob(ctx context.Context, svcName string, s *model.Stack, c kubernetes.Interface, spinner *utils.Spinner) (bool, error) {
	job := translateJob(svcName, s)
	old, err := c.BatchV1().Jobs(s.Namespace).Get(ctx, svcName, metav1.GetOptions{})
	if err != nil && !oktetoErrors.IsNotFound(err) {
		return false, fmt.Errorf("error getting job of service '%s': %s", svcName, err.Error())
	}
	isNewJob := old == nil || old.Name == ""
	if !isNewJob {
		if old.Labels[model.StackNameLabel] == "" {
			return false, fmt.Errorf("skipping deploy of job '%s' due to name collision with pre-existing job", svcName)
		}
		if old.Labels[model.StackNameLabel] != s.Name && old.Labels[model.StackNameLabel] != "okteto" {
			return false, fmt.Errorf("skipping deploy of job '%s' due to name collision with job in stack '%s'", svcName, old.Labels[model.StackNameLabel])
		}
	}

	if isNewJob {
		if err := jobs.Create(ctx, job, c); err != nil {
			return false, fmt.Errorf("error creating job of service '%s': %s", svcName, err.Error())
		}
	} else {
		if err := jobs.Update(ctx, job, c); err != nil {
			return false, fmt.Errorf("error updating job of service '%s': %s", svcName, err.Error())
		}
	}
	return isNewJob, nil
}

func deployVolume(ctx context.Context, volumeName string, s *model.Stack, c kubernetes.Interface, spinner *utils.Spinner) error {
	pvc := translatePersistentVolumeClaim(volumeName, s)

	old, err := c.CoreV1().PersistentVolumeClaims(s.Namespace).Get(ctx, pvc.Name, metav1.GetOptions{})
	if err != nil && !oktetoErrors.IsNotFound(err) {
		return fmt.Errorf("error getting volume '%s': %s", pvc.Name, err.Error())
	}
	if old == nil || old.Name == "" {
		if err := volumes.Create(ctx, &pvc, c); err != nil {
			return fmt.Errorf("error creating volume '%s': %s", pvc.Name, err.Error())
		}
		spinner.Stop()
		oktetoLog.Success("Volume '%s' created", volumeName)
		spinner.Start()
	} else {
		if old.Labels[model.StackNameLabel] == "" {
			spinner.Stop()
			oktetoLog.Warning("skipping creation of volume '%s' due to name collision with pre-existing volume", pvc.Name)
			spinner.Start()
			return nil
		}
		if old.Labels[model.StackNameLabel] != s.Name && old.Labels[model.StackNameLabel] != "okteto" {
			spinner.Stop()
			oktetoLog.Warning("skipping creation of volume '%s' due to name collision with volume in stack '%s'", pvc.Name, old.Labels[model.StackNameLabel])
			spinner.Start()
			return nil
		}

		old.Spec.Resources.Requests["storage"] = pvc.Spec.Resources.Requests["storage"]
		for key, value := range pvc.Labels {
			old.Labels[key] = value
		}
		for key, value := range pvc.Annotations {
			old.Annotations[key] = value
		}
		if pvc.Spec.StorageClassName != nil {
			old.Spec.StorageClassName = pvc.Spec.StorageClassName
		}

		if err := volumes.Update(ctx, old, c); err != nil {
			if strings.Contains(err.Error(), "spec.resources.requests.storage: Forbidden: field can not be less than previous value") {
				return fmt.Errorf("error updating volume '%s': Volume size can not be less than previous value", old.Name)
			}
			return fmt.Errorf("error updating volume '%s': %s", old.Name, err.Error())
		}
		spinner.Stop()
		oktetoLog.Success("Volume '%s' updated", volumeName)
		spinner.Start()
	}
	return nil
}

func waitForPodsToBeRunning(ctx context.Context, s *model.Stack, c kubernetes.Interface) error {
	var numPods int32 = 0
	for _, svc := range s.Services {
		numPods += svc.Replicas
	}

	ticker := time.NewTicker(100 * time.Millisecond)
	timeout := time.Now().Add(600 * time.Second)

	selector := map[string]string{model.StackNameLabel: s.Name}
	for time.Now().Before(timeout) {
		<-ticker.C
		pendingPods := numPods
		podList, err := pods.ListBySelector(ctx, s.Namespace, selector, c)
		if err != nil {
			return err
		}
		for i := range podList {
			if podList[i].Status.Phase == apiv1.PodRunning || podList[i].Status.Phase == apiv1.PodSucceeded {
				pendingPods--
			}
			if podList[i].Status.Phase == apiv1.PodFailed {
				return fmt.Errorf("service '%s' has failed. Please check for errors and try again", podList[i].Labels[model.StackServiceNameLabel])
			}
		}
		if pendingPods == 0 {
			return nil
		}
	}
	return fmt.Errorf("kubernetes is taking too long to create your stack. Please check for errors and try again")
}

func DisplayWarnings(s *model.Stack) {
	DisplayNotSupportedFieldsWarnings(model.GroupWarningsBySvc(s.Warnings.NotSupportedFields))
	DisplayVolumeMountWarnings(s.Warnings.VolumeMountWarnings)
	DisplaySanitizedServicesWarnings(s.Warnings.SanitizedServices)
}

func DisplayNotSupportedFieldsWarnings(warnings []string) {
	if len(warnings) > 0 {
		if len(warnings) == 1 {
			oktetoLog.Warning("'%s' field is not currently supported and will be ignored.", warnings[0])
		} else {
			notSupportedFields := strings.Join(model.GroupWarningsBySvc(warnings), "\n  - ")
			oktetoLog.Warning("The following fields are not currently supported and will be ignored: \n  - %s", notSupportedFields)
		}
		oktetoLog.Yellow("Help us to decide which fields to implement next by filing an issue in https://github.com/okteto/okteto/issues/new")
	}
}

func DisplayVolumeMountWarnings(warnings []string) {
	for _, warning := range warnings {
		oktetoLog.Warning(warning)
	}
}

func DisplaySanitizedServicesWarnings(previousToNewNameMap map[string]string) {
	for previousName, newName := range previousToNewNameMap {
		oktetoLog.Warning("Service '%s' has been sanitized into '%s'. This may affect discovery service.", previousName, newName)
	}
}

func addImageMetadataToStack(s *model.Stack, options *StackDeployOptions) {
	for _, svcName := range options.ServicesToDeploy {
		svc := s.Services[svcName]
		addImageMetadataToSvc(svc)
	}

}

func addImageMetadataToSvc(svc *model.Service) {
	if svc.Image != "" {
		imageMetadata := registry.GetImageMetadata(svc.Image)
		if registry.IsOktetoRegistry(svc.Image) {
			svc.Image = imageMetadata.Image
		}
		for _, port := range imageMetadata.Ports {
			if !model.IsAlreadyAdded(port, svc.Ports) {
				svc.Ports = append(svc.Ports, port)
			}
		}
	}
}

func validateServicesToDeploy(ctx context.Context, s *model.Stack, options *StackDeployOptions, c kubernetes.Interface) error {
	if err := validateDefinedServices(s, options.ServicesToDeploy); err != nil {
		return err
	}
	if !options.InsidePipeline {
		options.ServicesToDeploy = AddDependentServicesIfNotPresent(ctx, s, options.ServicesToDeploy, c)
	}
	return nil
}

func validateDefinedServices(s *model.Stack, servicesToDeploy []string) error {
	for _, svcToDeploy := range servicesToDeploy {
		if _, ok := s.Services[svcToDeploy]; !ok {
			definedSvcs := make([]string, 0)
			for svcName := range s.Services {
				definedSvcs = append(definedSvcs, svcName)
			}
			return fmt.Errorf("service '%s' is not defined. Defined services are: [%s]", svcToDeploy, strings.Join(definedSvcs, ", "))
		}
	}
	return nil
}

// AddDependentServicesIfNotPresent adds dependands services to deploy
func AddDependentServicesIfNotPresent(ctx context.Context, s *model.Stack, svcsToDeploy []string, c kubernetes.Interface) []string {
	initialSvcsToDeploy := svcsToDeploy
	svcsToDeployWithDependencies := addDependentServices(ctx, s, svcsToDeploy, c)
	if len(initialSvcsToDeploy) != len(svcsToDeploy) {
		added := getAddedSvcs(initialSvcsToDeploy, svcsToDeployWithDependencies)

		oktetoLog.Warning("The following services need to be deployed because the services passed as arguments depend on them: [%s]", strings.Join(added, ", "))
	}
	return svcsToDeployWithDependencies
}

func addDependentServices(ctx context.Context, s *model.Stack, svcsToDeploy []string, c kubernetes.Interface) []string {
	initialLength := len(svcsToDeploy)
	svcsToDeploySet := map[string]bool{}
	for _, svc := range svcsToDeploy {
		svcsToDeploySet[svc] = true
	}
	for _, svcToDeploy := range svcsToDeploy {
		for dependentSvc := range s.Services[svcToDeploy].DependsOn {
			if _, ok := svcsToDeploySet[dependentSvc]; ok {
				continue
			}
			if !isSvcRunning(ctx, s.Services[dependentSvc], s.Namespace, dependentSvc, c) {
				svcsToDeploy = append(svcsToDeploy, dependentSvc)
				svcsToDeploySet[dependentSvc] = true
			}
		}
	}
	if initialLength != len(svcsToDeploy) {
		return addDependentServices(ctx, s, svcsToDeploy, c)
	}
	return svcsToDeploy
}

func getAddedSvcs(initialSvcsToDeploy, svcsToDeployWithDependencies []string) []string {
	initialSvcsToDeploySet := map[string]bool{}
	for _, svc := range initialSvcsToDeploy {
		initialSvcsToDeploySet[svc] = true
	}
	added := []string{}
	for _, svcName := range svcsToDeployWithDependencies {
		if _, ok := initialSvcsToDeploySet[svcName]; ok {
			added = append(added, svcName)
		}
	}
	return added
}<|MERGE_RESOLUTION|>--- conflicted
+++ resolved
@@ -129,20 +129,12 @@
 			return
 		}
 
-<<<<<<< HEAD
-		for _, name := range options.ServicesToDeploy {
-			if len(s.Services[name].Ports) > 0 {
-				if err := deployK8sService(ctx, name, s, c, spinner); err != nil {
-					exit <- err
-					return
-=======
 		for _, serviceName := range options.ServicesToDeploy {
 			if len(s.Services[serviceName].Ports) == 0 {
 				continue
 			}
 
-			svcK8s := translateService(serviceName, s)
-			if err := services.Deploy(ctx, svcK8s, c); err != nil {
+			if err := deployK8sService(ctx, serviceName, s, c, spinner); err != nil {
 				exit <- err
 				return
 			}
@@ -153,7 +145,6 @@
 				// If more than one port, ingressName will have <serviceName>-<PORT>, each port will have an ingress
 				if len(ingressPortsToDeploy) > 1 {
 					ingressName = fmt.Sprintf("%s-%d", serviceName, ingressPort.ContainerPort)
->>>>>>> 0014acff
 				}
 
 				// create a new endpoint for this port ingress deployment
