--- conflicted
+++ resolved
@@ -78,17 +78,8 @@
 	return err
 }
 
-<<<<<<< HEAD
-func deploy(ctx context.Context, s *model.Stack, forceBuild, wait, noCache bool, c *kubernetes.Clientset) error {
-
-	if err := translate(ctx, s, forceBuild, noCache); err != nil {
-		return err
-	}
-
+func deploy(ctx context.Context, s *model.Stack, wait bool, c *kubernetes.Clientset) error {
 	DisplayWarnings(s)
-=======
-func deploy(ctx context.Context, s *model.Stack, wait bool, c *kubernetes.Clientset) error {
->>>>>>> b64902fc
 	spinner := utils.NewSpinner(fmt.Sprintf("Deploying stack '%s'...", s.Name))
 	spinner.Start()
 	defer spinner.Stop()
