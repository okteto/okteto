// Copyright 2020 The Okteto Authors
// Licensed under the Apache License, Version 2.0 (the "License");
// you may not use this file except in compliance with the License.
// You may obtain a copy of the License at
//
// http://www.apache.org/licenses/LICENSE-2.0
//
// Unless required by applicable law or agreed to in writing, software
// distributed under the License is distributed on an "AS IS" BASIS,
// WITHOUT WARRANTIES OR CONDITIONS OF ANY KIND, either express or implied.
// See the License for the specific language governing permissions and
// limitations under the License.

package stack

import (
	"context"
	"encoding/base64"
	"fmt"
	"strings"
	"time"

	"github.com/okteto/okteto/cmd/utils"
	"github.com/okteto/okteto/pkg/errors"
	"github.com/okteto/okteto/pkg/k8s/client"
	"github.com/okteto/okteto/pkg/k8s/configmaps"
	"github.com/okteto/okteto/pkg/k8s/deployments"
	"github.com/okteto/okteto/pkg/k8s/ingresses"
	okLabels "github.com/okteto/okteto/pkg/k8s/labels"
	"github.com/okteto/okteto/pkg/k8s/pods"
	"github.com/okteto/okteto/pkg/k8s/services"
	"github.com/okteto/okteto/pkg/k8s/statefulsets"
	"github.com/okteto/okteto/pkg/k8s/volumes"
	"github.com/okteto/okteto/pkg/log"
	"github.com/okteto/okteto/pkg/model"
	"github.com/okteto/okteto/pkg/registry"
	apiv1 "k8s.io/api/core/v1"
	metav1 "k8s.io/apimachinery/pkg/apis/meta/v1"
	"k8s.io/client-go/kubernetes"
)

// Deploy deploys a stack
func Deploy(ctx context.Context, s *model.Stack, forceBuild, wait, noCache bool) error {
	if s.Namespace == "" {
		s.Namespace = client.GetContextNamespace("")
	}

	c, _, err := client.GetLocal()
	if err != nil {
		return err
	}

	if err := translate(ctx, s, forceBuild, noCache); err != nil {
		return err
	}

	cfg := translateConfigMap(s)
	output := fmt.Sprintf("Deploying stack '%s'...", s.Name)
	cfg.Data[statusField] = progressingStatus
	cfg.Data[outputField] = base64.StdEncoding.EncodeToString([]byte(output))
	if err := configmaps.Deploy(ctx, cfg, s.Namespace, c); err != nil {
		return err
	}

	err = deploy(ctx, s, wait, c)
	if err != nil {
		output = fmt.Sprintf("%s\nStack '%s' deployment failed: %s", output, s.Name, err.Error())
		cfg.Data[statusField] = errorStatus
		cfg.Data[outputField] = base64.StdEncoding.EncodeToString([]byte(output))
	} else {
		output = fmt.Sprintf("%s\nStack '%s' successfully deployed", output, s.Name)
		cfg.Data[statusField] = deployedStatus
		cfg.Data[outputField] = base64.StdEncoding.EncodeToString([]byte(output))
	}

	if err := configmaps.Deploy(ctx, cfg, s.Namespace, c); err != nil {
		return err
	}

	return err
}

func deploy(ctx context.Context, s *model.Stack, wait bool, c *kubernetes.Clientset) error {
	DisplayWarnings(s)
	spinner := utils.NewSpinner(fmt.Sprintf("Deploying stack '%s'...", s.Name))
	spinner.Start()
	defer spinner.Stop()

	addHiddenExposedPorts(ctx, s)

<<<<<<< HEAD
	for name := range s.Services {
		if len(s.Services[name].Ports) > 0 {
			svcK8s := translateService(name, s)
			if err := services.Deploy(ctx, svcK8s, c); err != nil {
				return err
			}
		}
	}

=======
	for name := range s.Volumes {
		if err := deployVolume(ctx, name, s, c); err != nil {
			return err
		}
		spinner.Stop()
		log.Success("Created volume '%s'", name)
		spinner.Start()
	}
>>>>>>> c93f09ee
	for name := range s.Services {
		if len(s.Services[name].Volumes) == 0 {
			if err := deployDeployment(ctx, name, s, c); err != nil {
				return err
			}
		} else {
			if err := deployStatefulSet(ctx, name, s, c); err != nil {
				return err
			}
		}
		spinner.Stop()
		log.Success("Deployed service '%s'", name)
		spinner.Start()
	}

	iClient, err := ingresses.GetClient(ctx, c)
	if err != nil {
		return fmt.Errorf("error getting ingress client: %s", err.Error())
	}
	for name := range s.Endpoints {
		if err := deployIngress(ctx, name, s, iClient); err != nil {
			return err
		}
		spinner.Stop()
		log.Success("Created endpoint '%s'", name)
		spinner.Start()
	}

	if !wait {
		return nil
	}

	if err := destroyServicesNotInStack(ctx, spinner, s, c); err != nil {
		return err
	}

	spinner.Update("Waiting for services to be ready...")
	return waitForPodsToBeRunning(ctx, s, c)

}

func deployDeployment(ctx context.Context, svcName string, s *model.Stack, c *kubernetes.Clientset) error {
	d := translateDeployment(svcName, s)
	old, err := c.AppsV1().Deployments(s.Namespace).Get(ctx, svcName, metav1.GetOptions{})
	if err != nil && !errors.IsNotFound(err) {
		return fmt.Errorf("error getting deployment of service '%s': %s", svcName, err.Error())
	}
	isNewDeployment := old.Name == ""
	if !isNewDeployment {
		if old.Labels[okLabels.StackNameLabel] == "" {
			return fmt.Errorf("name collision: the deployment '%s' was running before deploying your stack", svcName)
		}
		if old.Labels[okLabels.StackNameLabel] != s.Name {
			return fmt.Errorf("name collision: the deployment '%s' belongs to the stack '%s'", svcName, old.Labels[okLabels.StackNameLabel])
		}
		if deployments.IsDevModeOn(old) {
			deployments.RestoreDevModeFrom(d, old)
		}
	}

	if isNewDeployment {
		if err := deployments.Create(ctx, d, c); err != nil {
			return fmt.Errorf("error creating deployment of service '%s': %s", svcName, err.Error())
		}
	} else {
		if err := deployments.Update(ctx, d, c); err != nil {
			return fmt.Errorf("error updating deployment of service '%s': %s", svcName, err.Error())
		}
	}

	return nil
}

func deployStatefulSet(ctx context.Context, svcName string, s *model.Stack, c *kubernetes.Clientset) error {
	sfs := translateStatefulSet(svcName, s)
	old, err := c.AppsV1().StatefulSets(s.Namespace).Get(ctx, svcName, metav1.GetOptions{})
	if err != nil && !errors.IsNotFound(err) {
		return fmt.Errorf("error getting statefulset of service '%s': %s", svcName, err.Error())
	}
	if old.Name == "" {
		if err := statefulsets.Create(ctx, sfs, c); err != nil {
			return fmt.Errorf("error creating statefulset of service '%s': %s", svcName, err.Error())
		}
	} else {
		if old.Labels[okLabels.StackNameLabel] == "" {
			return fmt.Errorf("name collision: the statefulset '%s' was running before deploying your stack", svcName)
		}
		if old.Labels[okLabels.StackNameLabel] != s.Name {
			return fmt.Errorf("name collision: the statefulset '%s' belongs to the stack '%s'", svcName, old.Labels[okLabels.StackNameLabel])
		}
		if v, ok := old.Labels[okLabels.DeployedByLabel]; ok {
			sfs.Labels[okLabels.DeployedByLabel] = v
		}
		if err := statefulsets.Update(ctx, sfs, c); err != nil {
			if !strings.Contains(err.Error(), "Forbidden: updates to statefulset spec") {
				return fmt.Errorf("error updating statefulset of service '%s': %s", svcName, err.Error())
			}
			if err := statefulsets.Destroy(ctx, sfs.Name, sfs.Namespace, c); err != nil {
				return fmt.Errorf("error updating statefulset of service '%s': %s", svcName, err.Error())
			}
			if err := statefulsets.Create(ctx, sfs, c); err != nil {
				return fmt.Errorf("error updating statefulset of service '%s': %s", svcName, err.Error())
			}
		}
	}
	return nil
}

func deployVolume(ctx context.Context, volumeName string, s *model.Stack, c *kubernetes.Clientset) error {
	pvc := translatePersistentVolumeClaim(volumeName, s)

	old, err := c.CoreV1().PersistentVolumeClaims(s.Namespace).Get(ctx, pvc.Name, metav1.GetOptions{})
	if err != nil && !errors.IsNotFound(err) {
		return fmt.Errorf("error getting volume '%s': %s", pvc.Name, err.Error())
	}
	if old.Name == "" {
		if err := volumes.Create(ctx, &pvc, c); err != nil {
			return fmt.Errorf("error creating volume '%s': %s", pvc.Name, err.Error())
		}
	} else {
		if old.Labels[okLabels.StackNameLabel] == "" {
			return fmt.Errorf("name collision: the volume '%s' was running before deploying your stack", pvc.Name)
		}
		if old.Labels[okLabels.StackNameLabel] != s.Name {
			return fmt.Errorf("name collision: the volume '%s' belongs to the stack '%s'", pvc.Name, old.Labels[okLabels.StackNameLabel])
		}
		if err := volumes.Update(ctx, &pvc, c); err != nil {
			return fmt.Errorf("error updating volume of service '%s': %s", pvc.Name, err.Error())
		}
	}
	return nil
}

func deployIngress(ctx context.Context, ingressName string, s *model.Stack, c *ingresses.Client) error {
	iModel := &ingresses.Ingress{
		V1:      translateIngressV1(ingressName, s),
		V1Beta1: translateIngressV1Beta1(ingressName, s),
	}
	old, err := c.Get(ctx, ingressName, s.Namespace)
	if err != nil {
		if !errors.IsNotFound(err) {
			return fmt.Errorf("error getting ingress '%s': %s", ingressName, err.Error())
		}
		return c.Create(ctx, iModel)
	}

	if old.GetLabels()[okLabels.StackNameLabel] == "" {
		return fmt.Errorf("name collision: the ingress '%s' was running before deploying your stack", ingressName)
	}

	if old.GetLabels()[okLabels.StackNameLabel] != s.Name {
		return fmt.Errorf("name collision: the endpoint '%s' belongs to the stack '%s'", ingressName, old.GetLabels()[okLabels.StackNameLabel])
	}

	return c.Update(ctx, iModel)
}

func waitForPodsToBeRunning(ctx context.Context, s *model.Stack, c *kubernetes.Clientset) error {
	var numPods int32 = 0
	for _, svc := range s.Services {
		numPods += svc.Replicas
	}

	ticker := time.NewTicker(100 * time.Millisecond)
	timeout := time.Now().Add(300 * time.Second)

	selector := map[string]string{okLabels.StackNameLabel: s.Name}
	for time.Now().Before(timeout) {
		<-ticker.C
		pendingPods := numPods
		podList, err := pods.ListBySelector(ctx, s.Namespace, selector, c)
		if err != nil {
			return err
		}
		for i := range podList {
			if podList[i].Status.Phase == apiv1.PodRunning {
				pendingPods--
			}
		}
		if pendingPods == 0 {
			return nil
		}
	}
	return fmt.Errorf("kubernetes is taking too long to create your stack. Please check for errors and try again")
}

func DisplayWarnings(s *model.Stack) {
	DisplayNotSupportedFieldsWarnings(model.GroupWarningsBySvc(s.Warnings.NotSupportedFields))
	DisplayVolumeMountWarnings(s.Warnings.VolumeMountWarnings)
	DisplaySanitizedServicesWarnings(s.Warnings.SanitizedServices)
}

func DisplayNotSupportedFieldsWarnings(warnings []string) {
	if len(warnings) > 0 {
		if len(warnings) == 1 {
			log.Warning("'%s' field is not currently supported and will be ignored.", warnings[0])
		} else {
			notSupportedFields := strings.Join(model.GroupWarningsBySvc(warnings), "\n  - ")
			log.Warning("The following fields are not currently supported and will be ignored: \n  - %s", notSupportedFields)
		}
		log.Yellow("Help us to decide which fields to implement next by filing an issue in https://github.com/okteto/okteto/issues/new")
	}
}

func DisplayVolumeMountWarnings(warnings []string) {
	for _, warning := range warnings {
		log.Warning(warning)
	}
}

func DisplaySanitizedServicesWarnings(previousToNewNameMap map[string]string) {
	for previousName, newName := range previousToNewNameMap {
		log.Warning("Service '%s' has been sanitized into '%s'. This may affect discovery service.", previousName, newName)
	}
}

func addHiddenExposedPorts(ctx context.Context, s *model.Stack) {
	for _, svc := range s.Services {
		if svc.Image != "" {
			exposedPorts := registry.GetHiddenExposePorts(ctx, s.Namespace, svc.Image)
			for _, port := range exposedPorts {
				if !svc.IsAlreadyAdded(port) {
					svc.Ports = append(svc.Ports, model.Port{Port: port, Protocol: apiv1.ProtocolTCP})
				}
			}
		}
	}

}<|MERGE_RESOLUTION|>--- conflicted
+++ resolved
@@ -88,7 +88,6 @@
 
 	addHiddenExposedPorts(ctx, s)
 
-<<<<<<< HEAD
 	for name := range s.Services {
 		if len(s.Services[name].Ports) > 0 {
 			svcK8s := translateService(name, s)
@@ -98,7 +97,6 @@
 		}
 	}
 
-=======
 	for name := range s.Volumes {
 		if err := deployVolume(ctx, name, s, c); err != nil {
 			return err
@@ -107,7 +105,7 @@
 		log.Success("Created volume '%s'", name)
 		spinner.Start()
 	}
->>>>>>> c93f09ee
+
 	for name := range s.Services {
 		if len(s.Services[name].Volumes) == 0 {
 			if err := deployDeployment(ctx, name, s, c); err != nil {
