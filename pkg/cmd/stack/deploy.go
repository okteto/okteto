// Copyright 2021 The Okteto Authors
// Licensed under the Apache License, Version 2.0 (the "License");
// you may not use this file except in compliance with the License.
// You may obtain a copy of the License at
//
// http://www.apache.org/licenses/LICENSE-2.0
//
// Unless required by applicable law or agreed to in writing, software
// distributed under the License is distributed on an "AS IS" BASIS,
// WITHOUT WARRANTIES OR CONDITIONS OF ANY KIND, either express or implied.
// See the License for the specific language governing permissions and
// limitations under the License.

package stack

import (
	"context"
	"encoding/base64"
	"fmt"
	"net"
	"os"
	"os/signal"
	"strings"
	"time"

	"github.com/okteto/okteto/cmd/utils"
	"github.com/okteto/okteto/pkg/errors"
	"github.com/okteto/okteto/pkg/k8s/client"
	"github.com/okteto/okteto/pkg/k8s/configmaps"
	"github.com/okteto/okteto/pkg/k8s/deployments"
	"github.com/okteto/okteto/pkg/k8s/forward"
	"github.com/okteto/okteto/pkg/k8s/ingresses"
	"github.com/okteto/okteto/pkg/k8s/jobs"
	"github.com/okteto/okteto/pkg/k8s/pods"
	"github.com/okteto/okteto/pkg/k8s/services"
	"github.com/okteto/okteto/pkg/k8s/statefulsets"
	"github.com/okteto/okteto/pkg/k8s/volumes"
	"github.com/okteto/okteto/pkg/log"
	"github.com/okteto/okteto/pkg/model"
	"github.com/okteto/okteto/pkg/registry"
	apiv1 "k8s.io/api/core/v1"
	metav1 "k8s.io/apimachinery/pkg/apis/meta/v1"
	"k8s.io/client-go/kubernetes"
	"k8s.io/client-go/rest"
)

// Deploy deploys a stack
func Deploy(ctx context.Context, s *model.Stack, forceBuild, wait, noCache bool, timeout time.Duration) error {
	if s.Namespace == "" {
		s.Namespace = client.GetContextNamespace("")
	}

	c, config, err := client.GetLocal()
	if err != nil {
		return err
	}

	if err := translate(ctx, s, forceBuild, noCache); err != nil {
		return err
	}

	cfg := translateConfigMap(s)
	output := fmt.Sprintf("Deploying stack '%s'...", s.Name)
	cfg.Data[statusField] = progressingStatus
	cfg.Data[outputField] = base64.StdEncoding.EncodeToString([]byte(output))
	if err := configmaps.Deploy(ctx, cfg, s.Namespace, c); err != nil {
		return err
	}

	err = deploy(ctx, s, wait, c, config, timeout)
	if err != nil {
		output = fmt.Sprintf("%s\nStack '%s' deployment failed: %s", output, s.Name, err.Error())
		cfg.Data[statusField] = errorStatus
		cfg.Data[outputField] = base64.StdEncoding.EncodeToString([]byte(output))
	} else {
		output = fmt.Sprintf("%s\nStack '%s' successfully deployed", output, s.Name)
		cfg.Data[statusField] = deployedStatus
		cfg.Data[outputField] = base64.StdEncoding.EncodeToString([]byte(output))
	}

	if err := configmaps.Deploy(ctx, cfg, s.Namespace, c); err != nil {
		return err
	}

	return err
}

func deploy(ctx context.Context, s *model.Stack, wait bool, c *kubernetes.Clientset, config *rest.Config, timeout time.Duration) error {
	DisplayWarnings(s)
	spinner := utils.NewSpinner(fmt.Sprintf("Deploying stack '%s'...", s.Name))
	spinner.Start()
	defer spinner.Stop()

	stop := make(chan os.Signal, 1)
	signal.Notify(stop, os.Interrupt)
	exit := make(chan error, 1)

	go func() {

		addHiddenExposedPortsToStack(ctx, s)

		for name := range s.Services {
			if len(s.Services[name].Ports) > 0 {
				svcK8s := translateService(name, s)
				if err := services.Deploy(ctx, svcK8s, c); err != nil {
					exit <- err
				}
			}
		}

		for name := range s.Volumes {
			if err := deployVolume(ctx, name, s, c); err != nil {
				exit <- err
			}
			spinner.Stop()
			log.Success("Created volume '%s'", name)
			spinner.Start()
		}

<<<<<<< HEAD
		deployedSvcs := make(map[string]bool)
		for len(deployedSvcs) != len(s.Services) {
			for svcName := range s.Services {
				if deployedSvcs[svcName] {
					continue
				}

				if !canSvcBeDeployed(ctx, s, svcName, c, config) {
					if failedJobs := getDependingFailedJobs(ctx, s, svcName, c, config); len(failedJobs) > 0 {
						if len(failedJobs) == 1 {
							exit <- fmt.Errorf("Service '%s' dependency '%s' failed", svcName, failedJobs[0])
						}
						exit <- fmt.Errorf("Service '%s' dependencies '%s' failed", svcName, strings.Join(failedJobs, ", "))
					}
					if failedServices := getServicesWithFailedProbes(ctx, s, svcName, c, config); len(failedServices) > 0 {
						for key, value := range failedServices {
							exit <- fmt.Errorf("Service '%s' has failed his healthcheck probes: %s", key, value)
						}
					}
					continue
				}
				spinner.Update(fmt.Sprintf("Deploying service '%s'...", svcName))
				err := deploySvc(ctx, s, svcName, c, spinner)
				if err != nil {
					exit <- err
				}
				deployedSvcs[svcName] = true
				spinner.Update("Waiting for services to be ready...")
			}
		}

		iClient, err := ingresses.GetClient(ctx, c)
		if err != nil {
			exit <- fmt.Errorf("error getting ingress client: %s", err.Error())
		}
		for name := range s.Endpoints {
			if err := deployIngress(ctx, name, s, iClient); err != nil {
				exit <- err
			}
			spinner.Stop()
			log.Success("Created endpoint '%s'", name)
			spinner.Start()
		}
=======
	if err := deployServices(ctx, s, c, config, spinner, timeout); err != nil {
		return err
	}
>>>>>>> 882ee1f4

		if err := destroyServicesNotInStack(ctx, spinner, s, c); err != nil {
			exit <- err
		}

		if !wait {
			exit <- nil
		}

		spinner.Update("Waiting for services to be ready...")
		exit <- waitForPodsToBeRunning(ctx, s, c)
	}()

	select {
	case <-stop:
		log.Infof("CTRL+C received, starting shutdown sequence")
		spinner.Stop()
		os.Exit(130)
	case err := <-exit:
		if err != nil {
			log.Infof("exit signal received due to error: %s", err)
			return err
		}
	}
	return nil
}

func deployServices(ctx context.Context, stack *model.Stack, k8sClient *kubernetes.Clientset, config *rest.Config, spinner *utils.Spinner, timeout time.Duration) error {
	deployedSvcs := make(map[string]bool)
	t := time.NewTicker(1 * time.Second)
	to := time.NewTicker(timeout)

	for {
		select {
		case <-to.C:
			return fmt.Errorf("stack '%s' didn't finish after %s", stack.Name, timeout.String())
		case <-t.C:
			for len(deployedSvcs) != len(stack.Services) {
				for svcName := range stack.Services {
					if deployedSvcs[svcName] {
						continue
					}

					if !canSvcBeDeployed(ctx, stack, svcName, k8sClient, config) {
						if failedJobs := getDependingFailedJobs(ctx, stack, svcName, k8sClient, config); len(failedJobs) > 0 {
							if len(failedJobs) == 1 {
								return fmt.Errorf("Service '%s' dependency '%s' failed", svcName, failedJobs[0])
							}
							return fmt.Errorf("Service '%s' dependencies '%s' failed", svcName, strings.Join(failedJobs, ", "))
						}
						if failedServices := getServicesWithFailedProbes(ctx, stack, svcName, k8sClient, config); len(failedServices) > 0 {
							for key, value := range failedServices {
								return fmt.Errorf("Service '%s' has failed his healthcheck probes: %s", key, value)
							}
						}
						continue
					}
					spinner.Update(fmt.Sprintf("Deploying service '%s'...", svcName))
					err := deploySvc(ctx, stack, svcName, k8sClient, spinner)
					if err != nil {
						return err
					}
					deployedSvcs[svcName] = true
					spinner.Update("Waiting for services to be ready...")
				}
			}
			return nil
		}
	}
}

func deploySvc(ctx context.Context, stack *model.Stack, svcName string, client kubernetes.Interface, spinner *utils.Spinner) error {
	if stack.Services[svcName].IsJob() {
		if err := deployJob(ctx, svcName, stack, client); err != nil {
			return err
		}
	} else if len(stack.Services[svcName].Volumes) == 0 {
		if err := deployDeployment(ctx, svcName, stack, client); err != nil {
			return err
		}
	} else {
		if err := deployStatefulSet(ctx, svcName, stack, client); err != nil {
			return err
		}
	}
	spinner.Stop()
	log.Success("Deployed service '%s'", svcName)
	spinner.Start()
	return nil
}

func canSvcBeDeployed(ctx context.Context, stack *model.Stack, svcName string, client kubernetes.Interface, config *rest.Config) bool {
	for dependentSvc, condition := range stack.Services[svcName].DependsOn {
		if !isSvcReady(ctx, stack, dependentSvc, condition, client, config) {
			return false
		}
	}
	return true
}

func getServicesWithFailedProbes(ctx context.Context, stack *model.Stack, svcName string, client kubernetes.Interface, config *rest.Config) map[string]string {
	svc := stack.Services[svcName]
	dependingServices := make([]string, 0)
	for dependingSvc, condition := range svc.DependsOn {
		if stack.Services[dependingSvc].Healtcheck != nil && condition.Condition == model.DependsOnServiceHealthy {
			dependingServices = append(dependingServices, dependingSvc)
		}
	}
	failedServices := make(map[string]string)
	for _, dependingSvc := range dependingServices {

		if healthcheckFailure := pods.GetHealthcheckFailure(ctx, stack.Namespace, dependingSvc, stack.Name, client); healthcheckFailure != "" {
			failedServices[dependingSvc] = healthcheckFailure
		}
	}
	return failedServices
}

func getDependingFailedJobs(ctx context.Context, stack *model.Stack, svcName string, client kubernetes.Interface, config *rest.Config) []string {
	svc := stack.Services[svcName]
	dependingJobs := make([]string, 0)
	for dependingSvc := range svc.DependsOn {
		if stack.Services[dependingSvc].IsJob() {
			dependingJobs = append(dependingJobs, dependingSvc)
		}
	}
	failedJobs := make([]string, 0)
	for _, jobName := range dependingJobs {
		if jobs.IsFailed(ctx, stack.Namespace, jobName, client) {
			failedJobs = append(failedJobs, jobName)
		}
	}
	return failedJobs
}

func isSvcReady(ctx context.Context, stack *model.Stack, dependentSvcName string, condition model.DependsOnConditionSpec, client kubernetes.Interface, config *rest.Config) bool {
	svc := stack.Services[dependentSvcName]

	switch condition.Condition {
	case model.DependsOnServiceRunning:
		return isSvcRunning(ctx, svc, stack.Namespace, dependentSvcName, client)
	case model.DependsOnServiceHealthy:
		return isSvcHealthy(ctx, stack, dependentSvcName, client, config)
	case model.DependsOnServiceCompleted:
		if jobs.IsSuccedded(ctx, stack.Namespace, dependentSvcName, client) {
			return true
		}
	}
	return false
}

func getPodName(ctx context.Context, stack *model.Stack, svcName string, client kubernetes.Interface) string {
	svcLabels := map[string]string{model.StackNameLabel: stack.Name, model.StackServiceNameLabel: svcName}

	p, err := pods.GetBySelector(ctx, stack.Namespace, svcLabels, client)
	if err != nil {
		return ""
	}
	return p.Name
}

func isSvcRunning(ctx context.Context, svc *model.Service, namespace, svcName string, client kubernetes.Interface) bool {

	switch {
	case svc.IsDeployment():
		if deployments.IsRunning(ctx, namespace, svcName, client) {
			return true
		}
	case svc.IsStatefulset():
		if statefulsets.IsRunning(ctx, namespace, svcName, client) {
			return true
		}
	case svc.IsJob():
		if jobs.IsRunning(ctx, namespace, svcName, client) {
			return true
		}
	}
	return false
}

func isSvcHealthy(ctx context.Context, stack *model.Stack, svcName string, client kubernetes.Interface, config *rest.Config) bool {
	svc := stack.Services[svcName]
	if !isSvcRunning(ctx, svc, stack.Namespace, svcName, client) {
		return false
	}
	if svc.Healtcheck != nil {
		return true
	} else {
		return isAnyPortAvailable(ctx, svc, stack, svcName, client, config)
	}
}

func isAnyPortAvailable(ctx context.Context, svc *model.Service, stack *model.Stack, svcName string, client kubernetes.Interface, config *rest.Config) bool {
	forwarder := forward.NewPortForwardManager(ctx, model.Localhost, config, client, stack.Namespace)
	podName := getPodName(ctx, stack, svcName, client)
	if podName == "" {
		return false
	}
	portsToTest := make([]int, 0)
	for _, p := range svc.Ports {
		port, err := model.GetAvailablePort(model.Localhost)
		if err != nil {
			continue
		}
		portsToTest = append(portsToTest, port)
		if err := forwarder.Add(model.Forward{Local: port, Remote: int(p.ContainerPort)}); err != nil {
			continue
		}
	}
	forwarder.Start(podName, stack.Namespace)
	defer forwarder.Stop()
	for _, port := range portsToTest {
		url := fmt.Sprintf("%s:%d", model.Localhost, port)
		_, err := net.Dial("tcp", url)
		if err != nil {
			continue
		}
		return true
	}
	return false
}

func deployDeployment(ctx context.Context, svcName string, s *model.Stack, c kubernetes.Interface) error {
	d := translateDeployment(svcName, s)
	old, err := c.AppsV1().Deployments(s.Namespace).Get(ctx, svcName, metav1.GetOptions{})
	if err != nil && !errors.IsNotFound(err) {
		return fmt.Errorf("error getting deployment of service '%s': %s", svcName, err.Error())
	}
	isNewDeployment := old == nil || old.Name == ""
	if !isNewDeployment {
		if old.Labels[model.StackNameLabel] == "" {
			return fmt.Errorf("name collision: the deployment '%s' was running before deploying your stack", svcName)
		}
		if old.Labels[model.StackNameLabel] != s.Name {
			return fmt.Errorf("name collision: the deployment '%s' belongs to the stack '%s'", svcName, old.Labels[model.StackNameLabel])
		}
		if deployments.IsDevModeOn(old) {
			deployments.RestoreDevModeFrom(d, old)
		}
	}

	if isNewDeployment {
		if err := deployments.Create(ctx, d, c); err != nil {
			return fmt.Errorf("error creating deployment of service '%s': %s", svcName, err.Error())
		}
	} else {
		if err := deployments.Update(ctx, d, c); err != nil {
			return fmt.Errorf("error updating deployment of service '%s': %s", svcName, err.Error())
		}
	}

	return nil
}

func deployStatefulSet(ctx context.Context, svcName string, s *model.Stack, c kubernetes.Interface) error {
	sfs := translateStatefulSet(svcName, s)
	old, err := c.AppsV1().StatefulSets(s.Namespace).Get(ctx, svcName, metav1.GetOptions{})
	if err != nil && !errors.IsNotFound(err) {
		return fmt.Errorf("error getting statefulset of service '%s': %s", svcName, err.Error())
	}
	if old == nil || old.Name == "" {
		if err := statefulsets.Create(ctx, sfs, c); err != nil {
			return fmt.Errorf("error creating statefulset of service '%s': %s", svcName, err.Error())
		}
	} else {
		if old.Labels[model.StackNameLabel] == "" {
			return fmt.Errorf("name collision: the statefulset '%s' was running before deploying your stack", svcName)
		}
		if old.Labels[model.StackNameLabel] != s.Name {
			return fmt.Errorf("name collision: the statefulset '%s' belongs to the stack '%s'", svcName, old.Labels[model.StackNameLabel])
		}
		if v, ok := old.Labels[model.DeployedByLabel]; ok {
			sfs.Labels[model.DeployedByLabel] = v
		}
		if err := statefulsets.Update(ctx, sfs, c); err != nil {
			if !strings.Contains(err.Error(), "Forbidden: updates to statefulset spec") {
				return fmt.Errorf("error updating statefulset of service '%s': %s", svcName, err.Error())
			}
			if err := statefulsets.Destroy(ctx, sfs.Name, sfs.Namespace, c); err != nil {
				return fmt.Errorf("error updating statefulset of service '%s': %s", svcName, err.Error())
			}
			if err := statefulsets.Create(ctx, sfs, c); err != nil {
				return fmt.Errorf("error updating statefulset of service '%s': %s", svcName, err.Error())
			}
		}
	}
	return nil
}

func deployJob(ctx context.Context, svcName string, s *model.Stack, c kubernetes.Interface) error {
	job := translateJob(svcName, s)
	old, err := c.BatchV1().Jobs(s.Namespace).Get(ctx, svcName, metav1.GetOptions{})
	if err != nil && !errors.IsNotFound(err) {
		return fmt.Errorf("error getting job of service '%s': %s", svcName, err.Error())
	}
	isNewJob := old == nil || old.Name == ""
	if !isNewJob {
		if old.Labels[model.StackNameLabel] == "" {
			return fmt.Errorf("name collision: the job '%s' was running before deploying your stack", svcName)
		}
		if old.Labels[model.StackNameLabel] != s.Name {
			return fmt.Errorf("name collision: the job '%s' belongs to the stack '%s'", svcName, old.Labels[model.StackNameLabel])
		}
	}

	if isNewJob {
		if err := jobs.Create(ctx, job, c); err != nil {
			return fmt.Errorf("error creating job of service '%s': %s", svcName, err.Error())
		}
	} else {
		if err := jobs.Update(ctx, job, c); err != nil {
			return fmt.Errorf("error updating job of service '%s': %s", svcName, err.Error())
		}
	}
	return nil
}

func deployVolume(ctx context.Context, volumeName string, s *model.Stack, c kubernetes.Interface) error {
	pvc := translatePersistentVolumeClaim(volumeName, s)

	old, err := c.CoreV1().PersistentVolumeClaims(s.Namespace).Get(ctx, pvc.Name, metav1.GetOptions{})
	if err != nil && !errors.IsNotFound(err) {
		return fmt.Errorf("error getting volume '%s': %s", pvc.Name, err.Error())
	}
	if old == nil || old.Name == "" {
		if err := volumes.Create(ctx, &pvc, c); err != nil {
			return fmt.Errorf("error creating volume '%s': %s", pvc.Name, err.Error())
		}
	} else {
		if old.Labels[model.StackNameLabel] == "" {
			return fmt.Errorf("name collision: the volume '%s' was running before deploying your stack", pvc.Name)
		}
		if old.Labels[model.StackNameLabel] != s.Name {
			return fmt.Errorf("name collision: the volume '%s' belongs to the stack '%s'", pvc.Name, old.Labels[model.StackNameLabel])
		}

		old.Spec.Resources.Requests["storage"] = pvc.Spec.Resources.Requests["storage"]
		for key, value := range pvc.Labels {
			old.Labels[key] = value
		}
		for key, value := range pvc.Annotations {
			old.Annotations[key] = value
		}
		if pvc.Spec.StorageClassName != nil {
			old.Spec.StorageClassName = pvc.Spec.StorageClassName
		}

		if err := volumes.Update(ctx, old, c); err != nil {
			if strings.Contains(err.Error(), "spec.resources.requests.storage: Forbidden: field can not be less than previous value") {
				return fmt.Errorf("error updating volume '%s': Volume size can not be less than previous value", old.Name)
			}
			return fmt.Errorf("error updating volume '%s': %s", old.Name, err.Error())
		}
	}
	return nil
}

func deployIngress(ctx context.Context, ingressName string, s *model.Stack, c *ingresses.Client) error {
	iModel := &ingresses.Ingress{
		V1:      translateIngressV1(ingressName, s),
		V1Beta1: translateIngressV1Beta1(ingressName, s),
	}
	old, err := c.Get(ctx, ingressName, s.Namespace)
	if err != nil {
		if !errors.IsNotFound(err) {
			return fmt.Errorf("error getting ingress '%s': %s", ingressName, err.Error())
		}
		return c.Create(ctx, iModel)
	}

	if old.GetLabels()[model.StackNameLabel] == "" {
		return fmt.Errorf("name collision: the ingress '%s' was running before deploying your stack", ingressName)
	}

	if old.GetLabels()[model.StackNameLabel] != s.Name {
		return fmt.Errorf("name collision: the endpoint '%s' belongs to the stack '%s'", ingressName, old.GetLabels()[model.StackNameLabel])
	}

	return c.Update(ctx, iModel)
}

func waitForPodsToBeRunning(ctx context.Context, s *model.Stack, c *kubernetes.Clientset) error {
	var numPods int32 = 0
	for _, svc := range s.Services {
		numPods += svc.Replicas
	}

	ticker := time.NewTicker(100 * time.Millisecond)
	timeout := time.Now().Add(300 * time.Second)

	selector := map[string]string{model.StackNameLabel: s.Name}
	for time.Now().Before(timeout) {
		<-ticker.C
		pendingPods := numPods
		podList, err := pods.ListBySelector(ctx, s.Namespace, selector, c)
		if err != nil {
			return err
		}
		for i := range podList {
			if podList[i].Status.Phase == apiv1.PodRunning || podList[i].Status.Phase == apiv1.PodSucceeded {
				pendingPods--
			}
			if podList[i].Status.Phase == apiv1.PodFailed {
				return fmt.Errorf("Service '%s' has failed. Please check for errors and try again", podList[i].Labels[model.StackServiceNameLabel])
			}
		}
		if pendingPods == 0 {
			return nil
		}
	}
	return fmt.Errorf("kubernetes is taking too long to create your stack. Please check for errors and try again")
}

func DisplayWarnings(s *model.Stack) {
	DisplayNotSupportedFieldsWarnings(model.GroupWarningsBySvc(s.Warnings.NotSupportedFields))
	DisplayVolumeMountWarnings(s.Warnings.VolumeMountWarnings)
	DisplaySanitizedServicesWarnings(s.Warnings.SanitizedServices)
}

func DisplayNotSupportedFieldsWarnings(warnings []string) {
	if len(warnings) > 0 {
		if len(warnings) == 1 {
			log.Warning("'%s' field is not currently supported and will be ignored.", warnings[0])
		} else {
			notSupportedFields := strings.Join(model.GroupWarningsBySvc(warnings), "\n  - ")
			log.Warning("The following fields are not currently supported and will be ignored: \n  - %s", notSupportedFields)
		}
		log.Yellow("Help us to decide which fields to implement next by filing an issue in https://github.com/okteto/okteto/issues/new")
	}
}

func DisplayVolumeMountWarnings(warnings []string) {
	for _, warning := range warnings {
		log.Warning(warning)
	}
}

func DisplaySanitizedServicesWarnings(previousToNewNameMap map[string]string) {
	for previousName, newName := range previousToNewNameMap {
		log.Warning("Service '%s' has been sanitized into '%s'. This may affect discovery service.", previousName, newName)
	}
}

func addHiddenExposedPortsToStack(ctx context.Context, s *model.Stack) {
	for _, svc := range s.Services {
		addHiddenExposedPortsToSvc(ctx, svc, s.Namespace)
	}

}

func addHiddenExposedPortsToSvc(ctx context.Context, svc *model.Service, namespace string) {
	if svc.Image != "" {
		exposedPorts := registry.GetHiddenExposePorts(ctx, namespace, svc.Image)
		for _, port := range exposedPorts {
			if !model.IsAlreadyAdded(port, svc.Ports) {
				svc.Ports = append(svc.Ports, port)
			}
		}
	}
}<|MERGE_RESOLUTION|>--- conflicted
+++ resolved
@@ -117,36 +117,8 @@
 			spinner.Start()
 		}
 
-<<<<<<< HEAD
-		deployedSvcs := make(map[string]bool)
-		for len(deployedSvcs) != len(s.Services) {
-			for svcName := range s.Services {
-				if deployedSvcs[svcName] {
-					continue
-				}
-
-				if !canSvcBeDeployed(ctx, s, svcName, c, config) {
-					if failedJobs := getDependingFailedJobs(ctx, s, svcName, c, config); len(failedJobs) > 0 {
-						if len(failedJobs) == 1 {
-							exit <- fmt.Errorf("Service '%s' dependency '%s' failed", svcName, failedJobs[0])
-						}
-						exit <- fmt.Errorf("Service '%s' dependencies '%s' failed", svcName, strings.Join(failedJobs, ", "))
-					}
-					if failedServices := getServicesWithFailedProbes(ctx, s, svcName, c, config); len(failedServices) > 0 {
-						for key, value := range failedServices {
-							exit <- fmt.Errorf("Service '%s' has failed his healthcheck probes: %s", key, value)
-						}
-					}
-					continue
-				}
-				spinner.Update(fmt.Sprintf("Deploying service '%s'...", svcName))
-				err := deploySvc(ctx, s, svcName, c, spinner)
-				if err != nil {
-					exit <- err
-				}
-				deployedSvcs[svcName] = true
-				spinner.Update("Waiting for services to be ready...")
-			}
+		if err := deployServices(ctx, s, c, config, spinner, timeout); err != nil {
+			exit <- err
 		}
 
 		iClient, err := ingresses.GetClient(ctx, c)
@@ -161,11 +133,6 @@
 			log.Success("Created endpoint '%s'", name)
 			spinner.Start()
 		}
-=======
-	if err := deployServices(ctx, s, c, config, spinner, timeout); err != nil {
-		return err
-	}
->>>>>>> 882ee1f4
 
 		if err := destroyServicesNotInStack(ctx, spinner, s, c); err != nil {
 			exit <- err
