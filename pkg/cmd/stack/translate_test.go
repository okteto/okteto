// Copyright 2020 The Okteto Authors
// Licensed under the Apache License, Version 2.0 (the "License");
// you may not use this file except in compliance with the License.
// You may obtain a copy of the License at
//
// http://www.apache.org/licenses/LICENSE-2.0
//
// Unless required by applicable law or agreed to in writing, software
// distributed under the License is distributed on an "AS IS" BASIS,
// WITHOUT WARRANTIES OR CONDITIONS OF ANY KIND, either express or implied.
// See the License for the specific language governing permissions and
// limitations under the License.

package stack

import (
	"context"
	"encoding/base64"
	"fmt"
	"io/ioutil"
	"os"
	"reflect"
	"testing"

	okLabels "github.com/okteto/okteto/pkg/k8s/labels"
	"github.com/okteto/okteto/pkg/model"
	apiv1 "k8s.io/api/core/v1"
	"k8s.io/apimachinery/pkg/api/resource"
	"k8s.io/apimachinery/pkg/util/intstr"
	"k8s.io/utils/pointer"

	extensions "k8s.io/api/extensions/v1beta1"
)

const (
	env = `A=1
# comment


B=$B

C=3`
)

func Test_translate(t *testing.T) {
	ctx := context.Background()
	stack := &model.Stack{
		Name: "name",
		Services: map[string]*model.Service{
			"1": {
				Image:    "image",
				EnvFiles: []string{"/non-existing"},
			},
		},
	}
	if err := translate(ctx, stack, false, false); err == nil {
		t.Fatalf("An error should be returned")
	}
}

func Test_translateEnvVars(t *testing.T) {
	tmpFile, err := ioutil.TempFile("", ".env")
	if err != nil {
		t.Fatalf("failed to create dynamic env file: %s", err.Error())
	}
	if err := ioutil.WriteFile(tmpFile.Name(), []byte(env), 0600); err != nil {
		t.Fatalf("failed to write env file: %s", err.Error())
	}
	defer os.RemoveAll(tmpFile.Name())

	os.Setenv("IMAGE", "image")
	os.Setenv("B", "2")
	os.Setenv("ENV_PATH", tmpFile.Name())
	stack := &model.Stack{
		Name: "name",
		Services: map[string]*model.Service{
			"1": {
				Image:    "${IMAGE}",
				EnvFiles: []string{"${ENV_PATH}"},
				Environment: []model.EnvVar{
					{
						Name:  "C",
						Value: "original",
					},
				},
			},
		},
	}
	translateStackEnvVars(stack)
	if stack.Services["1"].Image != "image" {
		t.Errorf("Wrong image: %s", stack.Services["1"].Image)
	}
	if len(stack.Services["1"].Environment) != 3 {
		t.Errorf("Wrong environment: %v", stack.Services["1"].Environment)
	}
	for _, e := range stack.Services["1"].Environment {
		if e.Name == "A" && e.Value != "1" {
			t.Errorf("Wrong environment variable A: %s", e.Value)
		}
		if e.Name == "B" && e.Value != "2" {
			t.Errorf("Wrong environment variable B: %s", e.Value)
		}
		if e.Name == "C" && e.Value != "original" {
			t.Errorf("Wrong environment variable C: %s", e.Value)
		}
	}
}

func Test_translateConfigMap(t *testing.T) {
	s := &model.Stack{
		Manifest: []byte("manifest"),
		Name:     "stackName",
		Services: map[string]*model.Service{
			"svcName": {
				Image: "image",
			},
		},
	}
	result := translateConfigMap(s)
	if result.Name != "okteto-stackName" {
		t.Errorf("Wrong configmap name: '%s'", result.Name)
	}
	if result.Labels[okLabels.StackLabel] != "true" {
		t.Errorf("Wrong labels: '%s'", result.Labels)
	}
	if result.Data[nameField] != "stackName" {
		t.Errorf("Wrong data.name: '%s'", result.Data[nameField])
	}
	if result.Data[yamlField] != base64.StdEncoding.EncodeToString(s.Manifest) {

		t.Errorf("Wrong data.yaml: '%s'", result.Data[yamlField])
	}
}

func Test_translateDeployment(t *testing.T) {
	s := &model.Stack{
		Name: "stackName",
		Services: map[string]*model.Service{
			"svcName": {
				Labels: map[string]string{
					"label1": "value1",
					"label2": "value2",
				},
				Annotations: map[string]string{
					"annotation1": "value1",
					"annotation2": "value2",
				},
				Image:           "image",
				Deploy:          &model.DeployInfo{Replicas: 3},
				StopGracePeriod: 20,
				Entrypoint:      model.Entrypoint{Values: []string{"command1", "command2"}},
				Command:         model.Command{Values: []string{"args1", "args2"}},
				Environment: []model.EnvVar{
					{
						Name:  "env1",
						Value: "value1",
					},
					{
						Name:  "env2",
						Value: "value2",
					},
				},
				Ports: []model.Port{{Port: 80}, {Port: 90}},
			},
		},
	}
	result := translateDeployment("svcName", s)
	if result.Name != "svcName" {
		t.Errorf("Wrong deployment name: '%s'", result.Name)
	}
	labels := map[string]string{
		"label1":                       "value1",
		"label2":                       "value2",
		okLabels.StackNameLabel:        "stackName",
		okLabels.StackServiceNameLabel: "svcName",
	}
	if !reflect.DeepEqual(result.Labels, labels) {
		t.Errorf("Wrong deployment labels: '%s'", result.Labels)
	}
	annotations := map[string]string{
		"annotation1": "value1",
		"annotation2": "value2",
	}
	if !reflect.DeepEqual(result.Annotations, annotations) {
		t.Errorf("Wrong deployment annotations: '%s'", result.Annotations)
	}
	if *result.Spec.Replicas != 3 {
		t.Errorf("Wrong deployment spec.replicas: '%d'", *result.Spec.Replicas)
	}
	selector := map[string]string{
		okLabels.StackNameLabel:        "stackName",
		okLabels.StackServiceNameLabel: "svcName",
	}
	if !reflect.DeepEqual(result.Spec.Selector.MatchLabels, selector) {
		t.Errorf("Wrong spec.selector: '%s'", result.Spec.Selector.MatchLabels)
	}
	if !reflect.DeepEqual(result.Spec.Template.Labels, labels) {
		t.Errorf("Wrong spec.template.labels: '%s'", result.Spec.Template.Labels)
	}
	if !reflect.DeepEqual(result.Spec.Template.Annotations, annotations) {
		t.Errorf("Wrong spec.template.annotations: '%s'", result.Spec.Template.Annotations)
	}
	if *result.Spec.Template.Spec.TerminationGracePeriodSeconds != 20 {
		t.Errorf("Wrong deployment spec.template.spec.termination_grade_period_seconds: '%d'", *result.Spec.Template.Spec.TerminationGracePeriodSeconds)
	}
	c := result.Spec.Template.Spec.Containers[0]
	if c.Name != "svcName" {
		t.Errorf("Wrong deployment container.name: '%s'", c.Name)
	}
	if c.Image != "image" {
		t.Errorf("Wrong deployment container.image: '%s'", c.Image)
	}
	if !reflect.DeepEqual(c.Command, []string{"command1", "command2"}) {
		t.Errorf("Wrong container.command: '%v'", c.Command)
	}
	if !reflect.DeepEqual(c.Args, []string{"args1", "args2"}) {
		t.Errorf("Wrong container.args: '%v'", c.Args)
	}
	env := []apiv1.EnvVar{{Name: "env1", Value: "value1"}, {Name: "env2", Value: "value2"}}
	if !reflect.DeepEqual(c.Env, env) {
		t.Errorf("Wrong container.env: '%v'", c.Env)
	}
	ports := []apiv1.ContainerPort{{ContainerPort: 80}, {ContainerPort: 90}}
	if !reflect.DeepEqual(c.Ports, ports) {
		t.Errorf("Wrong container.ports: '%v'", c.Ports)
	}
	if c.SecurityContext != nil {
		t.Errorf("Wrong deployment container.security_context: '%v'", c.SecurityContext)
	}
	if !reflect.DeepEqual(c.Resources, apiv1.ResourceRequirements{}) {
		t.Errorf("Wrong container.resources: '%v'", c.Resources)
	}
}

func Test_translateStatefulSet(t *testing.T) {
	s := &model.Stack{
		Name: "stackName",
		Services: map[string]*model.Service{
			"svcName": {
				Labels: map[string]string{
					"label1": "value1",
					"label2": "value2",
				},
				Annotations: map[string]string{
					"annotation1": "value1",
					"annotation2": "value2",
				},
				Image:           "image",
				Deploy:          &model.DeployInfo{Replicas: 3, Resources: model.ResourceRequirements{Limits: map[apiv1.ResourceName]resource.Quantity{apiv1.ResourceCPU: resource.MustParse("100m"), apiv1.ResourceMemory: resource.MustParse("1Gi")}}},
				StopGracePeriod: 20,
				Entrypoint:      model.Entrypoint{Values: []string{"command1", "command2"}},
				Command:         model.Command{Values: []string{"args1", "args2"}},
				Environment: []model.EnvVar{
					{
						Name:  "env1",
						Value: "value1",
					},
					{
						Name:  "env2",
						Value: "value2",
					},
				},
				Ports:   []model.Port{{Port: 80}, {Port: 90}},
				CapAdd:  []apiv1.Capability{apiv1.Capability("CAP_ADD")},
				CapDrop: []apiv1.Capability{apiv1.Capability("CAP_DROP")},
<<<<<<< HEAD
				Volumes: []model.VolumeStack{{RemotePath: "/volume1"}, {RemotePath: "/volume2"}},
				Resources: model.ServiceResources{

					Storage: model.StorageResource{
						Size:  model.Quantity{Value: resource.MustParse("20Gi")},
						Class: "class-name",
=======
				Volumes: []string{"/volume1", "/volume2"},
				Resources: model.StackResources{
					Limits: model.ServiceResources{
						CPU:    model.Quantity{Value: resource.MustParse("100m")},
						Memory: model.Quantity{Value: resource.MustParse("1Gi")},
					},
					Requests: model.ServiceResources{
						Storage: model.StorageResource{
							Size:  model.Quantity{Value: resource.MustParse("20Gi")},
							Class: "class-name",
						},
>>>>>>> 7ea5049d
					},
				},
			},
		},
	}
	result := translateStatefulSet("svcName", s)
	if result.Name != "svcName" {
		t.Errorf("Wrong statefulset name: '%s'", result.Name)
	}
	labels := map[string]string{
		"label1":                       "value1",
		"label2":                       "value2",
		okLabels.StackNameLabel:        "stackName",
		okLabels.StackServiceNameLabel: "svcName",
	}
	if !reflect.DeepEqual(result.Labels, labels) {
		t.Errorf("Wrong statefulset labels: '%s'", result.Labels)
	}
	annotations := map[string]string{
		"annotation1": "value1",
		"annotation2": "value2",
	}
	if !reflect.DeepEqual(result.Annotations, annotations) {
		t.Errorf("Wrong statefulset annotations: '%s'", result.Annotations)
	}
	if *result.Spec.Replicas != 3 {
		t.Errorf("Wrong statefulset spec.replicas: '%d'", *result.Spec.Replicas)
	}
	selector := map[string]string{
		okLabels.StackNameLabel:        "stackName",
		okLabels.StackServiceNameLabel: "svcName",
	}
	if !reflect.DeepEqual(result.Spec.Selector.MatchLabels, selector) {
		t.Errorf("Wrong spec.selector: '%s'", result.Spec.Selector.MatchLabels)
	}
	if !reflect.DeepEqual(result.Spec.Template.Labels, labels) {
		t.Errorf("Wrong spec.template.labels: '%s'", result.Spec.Template.Labels)
	}
	if !reflect.DeepEqual(result.Spec.Template.Annotations, annotations) {
		t.Errorf("Wrong spec.template.annotations: '%s'", result.Spec.Template.Annotations)
	}
	if *result.Spec.Template.Spec.TerminationGracePeriodSeconds != 20 {
		t.Errorf("Wrong statefulset spec.template.spec.termination_grade_period_seconds: '%d'", *result.Spec.Template.Spec.TerminationGracePeriodSeconds)
	}
	initContainer := apiv1.Container{
		Name:    fmt.Sprintf("init-%s", "svcName"),
		Image:   "busybox",
		Command: []string{"chmod", "-R", "777", "/data"},
		VolumeMounts: []apiv1.VolumeMount{
			{
				MountPath: "/data",
				Name:      pvcName,
			},
		},
	}
	if !reflect.DeepEqual(result.Spec.Template.Spec.InitContainers[0], initContainer) {
		t.Errorf("Wrong statefulset init container: '%v'", result.Spec.Template.Spec.InitContainers[0])
	}
	c := result.Spec.Template.Spec.Containers[0]
	if c.Name != "svcName" {
		t.Errorf("Wrong statefulset container.name: '%s'", c.Name)
	}
	if c.Image != "image" {
		t.Errorf("Wrong statefulset container.image: '%s'", c.Image)
	}
	if !reflect.DeepEqual(c.Command, []string{"command1", "command2"}) {
		t.Errorf("Wrong container.command: '%v'", c.Command)
	}
	if !reflect.DeepEqual(c.Args, []string{"args1", "args2"}) {
		t.Errorf("Wrong container.args: '%v'", c.Args)
	}
	env := []apiv1.EnvVar{{Name: "env1", Value: "value1"}, {Name: "env2", Value: "value2"}}
	if !reflect.DeepEqual(c.Env, env) {
		t.Errorf("Wrong container.env: '%v'", c.Env)
	}
	ports := []apiv1.ContainerPort{{ContainerPort: 80}, {ContainerPort: 90}}
	if !reflect.DeepEqual(c.Ports, ports) {
		t.Errorf("Wrong container.ports: '%v'", c.Ports)
	}
	securityContext := apiv1.SecurityContext{
		Capabilities: &apiv1.Capabilities{
			Add:  []apiv1.Capability{apiv1.Capability("CAP_ADD")},
			Drop: []apiv1.Capability{apiv1.Capability("CAP_DROP")},
		},
	}
	if !reflect.DeepEqual(*c.SecurityContext, securityContext) {
		t.Errorf("Wrong statefulset container.security_context: '%v'", c.SecurityContext)
	}
	resources := apiv1.ResourceRequirements{
		Limits: apiv1.ResourceList{
			apiv1.ResourceCPU:    resource.MustParse("100m"),
			apiv1.ResourceMemory: resource.MustParse("1Gi"),
		},
	}
	if !reflect.DeepEqual(c.Resources, resources) {
		t.Errorf("Wrong container.resources: '%v'", c.Resources)
	}
	volumeMounts := []apiv1.VolumeMount{
		{
			MountPath: "/volume1",
			Name:      pvcName,
			SubPath:   "data-0",
		},
		{
			MountPath: "/volume2",
			Name:      pvcName,
			SubPath:   "data-1",
		},
	}
	if !reflect.DeepEqual(c.VolumeMounts, volumeMounts) {
		t.Errorf("Wrong container.volume_mounts: '%v'", c.VolumeMounts)
	}

	vct := result.Spec.VolumeClaimTemplates[0]
	if vct.Name != pvcName {
		t.Errorf("Wrong statefulset name: '%s'", vct.Name)
	}
	if !reflect.DeepEqual(vct.Labels, labels) {
		t.Errorf("Wrong statefulset labels: '%s'", vct.Labels)
	}
	if !reflect.DeepEqual(vct.Annotations, annotations) {
		t.Errorf("Wrong statefulset annotations: '%s'", vct.Annotations)
	}
	volumeClaimTemplateSpec := apiv1.PersistentVolumeClaimSpec{
		AccessModes: []apiv1.PersistentVolumeAccessMode{apiv1.ReadWriteOnce},
		Resources: apiv1.ResourceRequirements{
			Requests: apiv1.ResourceList{
				"storage": resource.MustParse("20Gi"),
			},
		},
		StorageClassName: pointer.StringPtr("class-name"),
	}
	if !reflect.DeepEqual(vct.Spec, volumeClaimTemplateSpec) {
		t.Errorf("Wrong statefulset volume claim template: '%v'", vct.Spec)
	}
}

func Test_translateService(t *testing.T) {
	p1 := model.Port{Port: 80, Public: true, Protocol: apiv1.ProtocolTCP}
	p2 := model.Port{Port: 90, Public: false, Protocol: apiv1.ProtocolTCP}
	s := &model.Stack{
		Name: "stackName",
		Services: map[string]*model.Service{
			"svcName": {
				Labels: map[string]string{
					"label1": "value1",
					"label2": "value2",
				},
				Annotations: map[string]string{
					"annotation1": "value1",
					"annotation2": "value2",
				},
				Ports: []model.Port{p1, p2},
			},
		},
	}
	result := translateService("svcName", s)
	if result.Name != "svcName" {
		t.Errorf("Wrong service name: '%s'", result.Name)
	}
	labels := map[string]string{
		"label1":                       "value1",
		"label2":                       "value2",
		okLabels.StackNameLabel:        "stackName",
		okLabels.StackServiceNameLabel: "svcName",
	}
	if !reflect.DeepEqual(result.Labels, labels) {
		t.Errorf("Wrong service labels: '%s'", result.Labels)
	}
	annotations := map[string]string{
		"annotation1": "value1",
		"annotation2": "value2",
	}
	if !reflect.DeepEqual(result.Annotations, annotations) {
		t.Errorf("Wrong service annotations: '%s'", result.Annotations)
	}
	ports := []apiv1.ServicePort{
		{
			Name:       "p-80-tcp",
			Port:       80,
			TargetPort: intstr.IntOrString{IntVal: 80},
			Protocol:   apiv1.ProtocolTCP,
		},
		{
			Name:       "p-90-tcp",
			Port:       90,
			TargetPort: intstr.IntOrString{IntVal: 90},
			Protocol:   apiv1.ProtocolTCP,
		},
	}
	if !reflect.DeepEqual(result.Spec.Ports, ports) {
		t.Errorf("Wrong service ports: '%v', expected: '%v'", result.Spec.Ports, ports)
	}
	if result.Spec.Type != apiv1.ServiceTypeClusterIP {
		t.Errorf("Wrong service type: '%s'", result.Spec.Type)
	}
	selector := map[string]string{
		okLabels.StackNameLabel:        "stackName",
		okLabels.StackServiceNameLabel: "svcName",
	}
	if !reflect.DeepEqual(result.Spec.Selector, selector) {
		t.Errorf("Wrong spec.selector: '%s'", result.Spec.Selector)
	}

	svc := s.Services["svcName"]
	svc.Public = true
	s.Services["svcName"] = svc
	result = translateService("svcName", s)
	annotations[okLabels.OktetoAutoIngressAnnotation] = "true"
	if !reflect.DeepEqual(result.Annotations, annotations) {
		t.Errorf("Wrong service annotations: '%s'", result.Annotations)
	}
	if result.Spec.Type != apiv1.ServiceTypeLoadBalancer {
		t.Errorf("Wrong service type: '%s'", result.Spec.Type)
	}
<<<<<<< HEAD
	annotations[okLabels.OktetoAutoIngressAnnotation] = "true"
	if !reflect.DeepEqual(result.Annotations, annotations) {
		t.Errorf("Wrong service annotations: '%s'", result.Annotations)
	}
	if result.Spec.Type != apiv1.ServiceTypeLoadBalancer {
		t.Errorf("Wrong service type: '%s'", result.Spec.Type)
=======
}

func Test_translateEndpoints(t *testing.T) {
	s := &model.Stack{
		Name: "stackName",
		Endpoints: map[string][]model.Endpoint{
			"svcName": {
				{Path: "/", Port: 80, Service: "svcName"},
			},
		},
		Services: map[string]model.Service{
			"svcName": {
				Image: "image",
			},
		},
	}
	result := translateIngress("svcName", s)
	if result.Name != "svcName" {
		t.Errorf("Wrong service name: '%s'", result.Name)
	}

	annotations := map[string]string{
		okLabels.OktetoAutoIngressAnnotation: "true",
	}

	if !reflect.DeepEqual(result.Annotations, annotations) {
		t.Errorf("Wrong service annotations: '%s'", result.Annotations)
	}

	paths := []extensions.HTTPIngressPath{
		{Path: "/",
			Backend: extensions.IngressBackend{
				ServiceName: "svcName",
				ServicePort: intstr.IntOrString{IntVal: 80},
			},
		},
	}

	if !reflect.DeepEqual(result.Spec.Rules[0].HTTP.Paths, paths) {
		t.Errorf("Wrong service ports: '%v'", result.Spec.Rules[0].HTTP.Paths)
	}

	labels := map[string]string{
		okLabels.StackNameLabel:         "stackName",
		okLabels.StackEndpointNameLabel: "svcName",
	}
	if !reflect.DeepEqual(result.Labels, labels) {
		t.Errorf("Wrong labels: '%s'", result.Labels)
>>>>>>> 7ea5049d
	}
}<|MERGE_RESOLUTION|>--- conflicted
+++ resolved
@@ -146,7 +146,7 @@
 					"annotation2": "value2",
 				},
 				Image:           "image",
-				Deploy:          &model.DeployInfo{Replicas: 3},
+				Scale:           3,
 				StopGracePeriod: 20,
 				Entrypoint:      model.Entrypoint{Values: []string{"command1", "command2"}},
 				Command:         model.Command{Values: []string{"args1", "args2"}},
@@ -246,7 +246,7 @@
 					"annotation2": "value2",
 				},
 				Image:           "image",
-				Deploy:          &model.DeployInfo{Replicas: 3, Resources: model.ResourceRequirements{Limits: map[apiv1.ResourceName]resource.Quantity{apiv1.ResourceCPU: resource.MustParse("100m"), apiv1.ResourceMemory: resource.MustParse("1Gi")}}},
+				Scale:           3,
 				StopGracePeriod: 20,
 				Entrypoint:      model.Entrypoint{Values: []string{"command1", "command2"}},
 				Command:         model.Command{Values: []string{"args1", "args2"}},
@@ -263,15 +263,8 @@
 				Ports:   []model.Port{{Port: 80}, {Port: 90}},
 				CapAdd:  []apiv1.Capability{apiv1.Capability("CAP_ADD")},
 				CapDrop: []apiv1.Capability{apiv1.Capability("CAP_DROP")},
-<<<<<<< HEAD
+
 				Volumes: []model.VolumeStack{{RemotePath: "/volume1"}, {RemotePath: "/volume2"}},
-				Resources: model.ServiceResources{
-
-					Storage: model.StorageResource{
-						Size:  model.Quantity{Value: resource.MustParse("20Gi")},
-						Class: "class-name",
-=======
-				Volumes: []string{"/volume1", "/volume2"},
 				Resources: model.StackResources{
 					Limits: model.ServiceResources{
 						CPU:    model.Quantity{Value: resource.MustParse("100m")},
@@ -282,7 +275,6 @@
 							Size:  model.Quantity{Value: resource.MustParse("20Gi")},
 							Class: "class-name",
 						},
->>>>>>> 7ea5049d
 					},
 				},
 			},
@@ -498,14 +490,13 @@
 	if result.Spec.Type != apiv1.ServiceTypeLoadBalancer {
 		t.Errorf("Wrong service type: '%s'", result.Spec.Type)
 	}
-<<<<<<< HEAD
 	annotations[okLabels.OktetoAutoIngressAnnotation] = "true"
 	if !reflect.DeepEqual(result.Annotations, annotations) {
 		t.Errorf("Wrong service annotations: '%s'", result.Annotations)
 	}
 	if result.Spec.Type != apiv1.ServiceTypeLoadBalancer {
 		t.Errorf("Wrong service type: '%s'", result.Spec.Type)
-=======
+	}
 }
 
 func Test_translateEndpoints(t *testing.T) {
@@ -516,7 +507,7 @@
 				{Path: "/", Port: 80, Service: "svcName"},
 			},
 		},
-		Services: map[string]model.Service{
+		Services: map[string]*model.Service{
 			"svcName": {
 				Image: "image",
 			},
@@ -554,6 +545,5 @@
 	}
 	if !reflect.DeepEqual(result.Labels, labels) {
 		t.Errorf("Wrong labels: '%s'", result.Labels)
->>>>>>> 7ea5049d
 	}
 }