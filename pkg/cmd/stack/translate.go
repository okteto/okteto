// Copyright 2020 The Okteto Authors
// Licensed under the Apache License, Version 2.0 (the "License");
// you may not use this file except in compliance with the License.
// You may obtain a copy of the License at
//
// http://www.apache.org/licenses/LICENSE-2.0
//
// Unless required by applicable law or agreed to in writing, software
// distributed under the License is distributed on an "AS IS" BASIS,
// WITHOUT WARRANTIES OR CONDITIONS OF ANY KIND, either express or implied.
// See the License for the specific language governing permissions and
// limitations under the License.

package stack

import (
	"context"
	"encoding/base64"
	"fmt"
	"os"
	"sort"
	"strings"

	"github.com/okteto/okteto/pkg/cmd/build"
	"github.com/okteto/okteto/pkg/errors"
	okLabels "github.com/okteto/okteto/pkg/k8s/labels"
	"github.com/okteto/okteto/pkg/log"
	"github.com/okteto/okteto/pkg/model"
	"github.com/okteto/okteto/pkg/okteto"
	"github.com/okteto/okteto/pkg/registry"
	"github.com/subosito/gotenv"
	appsv1 "k8s.io/api/apps/v1"
	apiv1 "k8s.io/api/core/v1"
	extensions "k8s.io/api/extensions/v1beta1"

	"k8s.io/apimachinery/pkg/api/resource"
	metav1 "k8s.io/apimachinery/pkg/apis/meta/v1"
	"k8s.io/apimachinery/pkg/util/intstr"
	"k8s.io/utils/pointer"
)

const (
	helmDriver = "secrets"

	nameField   = "name"
	statusField = "status"
	yamlField   = "yaml"
	outputField = "output"

	progressingStatus = "progressing"
	deployedStatus    = "deployed"
	errorStatus       = "error"
	destroyingStatus  = "destroying"

	pvcName = "pvc"
)

func translate(ctx context.Context, s *model.Stack, forceBuild, noCache bool) error {
	if err := translateStackEnvVars(s); err != nil {
		return err
	}

	return translateBuildImages(ctx, s, forceBuild, noCache)
}

func translateStackEnvVars(s *model.Stack) error {
	var err error
	for _, svc := range s.Services {
		svc.Image, err = model.ExpandEnv(svc.Image)
		if err != nil {
			return err
		}
		for _, envFilepath := range svc.EnvFiles {
			if err := translateServiceEnvFile(svc, envFilepath); err != nil {
				return err
			}
		}
		sort.SliceStable(svc.Environment, func(i, j int) bool {
			return strings.Compare(svc.Environment[i].Name, svc.Environment[j].Name) < 0
		})
		svc.EnvFiles = nil
	}
	return nil
}

func translateServiceEnvFile(svc *model.Service, filename string) error {
	var err error
	filename, err = model.ExpandEnv(filename)
	if err != nil {
		return err
	}

	f, err := os.Open(filename)
	if err != nil {
		return err
	}
	defer f.Close()

	envMap, err := gotenv.StrictParse(f)
	if err != nil {
		return fmt.Errorf("error parsing env_file %s: %s", filename, err.Error())
	}

	for _, e := range svc.Environment {
		delete(envMap, e.Name)
	}

	for name, value := range envMap {
		svc.Environment = append(
			svc.Environment,
			model.EnvVar{Name: name, Value: value},
		)
	}
	return nil
}

func translateBuildImages(ctx context.Context, s *model.Stack, forceBuild, noCache bool) error {
	buildKitHost, isOktetoCluster, err := build.GetBuildKitHost()
	if err != nil {
		return err
	}
	hasBuiltSomething, err := buildServices(ctx, s, buildKitHost, isOktetoCluster, forceBuild, noCache)
	if err != nil {
		return err
	}
	hasAddedAnyVolumeMounts, err := addVolumeMountsToBuiltImage(ctx, s, buildKitHost, isOktetoCluster, forceBuild, noCache, hasBuiltSomething)
	if err != nil {
		return err
	}
	if !hasBuiltSomething && !hasAddedAnyVolumeMounts && forceBuild {
		log.Warning("Ignoring '--build' argument. There are not 'build' primitives in your stack")
	}

	return nil
}

func buildServices(ctx context.Context, s *model.Stack, buildKitHost string, isOktetoCluster, forceBuild, noCache bool) (bool, error) {
	hasBuiltSomething := false
	for name, svc := range s.Services {
		if svc.Build == nil {
			continue
		}
		if !isOktetoCluster && svc.Image == "" {
			return hasBuiltSomething, fmt.Errorf("'build' and 'image' fields of service '%s' cannot be empty", name)
		}
		if isOktetoCluster && !strings.HasPrefix(svc.Image, okteto.DevRegistry) {
			svc.Image = fmt.Sprintf("okteto.dev/%s-%s:okteto", s.Name, name)
		}
		if !forceBuild {
			if _, err := registry.GetImageTagWithDigest(ctx, s.Namespace, svc.Image); err != errors.ErrNotFound {
				s.Services[name] = svc
				continue
			}
			log.Infof("image '%s' not found, building it", svc.Image)
		}
		if !hasBuiltSomething {
			hasBuiltSomething = true
			log.Information("Running your build in %s...", buildKitHost)
		}
		log.Information("Building image for service '%s'...", name)
		buildArgs := model.SerializeBuildArgs(svc.Build.Args)
		if err := build.Run(ctx, s.Namespace, buildKitHost, isOktetoCluster, svc.Build.Context, svc.Build.Dockerfile, svc.Image, svc.Build.Target, noCache, svc.Build.CacheFrom, buildArgs, nil, "tty"); err != nil {
<<<<<<< HEAD
			if uErr, ok := err.(errors.UserError); ok {
				uErr.E = fmt.Errorf("error building image for '%s': %s", name, uErr.E)
				return uErr
			}
			return fmt.Errorf("error building image for '%s': %s", name, err)
=======
			return hasBuiltSomething, fmt.Errorf("error building image for '%s': %s", name, err)
>>>>>>> 01feb912
		}
		svc.SetLastBuiltAnnotation()
		s.Services[name] = svc
		log.Success("Image for service '%s' successfully pushed", name)
	}
	return hasBuiltSomething, nil
}

func addVolumeMountsToBuiltImage(ctx context.Context, s *model.Stack, buildKitHost string, isOktetoCluster, forceBuild, noCache, hasBuiltSomething bool) (bool, error) {
	hasAddedAnyVolumeMounts := false
	var err error
	for name, svc := range s.Services {
		if len(svc.VolumeMounts) != 0 {
			if !hasBuiltSomething && !hasAddedAnyVolumeMounts {
				hasAddedAnyVolumeMounts = true
				log.Information("Running your build in %s...", buildKitHost)
			}
			fromImage := svc.Image
			if strings.HasPrefix(fromImage, okteto.DevRegistry) {
				fromImage, err = registry.ExpandOktetoDevRegistry(ctx, s.Namespace, svc.Image)
				if err != nil {
					return hasAddedAnyVolumeMounts, err
				}
			}
			svcBuild, err := registry.CreateDockerfileWithVolumeMounts(fromImage, svc.VolumeMounts)
			if err != nil {
				return hasAddedAnyVolumeMounts, err
			}
			svc.Build = svcBuild
			if isOktetoCluster && !strings.HasPrefix(svc.Image, "okteto.dev") {
				tag := strings.Replace(svc.Image, ":", "-", 1)
				svc.Image = fmt.Sprintf("okteto.dev/%s:okteto-with-volume-mounts", tag)
			}
			log.Information("Building image for service '%s' to include host volumes...", name)
			buildArgs := model.SerializeBuildArgs(svc.Build.Args)
			if err := build.Run(ctx, s.Namespace, buildKitHost, isOktetoCluster, svc.Build.Context, svc.Build.Dockerfile, svc.Image, svc.Build.Target, noCache, svc.Build.CacheFrom, buildArgs, nil, "tty"); err != nil {
				return hasAddedAnyVolumeMounts, fmt.Errorf("error building image for '%s': %s", name, err)
			}
			svc.SetLastBuiltAnnotation()
			s.Services[name] = svc
			log.Success("Image for service '%s' successfully pushed", name)
		}
	}
	return hasAddedAnyVolumeMounts, nil
}

func translateConfigMap(s *model.Stack) *apiv1.ConfigMap {
	return &apiv1.ConfigMap{
		ObjectMeta: metav1.ObjectMeta{
			Name: s.GetConfigMapName(),
			Labels: map[string]string{
				okLabels.StackLabel: "true",
			},
		},
		Data: map[string]string{
			nameField: s.Name,
			yamlField: base64.StdEncoding.EncodeToString(s.Manifest),
		},
	}
}

func translateDeployment(svcName string, s *model.Stack) *appsv1.Deployment {
	svc := s.Services[svcName]
	return &appsv1.Deployment{
		ObjectMeta: metav1.ObjectMeta{
			Name:        svcName,
			Namespace:   s.Namespace,
			Labels:      translateLabels(svcName, s),
			Annotations: translateAnnotations(svc),
		},
		Spec: appsv1.DeploymentSpec{
			Replicas: pointer.Int32Ptr(svc.Replicas),
			Selector: &metav1.LabelSelector{
				MatchLabels: translateLabelSelector(svcName, s),
			},
			Template: apiv1.PodTemplateSpec{
				ObjectMeta: metav1.ObjectMeta{
					Labels:      translateLabels(svcName, s),
					Annotations: translateAnnotations(svc),
				},
				Spec: apiv1.PodSpec{
					TerminationGracePeriodSeconds: pointer.Int64Ptr(svc.StopGracePeriod),
					Containers: []apiv1.Container{
						{
							Name:            svcName,
							Image:           svc.Image,
							Command:         svc.Entrypoint.Values,
							Args:            svc.Command.Values,
							Env:             translateServiceEnvironment(svc),
							Ports:           translateContainerPorts(svc),
							SecurityContext: translateSecurityContext(svc),
							Resources:       translateResources(svc),
							WorkingDir:      svc.Workdir,
						},
					},
				},
			},
		},
	}
}

func translatePersistentVolumeClaims(name string, s *model.Stack) []apiv1.PersistentVolumeClaim {
	svc := s.Services[name]
	result := make([]apiv1.PersistentVolumeClaim, 0)
	for _, volume := range svc.Volumes {
		if volume.LocalPath == "" {
			continue
		}
		volumeSpec := s.Volumes[volume.LocalPath]
		labels := translateVolumeLabels(volume.LocalPath, s)
		annotations := translateAnnotations(svc)
		for key, value := range volumeSpec.Annotations {
			annotations[key] = value
		}

		pvcName := getVolumeClaimName(&volume)
		pvc := apiv1.PersistentVolumeClaim{
			ObjectMeta: metav1.ObjectMeta{
				Name:        pvcName,
				Namespace:   s.Namespace,
				Labels:      labels,
				Annotations: annotations,
			},
			Spec: apiv1.PersistentVolumeClaimSpec{
				AccessModes: []apiv1.PersistentVolumeAccessMode{apiv1.ReadWriteOnce},
				Resources: apiv1.ResourceRequirements{
					Requests: apiv1.ResourceList{
						"storage": volumeSpec.Size.Value,
					},
				},
				StorageClassName: translateStorageClass(volumeSpec.Class),
			},
		}
		result = append(result, pvc)
	}

	return result
}

func translateStatefulSet(name string, s *model.Stack) *appsv1.StatefulSet {
	svc := s.Services[name]

	initContainerCommand, initContainerVolumeMounts := getInitContainerCommandAndVolumeMounts(*svc)
	return &appsv1.StatefulSet{
		ObjectMeta: metav1.ObjectMeta{
			Name:        name,
			Namespace:   s.Namespace,
			Labels:      translateLabels(name, s),
			Annotations: translateAnnotations(svc),
		},
		Spec: appsv1.StatefulSetSpec{
			Replicas:             pointer.Int32Ptr(svc.Replicas),
			RevisionHistoryLimit: pointer.Int32Ptr(2),
			Selector: &metav1.LabelSelector{
				MatchLabels: translateLabelSelector(name, s),
			},
			ServiceName: name,
			Template: apiv1.PodTemplateSpec{
				ObjectMeta: metav1.ObjectMeta{
					Labels:      translateLabels(name, s),
					Annotations: translateAnnotations(svc),
				},
				Spec: apiv1.PodSpec{
					TerminationGracePeriodSeconds: pointer.Int64Ptr(svc.StopGracePeriod),
					InitContainers: []apiv1.Container{
						{
							Name:         fmt.Sprintf("init-%s", name),
							Image:        "busybox",
							Command:      initContainerCommand,
							VolumeMounts: initContainerVolumeMounts,
						},
					},
					Containers: []apiv1.Container{
						{
							Name:            name,
							Image:           svc.Image,
							Command:         svc.Entrypoint.Values,
							Args:            svc.Command.Values,
							Env:             translateServiceEnvironment(svc),
							Ports:           translateContainerPorts(svc),
							SecurityContext: translateSecurityContext(svc),
							VolumeMounts:    translateVolumeMounts(name, svc),
							Resources:       translateResources(svc),
							WorkingDir:      svc.Workdir,
						},
					},
					Volumes: translateVolumes(name, svc),
				},
			},
			VolumeClaimTemplates: translateVolumeClaimTemplates(name, s),
		},
	}
}

func getInitContainerCommandAndVolumeMounts(svc model.Service) ([]string, []apiv1.VolumeMount) {
	volumeMounts := make([]apiv1.VolumeMount, 0)

	var command string
	var addedVolumesVolume, addedDataVolume bool
	for _, volume := range svc.Volumes {
		volumeName := getVolumeClaimName(&volume)
		if volumeName != pvcName {
			volumeMounts = append(volumeMounts, apiv1.VolumeMount{Name: volumeName, MountPath: fmt.Sprintf("/volumes/%s", volumeName)})
			if !addedVolumesVolume {
				if command == "" {
					command = "chmod 777 /volumes/*"
					addedVolumesVolume = true
				} else {
					command += " && chmod 777 /volumes/*"
				}
			}
		} else {
			if !addedDataVolume {
				volumeMounts = append(volumeMounts, apiv1.VolumeMount{Name: volumeName, MountPath: "/data"})
				if command == "" {
					command = "chmod 777 /data/*"
					addedDataVolume = true
				} else {
					command += " && chmod 777 /data/*"
				}
			}
		}
	}
	return []string{"sh", "-c", command}, volumeMounts
}

func translateVolumeClaimTemplates(svcName string, s *model.Stack) []apiv1.PersistentVolumeClaim {
	svc := s.Services[svcName]
	for _, volume := range svc.Volumes {
		if volume.LocalPath == "" {
			return []apiv1.PersistentVolumeClaim{
				{
					ObjectMeta: metav1.ObjectMeta{
						Name:        pvcName,
						Labels:      translateLabels(svcName, s),
						Annotations: translateAnnotations(svc),
					},
					Spec: apiv1.PersistentVolumeClaimSpec{
						AccessModes: []apiv1.PersistentVolumeAccessMode{apiv1.ReadWriteOnce},
						Resources: apiv1.ResourceRequirements{
							Requests: apiv1.ResourceList{
								"storage": svc.Resources.Requests.Storage.Size.Value,
							},
						},
						StorageClassName: translateStorageClass(svc.Resources.Requests.Storage.Class),
					},
				},
			}
		}
	}
	return nil
}

func translateVolumes(svcName string, svc *model.Service) []apiv1.Volume {
	volumes := make([]apiv1.Volume, 0)
	for _, volume := range svc.Volumes {
		name := getVolumeClaimName(&volume)
		volumes = append(volumes, apiv1.Volume{
			Name: name,
			VolumeSource: apiv1.VolumeSource{
				PersistentVolumeClaim: &apiv1.PersistentVolumeClaimVolumeSource{
					ClaimName: volume.LocalPath,
				},
			},
		})
	}
	return volumes
}

func translateService(svcName string, s *model.Stack) *apiv1.Service {
	svc := s.Services[svcName]
	annotations := translateAnnotations(svc)
	if s.Services[svcName].Public && annotations[okLabels.OktetoAutoIngressAnnotation] == "" {
		annotations[okLabels.OktetoAutoIngressAnnotation] = "true"
	}
	return &apiv1.Service{
		ObjectMeta: metav1.ObjectMeta{
			Name:        svcName,
			Namespace:   s.Namespace,
			Labels:      translateLabels(svcName, s),
			Annotations: annotations,
		},
		Spec: apiv1.ServiceSpec{
			Selector: translateLabelSelector(svcName, s),
			Type:     translateServiceType(*svc),
			Ports:    translateServicePorts(*svc),
		},
	}
}

func translateIngress(ingressName string, s *model.Stack) *extensions.Ingress {
	endpoints := s.Endpoints[ingressName]
	return &extensions.Ingress{
		ObjectMeta: metav1.ObjectMeta{
			Name:        ingressName,
			Namespace:   s.Namespace,
			Labels:      translateIngressLabels(ingressName, s),
			Annotations: translateIngressAnnotations(ingressName, s),
		},
		Spec: extensions.IngressSpec{
			Rules: []extensions.IngressRule{
				{
					IngressRuleValue: extensions.IngressRuleValue{
						HTTP: &extensions.HTTPIngressRuleValue{
							Paths: translateEndpoints(endpoints),
						},
					},
				},
			},
		},
	}
}

func translateEndpoints(endpoints model.Endpoint) []extensions.HTTPIngressPath {
	paths := make([]extensions.HTTPIngressPath, 0)
	for _, rule := range endpoints.Rules {
		path := extensions.HTTPIngressPath{
			Path: rule.Path,
			Backend: extensions.IngressBackend{
				ServiceName: rule.Service,
				ServicePort: intstr.IntOrString{IntVal: rule.Port},
			},
		}
		paths = append(paths, path)
	}
	return paths
}

func translateIngressAnnotations(endpointName string, s *model.Stack) map[string]string {
	endpoint := s.Endpoints[endpointName]
	annotations := model.Annotations{okLabels.OktetoIngressAutoGenerateHost: "true"}
	for k := range endpoint.Annotations {
		annotations[k] = endpoint.Annotations[k]
	}
	return annotations
}

func translateIngressLabels(endpointName string, s *model.Stack) map[string]string {
	endpoint := s.Endpoints[endpointName]
	labels := map[string]string{
		okLabels.StackNameLabel:         s.Name,
		okLabels.StackEndpointNameLabel: endpointName,
	}
	for k := range endpoint.Labels {
		labels[k] = endpoint.Labels[k]
	}
	return labels
}

func translateVolumeLabels(volumeName string, s *model.Stack) map[string]string {
	volume := s.Volumes[volumeName]
	labels := map[string]string{
		okLabels.StackNameLabel:       s.Name,
		okLabels.StackVolumeNameLabel: volumeName,
	}
	for k := range volume.Labels {
		labels[k] = volume.Labels[k]
	}
	return labels
}

func translateLabels(svcName string, s *model.Stack) map[string]string {
	svc := s.Services[svcName]
	labels := map[string]string{
		okLabels.StackNameLabel:        s.Name,
		okLabels.StackServiceNameLabel: svcName,
	}
	for k := range svc.Labels {
		labels[k] = svc.Labels[k]
	}
	return labels
}

func translateLabelSelector(svcName string, s *model.Stack) map[string]string {
	labels := map[string]string{
		okLabels.StackNameLabel:        s.Name,
		okLabels.StackServiceNameLabel: svcName,
	}
	return labels
}

func translateAnnotations(svc *model.Service) map[string]string {
	result := map[string]string{}
	for k, v := range svc.Annotations {
		result[k] = v
	}
	return result
}

func translateServiceType(svc model.Service) apiv1.ServiceType {
	if svc.Public {
		return apiv1.ServiceTypeLoadBalancer
	}
	return apiv1.ServiceTypeClusterIP
}

func translateVolumeMounts(svcName string, svc *model.Service) []apiv1.VolumeMount {
	result := []apiv1.VolumeMount{}
	for i, v := range svc.Volumes {
		name := getVolumeClaimName(&v)
		subpath := fmt.Sprintf("data-%d", i)
		if v.LocalPath != "" {
			subpath = v.LocalPath
		}
		result = append(
			result,
			apiv1.VolumeMount{
				MountPath: v.RemotePath,
				Name:      name,
				SubPath:   subpath,
			},
		)
	}
	return result
}

func getVolumeClaimName(v *model.StackVolume) string {
	var name string
	if v.LocalPath != "" {
		name = v.LocalPath
	} else {
		name = pvcName
	}
	return name
}

func translateSecurityContext(svc *model.Service) *apiv1.SecurityContext {
	if len(svc.CapAdd) == 0 && len(svc.CapDrop) == 0 {
		return nil
	}
	result := &apiv1.SecurityContext{Capabilities: &apiv1.Capabilities{}}
	if len(svc.CapAdd) > 0 {
		result.Capabilities.Add = svc.CapAdd
	}
	if len(svc.CapDrop) > 0 {
		result.Capabilities.Drop = svc.CapDrop
	}
	return result
}

func translateStorageClass(className string) *string {
	if className != "" {
		return &className
	}
	return nil
}

func translateServiceEnvironment(svc *model.Service) []apiv1.EnvVar {
	result := []apiv1.EnvVar{}
	for _, e := range svc.Environment {
		result = append(result, apiv1.EnvVar{Name: e.Name, Value: e.Value})
	}
	return result
}

func translateContainerPorts(svc *model.Service) []apiv1.ContainerPort {
	result := []apiv1.ContainerPort{}
	for _, p := range svc.Ports {
		result = append(result, apiv1.ContainerPort{ContainerPort: p.Port})
	}
	return result
}

func translateServicePorts(svc model.Service) []apiv1.ServicePort {
	result := []apiv1.ServicePort{}
	for _, p := range svc.Ports {
		result = append(
			result,
			apiv1.ServicePort{
				Name:       fmt.Sprintf("p-%d-%s", p.Port, strings.ToLower(fmt.Sprintf("%v", p.Protocol))),
				Port:       int32(p.Port),
				TargetPort: intstr.IntOrString{IntVal: p.Port},
				Protocol:   p.Protocol,
			},
		)
	}
	return result
}

func translateResources(svc *model.Service) apiv1.ResourceRequirements {
	result := apiv1.ResourceRequirements{}
	if svc.Resources != nil {
		if svc.Resources.Limits.CPU.Value.Cmp(resource.MustParse("0")) > 0 {
			result.Limits = apiv1.ResourceList{}
			result.Limits[apiv1.ResourceCPU] = svc.Resources.Limits.CPU.Value
		}

		if svc.Resources.Limits.Memory.Value.Cmp(resource.MustParse("0")) > 0 {
			if result.Limits == nil {
				result.Limits = apiv1.ResourceList{}
			}
			result.Limits[apiv1.ResourceMemory] = svc.Resources.Limits.Memory.Value
		}

		if svc.Resources.Requests.CPU.Value.Cmp(resource.MustParse("0")) > 0 {
			result.Requests = apiv1.ResourceList{}
			result.Requests[apiv1.ResourceCPU] = svc.Resources.Requests.CPU.Value
		}
		if svc.Resources.Requests.Memory.Value.Cmp(resource.MustParse("0")) > 0 {
			if result.Requests == nil {
				result.Requests = apiv1.ResourceList{}
				result.Requests[apiv1.ResourceMemory] = svc.Resources.Requests.Memory.Value
			}
		}
	}
	return result
}<|MERGE_RESOLUTION|>--- conflicted
+++ resolved
@@ -160,15 +160,11 @@
 		log.Information("Building image for service '%s'...", name)
 		buildArgs := model.SerializeBuildArgs(svc.Build.Args)
 		if err := build.Run(ctx, s.Namespace, buildKitHost, isOktetoCluster, svc.Build.Context, svc.Build.Dockerfile, svc.Image, svc.Build.Target, noCache, svc.Build.CacheFrom, buildArgs, nil, "tty"); err != nil {
-<<<<<<< HEAD
 			if uErr, ok := err.(errors.UserError); ok {
 				uErr.E = fmt.Errorf("error building image for '%s': %s", name, uErr.E)
-				return uErr
-			}
-			return fmt.Errorf("error building image for '%s': %s", name, err)
-=======
+				return hasBuiltSomething, uErr
+			}
 			return hasBuiltSomething, fmt.Errorf("error building image for '%s': %s", name, err)
->>>>>>> 01feb912
 		}
 		svc.SetLastBuiltAnnotation()
 		s.Services[name] = svc
