--- conflicted
+++ resolved
@@ -183,7 +183,7 @@
 			Annotations: translateAnnotations(svc),
 		},
 		Spec: appsv1.DeploymentSpec{
-			Replicas: pointer.Int32Ptr(svc.Deploy.Replicas),
+			Replicas: pointer.Int32Ptr(svc.Replicas),
 			Selector: &metav1.LabelSelector{
 				MatchLabels: translateLabelSelector(svcName, s),
 			},
@@ -223,7 +223,7 @@
 			Annotations: translateAnnotations(svc),
 		},
 		Spec: appsv1.StatefulSetSpec{
-			Replicas:             pointer.Int32Ptr(svc.Deploy.Replicas),
+			Replicas:             pointer.Int32Ptr(svc.Replicas),
 			RevisionHistoryLimit: pointer.Int32Ptr(2),
 			Selector: &metav1.LabelSelector{
 				MatchLabels: translateLabelSelector(name, s),
@@ -460,14 +460,12 @@
 
 func translateResources(svc *model.Service) apiv1.ResourceRequirements {
 	result := apiv1.ResourceRequirements{}
-<<<<<<< HEAD
-	if cpuResource, ok := svc.Deploy.Resources.Limits[apiv1.ResourceCPU]; ok {
-		if cpuResource.Cmp(resource.MustParse("0")) > 0 {
-=======
+
 	if svc.Resources.Limits.CPU.Value.Cmp(resource.MustParse("0")) > 0 {
 		result.Limits = apiv1.ResourceList{}
 		result.Limits[apiv1.ResourceCPU] = svc.Resources.Limits.CPU.Value
 	}
+
 	if svc.Resources.Limits.Memory.Value.Cmp(resource.MustParse("0")) > 0 {
 		if result.Limits == nil {
 			result.Limits = apiv1.ResourceList{}
@@ -476,41 +474,14 @@
 	}
 
 	if svc.Resources.Requests.CPU.Value.Cmp(resource.MustParse("0")) > 0 {
-		result.Limits = apiv1.ResourceList{}
-		result.Limits[apiv1.ResourceCPU] = svc.Resources.Requests.CPU.Value
+		result.Requests = apiv1.ResourceList{}
+		result.Requests[apiv1.ResourceCPU] = svc.Resources.Requests.CPU.Value
 	}
 	if svc.Resources.Requests.Memory.Value.Cmp(resource.MustParse("0")) > 0 {
-		if result.Limits == nil {
->>>>>>> 7ea5049d
-			result.Limits = apiv1.ResourceList{}
-			result.Limits[apiv1.ResourceCPU] = cpuResource
-		}
-	}
-	if memoryResource, ok := svc.Deploy.Resources.Limits[apiv1.ResourceMemory]; ok {
-		if memoryResource.Cmp(resource.MustParse("0")) > 0 {
-			if result.Limits == nil {
-				result.Limits = apiv1.ResourceList{}
-			}
-			result.Limits[apiv1.ResourceMemory] = memoryResource
-		}
-	}
-	if cpuResource, ok := svc.Deploy.Resources.Requests[apiv1.ResourceCPU]; ok {
-		if cpuResource.Cmp(resource.MustParse("0")) > 0 {
+		if result.Requests == nil {
 			result.Requests = apiv1.ResourceList{}
-			result.Requests[apiv1.ResourceCPU] = cpuResource
-		}
-	}
-	if memoryResource, ok := svc.Deploy.Resources.Requests[apiv1.ResourceMemory]; ok {
-		if memoryResource.Cmp(resource.MustParse("0")) > 0 {
-			if result.Requests == nil {
-				result.Requests = apiv1.ResourceList{}
-			}
-			result.Requests[apiv1.ResourceMemory] = memoryResource
-		}
-<<<<<<< HEAD
-=======
-		result.Limits[apiv1.ResourceMemory] = svc.Resources.Requests.Memory.Value
->>>>>>> 7ea5049d
+			result.Requests[apiv1.ResourceMemory] = svc.Resources.Requests.Memory.Value
+		}
 	}
 	return result
 }