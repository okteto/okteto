--- conflicted
+++ resolved
@@ -153,21 +153,17 @@
 		}
 		log.Information("Building image for service '%s'...", name)
 		buildArgs := model.SerializeBuildArgs(svc.Build.Args)
-<<<<<<< HEAD
 		buildOptions := build.BuildOptions{
 			Path:       svc.Build.Context,
 			File:       svc.Build.Dockerfile,
 			Tag:        svc.Image,
 			Target:     svc.Build.Target,
-			NoCache:    noCache,
+			NoCache:    options.NoCache,
 			CacheFrom:  svc.Build.CacheFrom,
 			BuildArgs:  buildArgs,
 			OutputMode: "tty",
 		}
-		if err := build.Run(ctx, s.Namespace, buildKitHost, isOktetoCluster, buildOptions); err != nil {
-=======
-		if err := build.Run(ctx, svc.Build.Context, svc.Build.Dockerfile, svc.Image, svc.Build.Target, options.NoCache, svc.Build.CacheFrom, buildArgs, nil, "tty"); err != nil {
->>>>>>> 21dd0d77
+		if err := build.Run(ctx, s.Namespace, buildOptions); err != nil {
 			return hasBuiltSomething, err
 		}
 		svc.SetLastBuiltAnnotation()
@@ -202,22 +198,18 @@
 			}
 			log.Information("Building image for service '%s' to include host volumes...", name)
 			buildArgs := model.SerializeBuildArgs(svc.Build.Args)
-<<<<<<< HEAD
 
 			buildOptions := build.BuildOptions{
 				Path:       svc.Build.Context,
 				File:       svc.Build.Dockerfile,
 				Tag:        svc.Image,
 				Target:     svc.Build.Target,
-				NoCache:    noCache,
+				NoCache:    options.NoCache,
 				CacheFrom:  svc.Build.CacheFrom,
 				BuildArgs:  buildArgs,
 				OutputMode: "tty",
 			}
-			if err := build.Run(ctx, s.Namespace, buildKitHost, isOktetoCluster, buildOptions); err != nil {
-=======
-			if err := build.Run(ctx, svc.Build.Context, svc.Build.Dockerfile, svc.Image, svc.Build.Target, options.NoCache, svc.Build.CacheFrom, buildArgs, nil, "tty"); err != nil {
->>>>>>> 21dd0d77
+			if err := build.Run(ctx, s.Namespace, buildOptions); err != nil {
 				return hasAddedAnyVolumeMounts, err
 			}
 			svc.SetLastBuiltAnnotation()
