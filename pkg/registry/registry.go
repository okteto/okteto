--- conflicted
+++ resolved
@@ -117,13 +117,9 @@
 	return tag, nil
 }
 
-<<<<<<< HEAD
-	c, _, err := okteto.GetK8sClient()
-=======
 // ExpandOktetoDevRegistry translates okteto.dev
 func ExpandOktetoDevRegistry(ctx context.Context, namespace, tag string) (string, error) {
-	c, _, err := client.GetLocal()
->>>>>>> 02590031
+	c, _, err := okteto.GetK8sClient()
 	if err != nil {
 		return "", fmt.Errorf("failed to load your local Kubeconfig: %s", err)
 	}
