--- conflicted
+++ resolved
@@ -119,7 +119,6 @@
 	}
 }
 
-<<<<<<< HEAD
 func TestHasPushAccess(t *testing.T) {
 	type expected struct {
 		hasAccess bool
@@ -184,7 +183,29 @@
 			expected: expected{
 				hasAccess: false,
 				err:       assert.AnError,
-=======
+			},
+		},
+	}
+	for _, tt := range tests {
+		t.Run(tt.name, func(t *testing.T) {
+			or := OktetoRegistry{
+				imageCtrl: NewImageCtrl(tt.config.registryConfig),
+				config:    tt.config.registryConfig,
+				client: fakeClient{
+					HasPushAcces: hasPushAccess{
+						Result: tt.config.clientConfig.hasAccess,
+						Err:    tt.config.clientConfig.err,
+					},
+				},
+			}
+
+			result, err := or.HasGlobalPushAcces()
+			assert.Equal(t, tt.expected.hasAccess, result)
+			assert.ErrorIs(t, err, tt.expected.err)
+		})
+	}
+}
+
 func TestGetImageMetadata(t *testing.T) {
 	type expected struct {
 		metadata ImageMetadata
@@ -283,213 +304,11 @@
 			expected: expected{
 				metadata: ImageMetadata{},
 				err:      assert.AnError,
->>>>>>> 3e00a5f7
-			},
-		},
-	}
-	for _, tt := range tests {
-		t.Run(tt.name, func(t *testing.T) {
-			or := OktetoRegistry{
-<<<<<<< HEAD
-				imageCtrl: NewImageCtrl(tt.config.registryConfig),
-				config:    tt.config.registryConfig,
-				client: fakeClient{
-					HasPushAcces: hasPushAccess{
-						Result: tt.config.clientConfig.hasAccess,
-						Err:    tt.config.clientConfig.err,
-					},
-				},
-			}
-
-			result, err := or.HasGlobalPushAcces()
-			assert.Equal(t, tt.expected.hasAccess, result)
-=======
-				imageCtrl: NewImageCtrl(tt.input.config),
-				client: fakeClient{
-					GetImageDigest: tt.input.clientConfig.getDigest,
-					GetConfig:      tt.input.clientConfig.getConfig,
-				},
-			}
-
-			result, err := or.GetImageMetadata(tt.input.input)
-			assert.Equal(t, tt.expected.metadata, result)
->>>>>>> 3e00a5f7
-			assert.ErrorIs(t, err, tt.expected.err)
-		})
-	}
-}
-
-<<<<<<< HEAD
-func TestGetImageMetadata(t *testing.T) {
-	type expected struct {
-		metadata ImageMetadata
-		err      error
-	}
-	type clientConfig struct {
-		getDigest getDigest
-		getConfig getConfig
-	}
-	type config struct {
-		input        string
-		config       configInterface
-		clientConfig clientConfig
-	}
-	var tests = []struct {
-		name     string
-		input    config
-		expected expected
-	}{
-		{
-			name: "getDigest/getImageMetadata no error",
-			input: config{
-				input: "okteto/test",
-				config: FakeConfig{
-					IsOktetoClusterCfg: false,
-					ContextCertificate: &x509.Certificate{},
-				},
-				clientConfig: clientConfig{
-					getDigest: getDigest{
-						Result: "thisisatest",
-						Err:    nil,
-					},
-					getConfig: getConfig{
-						Result: &v1.ConfigFile{
-							Config: v1.Config{
-								ExposedPorts: map[string]struct{}{
-									"8080/tcp": {},
-								},
-								Cmd:        []string{"sh", "-c", "python start"},
-								WorkingDir: "/usr/src/app",
-							},
-						},
-						Err: nil,
-					},
-				},
-			},
-			expected: expected{
-				metadata: ImageMetadata{
-					Image:   "docker.io/okteto/test@thisisatest",
-					CMD:     []string{"sh", "-c", "python start"},
-					Workdir: "/usr/src/app",
-					Ports:   []Port{{ContainerPort: 8080, Protocol: apiv1.ProtocolTCP}},
-				},
-				err: nil,
-			},
-		},
-		{
-			name: "getDigest with error",
-			input: config{
-				input: "okteto/test",
-				config: FakeConfig{
-					IsOktetoClusterCfg: false,
-					ContextCertificate: &x509.Certificate{},
-				},
-				clientConfig: clientConfig{
-					getDigest: getDigest{
-						Result: "",
-						Err:    assert.AnError,
-					},
-				},
-			},
-			expected: expected{
-				metadata: ImageMetadata{},
-				err:      assert.AnError,
-			},
-		},
-		{
-			name: "getDigest/getImageMetadata no error",
-			input: config{
-				input: "okteto/test",
-				config: FakeConfig{
-					IsOktetoClusterCfg: false,
-					ContextCertificate: &x509.Certificate{},
-				},
-				clientConfig: clientConfig{
-					getDigest: getDigest{
-						Result: "thisisatest",
-						Err:    nil,
-					},
-					getConfig: getConfig{
-						Result: nil,
-						Err:    assert.AnError,
-					},
-				},
-			},
-			expected: expected{
-				metadata: ImageMetadata{},
-				err:      assert.AnError,
-			},
-=======
-func Test_IsOktetoRegistry(t *testing.T) {
-	type input struct {
-		image  string
-		config configInterface
-	}
-	var tests = []struct {
-		name  string
-		input input
-		want  bool
-	}{
-		{
-			name: "is-dev-registry",
-			input: input{
-				image: "okteto.dev/image",
-				config: FakeConfig{
-					RegistryURL:        "this.is.my.okteto.registry",
-					IsOktetoClusterCfg: true,
-				},
-			},
-			want: true,
-		},
-		{
-			name: "is-global-registry",
-			input: input{
-				image: "okteto.global/image",
-				config: FakeConfig{
-					RegistryURL:        "this.is.my.okteto.registry",
-					IsOktetoClusterCfg: true,
-				},
-			},
-			want: true,
-		},
-		{
-			name: "is-expanded-dev-registry",
-			input: input{
-				image: "this.is.my.okteto.registry/user/image",
-				config: FakeConfig{
-					RegistryURL:        "this.is.my.okteto.registry",
-					IsOktetoClusterCfg: true,
-				},
-			},
-			want: true,
-		},
-		{
-			name: "is-not-dev-registry",
-			input: input{
-				image: "other-image/image",
-				config: FakeConfig{
-					RegistryURL:        "this.is.my.okteto.registry",
-					IsOktetoClusterCfg: true,
-				},
-			},
-			want: false,
-		},
-		{
-			name: "is-dev-registry but cluster is not managed by okteto",
-			input: input{
-				image: "okteto.dev/image",
-				config: FakeConfig{
-					RegistryURL:        "this.is.my.okteto.registry",
-					IsOktetoClusterCfg: false,
-				},
-			},
-			want: false,
->>>>>>> 3e00a5f7
-		},
-	}
-	for _, tt := range tests {
-		t.Run(tt.name, func(t *testing.T) {
-<<<<<<< HEAD
+			},
+		},
+	}
+	for _, tt := range tests {
+		t.Run(tt.name, func(t *testing.T) {
 			or := OktetoRegistry{
 				imageCtrl: NewImageCtrl(tt.input.config),
 				client: fakeClient{
@@ -506,17 +325,6 @@
 }
 
 func Test_IsOktetoRegistry(t *testing.T) {
-=======
-			or := NewOktetoRegistry(tt.input.config)
-
-			result := or.IsOktetoRegistry(tt.input.image)
-			assert.Equal(t, tt.want, result)
-		})
-	}
-}
-
-func Test_IsGlobal(t *testing.T) {
->>>>>>> 3e00a5f7
 	type input struct {
 		image  string
 		config configInterface
@@ -532,18 +340,88 @@
 				image: "okteto.dev/image",
 				config: FakeConfig{
 					RegistryURL:        "this.is.my.okteto.registry",
-<<<<<<< HEAD
 					IsOktetoClusterCfg: true,
 				},
 			},
 			want: true,
-=======
+		},
+		{
+			name: "is-global-registry",
+			input: input{
+				image: "okteto.global/image",
+				config: FakeConfig{
+					RegistryURL:        "this.is.my.okteto.registry",
+					IsOktetoClusterCfg: true,
+				},
+			},
+			want: true,
+		},
+		{
+			name: "is-expanded-dev-registry",
+			input: input{
+				image: "this.is.my.okteto.registry/user/image",
+				config: FakeConfig{
+					RegistryURL:        "this.is.my.okteto.registry",
+					IsOktetoClusterCfg: true,
+				},
+			},
+			want: true,
+		},
+		{
+			name: "is-not-dev-registry",
+			input: input{
+				image: "other-image/image",
+				config: FakeConfig{
+					RegistryURL:        "this.is.my.okteto.registry",
+					IsOktetoClusterCfg: true,
+				},
+			},
+			want: false,
+		},
+		{
+			name: "is-dev-registry but cluster is not managed by okteto",
+			input: input{
+				image: "okteto.dev/image",
+				config: FakeConfig{
+					RegistryURL:        "this.is.my.okteto.registry",
+					IsOktetoClusterCfg: false,
+				},
+			},
+			want: false,
+		},
+	}
+
+	for _, tt := range tests {
+		t.Run(tt.name, func(t *testing.T) {
+			or := NewOktetoRegistry(tt.input.config)
+
+			result := or.IsOktetoRegistry(tt.input.image)
+			assert.Equal(t, tt.want, result)
+		})
+	}
+}
+
+func Test_IsGlobal(t *testing.T) {
+	type input struct {
+		image  string
+		config configInterface
+	}
+	var tests = []struct {
+		name  string
+		input input
+		want  bool
+	}{
+		{
+			name: "is-dev-registry",
+			input: input{
+				image: "okteto.dev/image",
+				config: FakeConfig{
+					RegistryURL:        "this.is.my.okteto.registry",
 					GlobalNamespace:    "test",
 					IsOktetoClusterCfg: true,
 				},
 			},
 			want: false,
->>>>>>> 3e00a5f7
 		},
 		{
 			name: "is-global-registry",
@@ -551,30 +429,19 @@
 				image: "okteto.global/image",
 				config: FakeConfig{
 					RegistryURL:        "this.is.my.okteto.registry",
-<<<<<<< HEAD
-=======
 					GlobalNamespace:    "test",
->>>>>>> 3e00a5f7
 					IsOktetoClusterCfg: true,
 				},
 			},
 			want: true,
 		},
 		{
-<<<<<<< HEAD
-			name: "is-expanded-dev-registry",
-			input: input{
-				image: "this.is.my.okteto.registry/user/image",
-				config: FakeConfig{
-					RegistryURL:        "this.is.my.okteto.registry",
-=======
 			name: "is-expanded-global-registry",
 			input: input{
 				image: "this.is.my.okteto.registry/test/image",
 				config: FakeConfig{
 					RegistryURL:        "this.is.my.okteto.registry",
 					GlobalNamespace:    "test",
->>>>>>> 3e00a5f7
 					IsOktetoClusterCfg: true,
 				},
 			},
@@ -586,40 +453,18 @@
 				image: "other-image/image",
 				config: FakeConfig{
 					RegistryURL:        "this.is.my.okteto.registry",
-<<<<<<< HEAD
+					GlobalNamespace:    "test",
 					IsOktetoClusterCfg: true,
 				},
 			},
 			want: false,
 		},
-		{
-			name: "is-dev-registry but cluster is not managed by okteto",
-			input: input{
-				image: "okteto.dev/image",
-				config: FakeConfig{
-					RegistryURL:        "this.is.my.okteto.registry",
-					IsOktetoClusterCfg: false,
-				},
-			},
-=======
-					GlobalNamespace:    "test",
-					IsOktetoClusterCfg: true,
-				},
-			},
->>>>>>> 3e00a5f7
-			want: false,
-		},
-	}
-
+	}
 	for _, tt := range tests {
 		t.Run(tt.name, func(t *testing.T) {
 			or := NewOktetoRegistry(tt.input.config)
 
-<<<<<<< HEAD
-			result := or.IsOktetoRegistry(tt.input.image)
-=======
 			result := or.IsGlobalRegistry(tt.input.image)
->>>>>>> 3e00a5f7
 			assert.Equal(t, tt.want, result)
 		})
 	}
