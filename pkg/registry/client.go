--- conflicted
+++ resolved
@@ -14,25 +14,17 @@
 package registry
 
 import (
-<<<<<<< HEAD
-	"net/http"
-	"strings"
-
-	"github.com/heroku/docker-registry-client/registry"
-	oktetoLog "github.com/okteto/okteto/pkg/log"
-=======
 	"github.com/google/go-containerregistry/pkg/authn"
 	"github.com/google/go-containerregistry/pkg/name"
 	v1 "github.com/google/go-containerregistry/pkg/v1"
 	"github.com/google/go-containerregistry/pkg/v1/remote"
-	"github.com/okteto/okteto/pkg/log"
+	oktetoLog "github.com/okteto/okteto/pkg/log"
 	"github.com/okteto/okteto/pkg/okteto"
->>>>>>> 64075c69
 )
 
 func clientOptions(ref name.Reference) remote.Option {
 	registry := ref.Context().RegistryStr()
-	log.Debugf("calling registry %s", registry)
+	oktetoLog.Debugf("calling registry %s", registry)
 
 	okRegistry := okteto.Context().Registry
 	if okRegistry == registry {
@@ -64,17 +56,6 @@
 	return img.Digest.String(), nil
 }
 
-<<<<<<< HEAD
-func newFromTransport(registryURL, username, password string, transport http.RoundTripper) (*registry.Registry, error) {
-	url := strings.TrimSuffix(registryURL, "/")
-	transport = registry.WrapTransport(transport, url, username, password)
-	registry := &registry.Registry{
-		URL: url,
-		Client: &http.Client{
-			Transport: transport,
-		},
-		Logf: oktetoLog.Infof,
-=======
 func configForReference(reference string) (v1.Config, error) {
 	ref, err := name.ParseReference(reference)
 	if err != nil {
@@ -85,15 +66,14 @@
 
 	img, err := remote.Image(ref, options)
 	if err != nil {
-		log.Debugf("error getting image from remote")
+		oktetoLog.Debugf("error getting image from remote")
 		return v1.Config{}, err
 	}
 
 	configFile, err := img.ConfigFile()
 	if err != nil {
-		log.Debugf("error getting image config from remote")
+		oktetoLog.Debugf("error getting image config from remote")
 		return v1.Config{}, err
->>>>>>> 64075c69
 	}
 
 	return configFile.Config, nil
