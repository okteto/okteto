// Copyright 2023 The Okteto Authors
// Licensed under the Apache License, Version 2.0 (the "License");
// you may not use this file except in compliance with the License.
// You may obtain a copy of the License at
//
// http://www.apache.org/licenses/LICENSE-2.0
//
// Unless required by applicable law or agreed to in writing, software
// distributed under the License is distributed on an "AS IS" BASIS,
// WITHOUT WARRANTIES OR CONDITIONS OF ANY KIND, either express or implied.
// See the License for the specific language governing permissions and
// limitations under the License.

package build

import (
	"net/url"
	"os"
	"path/filepath"
	"strings"

	"github.com/okteto/okteto/pkg/cache"
	"github.com/okteto/okteto/pkg/filesystem"
	oktetoLog "github.com/okteto/okteto/pkg/log"
	"github.com/okteto/okteto/pkg/vars"
	"github.com/spf13/afero"
)

// Info represents the build info to generate an image
type Info struct {
	Secrets          Secrets           `yaml:"secrets,omitempty"`
	Context          string            `yaml:"context,omitempty"`
	Dockerfile       string            `yaml:"dockerfile,omitempty"`
	Target           string            `yaml:"target,omitempty"`
	Image            string            `yaml:"image,omitempty"`
	CacheFrom        cache.From        `yaml:"cache_from,omitempty"`
	Args             Args              `yaml:"args,omitempty"`
	VolumesToInclude []VolumeMounts    `yaml:"-"`
	ExportCache      cache.ExportCache `yaml:"export_cache,omitempty"`
	DependsOn        DependsOn         `yaml:"depends_on,omitempty"`
}

// Secrets represents the secrets to be injected to the build of the image
type Secrets map[string]string

// infoRaw represents the build info for serialization
type infoRaw struct {
	Secrets          Secrets           `yaml:"secrets,omitempty"`
	Context          string            `yaml:"context,omitempty"`
	Dockerfile       string            `yaml:"dockerfile,omitempty"`
	Target           string            `yaml:"target,omitempty"`
	Image            string            `yaml:"image,omitempty"`
	CacheFrom        cache.From        `yaml:"cache_from,omitempty"`
	Args             Args              `yaml:"args,omitempty"`
	VolumesToInclude []VolumeMounts    `yaml:"-"`
	ExportCache      cache.ExportCache `yaml:"export_cache,omitempty"`
	DependsOn        DependsOn         `yaml:"depends_on,omitempty"`
}

func (i *Info) addExpandedPreviousImageArgs(previousImageArgs map[string]string, varManager *vars.Manager) error {
	alreadyAddedArg := map[string]bool{}
	for _, arg := range i.Args {
		alreadyAddedArg[arg.Name] = true
	}
	for k, v := range previousImageArgs {
		if _, ok := alreadyAddedArg[k]; ok {
			continue
		}
		expandedValue, err := varManager.ExpandExcLocal(v)
		if err != nil {
			return err
		}
		i.Args = append(i.Args, Arg{
			Name:  k,
			Value: expandedValue,
		})
		oktetoLog.Infof("Added '%s' to build args", k)
	}
	return nil
}

func (i *Info) expandManifestBuildArgs(previousImageArgs map[string]string) (err error) {
	for idx, arg := range i.Args {
		if val, ok := previousImageArgs[arg.Name]; ok {
			oktetoLog.Infof("overriding '%s' with the content of previous build", arg.Name)
			arg.Value = val
		}
		arg.Value, err = vars.GlobalVarManager.ExpandExcLocal(arg.Value)
		if err != nil {
			return err
		}
		i.Args[idx] = arg
	}
	return nil
}

func (i *Info) expandSecrets() (err error) {
	for k, v := range i.Secrets {
		val := v
		if strings.HasPrefix(val, "~/") {
			home, err := os.UserHomeDir()
			if err != nil {
				return err
			}
			val = filepath.Join(home, val[2:])
		}
		i.Secrets[k], err = vars.GlobalVarManager.ExpandExcLocal(val)
		if err != nil {
			return err
		}
	}
	return nil
}

// UnmarshalYAML Implements the Unmarshaler interface of the yaml pkg.
func (i *Info) UnmarshalYAML(unmarshal func(interface{}) error) error {
	var rawString string
	err := unmarshal(&rawString)
	if err == nil {
		i.Context = rawString
		return nil
	}

	var rawBuildInfo infoRaw
	err = unmarshal(&rawBuildInfo)
	if err != nil {
		return err
	}

<<<<<<< HEAD
	i.Name = rawBuildInfo.Name
	i.Context, err = vars.GlobalVarManager.ExpandExcLocalIfNotEmpty(rawBuildInfo.Context)
=======
	i.Context, err = env.ExpandEnvIfNotEmpty(rawBuildInfo.Context)
>>>>>>> 325e5e48
	if err != nil {
		return err
	}
	i.Dockerfile, err = vars.GlobalVarManager.ExpandExcLocalIfNotEmpty(rawBuildInfo.Dockerfile)
	if err != nil {
		return err
	}
	i.Target = rawBuildInfo.Target
	i.Args = rawBuildInfo.Args
	i.Image = rawBuildInfo.Image
	i.CacheFrom = rawBuildInfo.CacheFrom
	i.ExportCache = rawBuildInfo.ExportCache
	i.DependsOn = rawBuildInfo.DependsOn
	i.Secrets = rawBuildInfo.Secrets
	return nil
}

// MarshalYAML Implements the marshaler interface of the yaml pkg.
func (i *Info) MarshalYAML() (interface{}, error) {
	if i.Context != "" && i.Context != "." {
		return infoRaw(*i), nil
	}
	if i.Dockerfile != "" && i.Dockerfile != "./Dockerfile" {
		return infoRaw(*i), nil
	}
	if i.Target != "" {
		return infoRaw(*i), nil
	}
	if i.Args != nil && len(i.Args) != 0 {
		return infoRaw(*i), nil
	}
	return i.Image, nil
}

// Copy clones the buildInfo without the pointers
func (i *Info) Copy() *Info {
	result := &Info{
		Context:     i.Context,
		Dockerfile:  i.Dockerfile,
		Target:      i.Target,
		Image:       i.Image,
		ExportCache: i.ExportCache,
	}

	// copy to new pointers
	cacheFrom := []string{}
	cacheFrom = append(cacheFrom, i.CacheFrom...)
	result.CacheFrom = cacheFrom

	args := Args{}
	args = append(args, i.Args...)
	result.Args = args

	secrets := Secrets{}
	for k, v := range i.Secrets {
		secrets[k] = v
	}
	result.Secrets = secrets

	volumesToMount := []VolumeMounts{}
	volumesToMount = append(volumesToMount, i.VolumesToInclude...)
	result.VolumesToInclude = volumesToMount

	dependsOn := DependsOn{}
	dependsOn = append(dependsOn, i.DependsOn...)
	result.DependsOn = dependsOn

	return result
}

func (i *Info) SetBuildDefaults() {
	if i.Context == "" {
		i.Context = "."
	}

	if _, err := url.ParseRequestURI(i.Context); err != nil && i.Dockerfile == "" {
		i.Dockerfile = "Dockerfile"
	}

}

// AddArgs add a set of args to the build information
func (i *Info) AddArgs(previousImageArgs map[string]string, varManager *vars.Manager) error {
	if err := i.expandManifestBuildArgs(previousImageArgs); err != nil {
		return err
	}
	if err := i.expandSecrets(); err != nil {
		return err
	}
	return i.addExpandedPreviousImageArgs(previousImageArgs, varManager)
}

// GetDockerfilePath returns the path to the Dockerfile
func (i *Info) GetDockerfilePath(fs afero.Fs) string {
	if filepath.IsAbs(i.Dockerfile) {
		return i.Dockerfile
	}
	joinPath := filepath.Join(i.Context, i.Dockerfile)
	if !filesystem.FileExistsAndNotDir(joinPath, fs) {
		oktetoLog.Infof("Dockerfile '%s' is not in a relative path to context '%s'", i.Dockerfile, i.Context)
		return i.Dockerfile
	}

	if joinPath != filepath.Clean(i.Dockerfile) && filesystem.FileExistsAndNotDir(i.Dockerfile, fs) {
		oktetoLog.Infof("Two Dockerfiles discovered in both the root and context path, defaulting to '%s/%s'", i.Context, i.Dockerfile)
	}

	return joinPath
}<|MERGE_RESOLUTION|>--- conflicted
+++ resolved
@@ -127,12 +127,7 @@
 		return err
 	}
 
-<<<<<<< HEAD
-	i.Name = rawBuildInfo.Name
 	i.Context, err = vars.GlobalVarManager.ExpandExcLocalIfNotEmpty(rawBuildInfo.Context)
-=======
-	i.Context, err = env.ExpandEnvIfNotEmpty(rawBuildInfo.Context)
->>>>>>> 325e5e48
 	if err != nil {
 		return err
 	}
