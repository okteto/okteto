--- conflicted
+++ resolved
@@ -216,7 +216,6 @@
 	TranslateContainerSecurityContext(c, rule.SecurityContext)
 }
 
-<<<<<<< HEAD
 //TranslateHealtchecks translates the healthchecks attached to a container
 func TranslateHealtchecks(c *apiv1.Container, h model.HealthchecksProbes) {
 	if !h.Liveness {
@@ -227,7 +226,9 @@
 	}
 	if !h.Startup {
 		c.StartupProbe = nil
-=======
+  }
+}
+
 func TranslateInitContainer(initContainer *model.InitContainer) {
 	if initContainer.Resources.Limits == nil {
 		initContainer.Resources.Limits = make(map[apiv1.ResourceName]resource.Quantity)
@@ -245,7 +246,6 @@
 func setDefaultResourceValueIfNotPresent(resourceList model.ResourceList, resourceName apiv1.ResourceName, value resource.Quantity) {
 	if _, ok := resourceList[resourceName]; !ok {
 		resourceList[resourceName] = value
->>>>>>> 9c76d0bf
 	}
 }
 
