--- conflicted
+++ resolved
@@ -47,11 +47,7 @@
 func GetLocal(k8sContext string) (*kubernetes.Clientset, *rest.Config, string, error) {
 	if client == nil {
 		var err error
-<<<<<<< HEAD
-		clientConfig = GetClientConfig(k8sContext)
-=======
 		clientConfig := GetClientConfig(k8sContext)
->>>>>>> a73804cb
 		namespace, err = GetNamespace(k8sContext)
 		if err != nil {
 			return nil, nil, "", err
@@ -92,14 +88,9 @@
 
 //GetNamespace returns the name of the namespace in use
 func GetNamespace(k8sContext string) (string, error) {
-<<<<<<< HEAD
-	clientConfig = GetClientConfig(k8sContext)
-	namespace, _, err := clientConfig.Namespace()
-=======
 	var err error
 	clientConfig := GetClientConfig(k8sContext)
 	namespace, _, err = clientConfig.Namespace()
->>>>>>> a73804cb
 	if err != nil {
 		return "", err
 	}
@@ -108,18 +99,6 @@
 
 //GetClientConfig sets the client config for the context in use
 func GetClientConfig(k8sContext string) clientcmd.ClientConfig {
-<<<<<<< HEAD
-	if clientConfig == nil {
-		return clientcmd.NewNonInteractiveDeferredLoadingClientConfig(
-			clientcmd.NewDefaultClientConfigLoadingRules(),
-			&clientcmd.ConfigOverrides{
-				CurrentContext: k8sContext,
-				ClusterInfo:    clientcmdapi.Cluster{Server: ""},
-			},
-		)
-	}
-	return clientConfig
-=======
 	return clientcmd.NewNonInteractiveDeferredLoadingClientConfig(
 		clientcmd.NewDefaultClientConfigLoadingRules(),
 		&clientcmd.ConfigOverrides{
@@ -127,7 +106,6 @@
 			ClusterInfo:    clientcmdapi.Cluster{Server: ""},
 		},
 	)
->>>>>>> a73804cb
 }
 
 //Reset cleans the cached client
