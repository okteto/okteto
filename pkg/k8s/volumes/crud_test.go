// Copyright 2022 The Okteto Authors
// Licensed under the Apache License, Version 2.0 (the "License");
// you may not use this file except in compliance with the License.
// You may obtain a copy of the License at
//
// http://www.apache.org/licenses/LICENSE-2.0
//
// Unless required by applicable law or agreed to in writing, software
// distributed under the License is distributed on an "AS IS" BASIS,
// WITHOUT WARRANTIES OR CONDITIONS OF ANY KIND, either express or implied.
// See the License for the specific language governing permissions and
// limitations under the License.

package volumes

import (
	"context"
	"fmt"
	"testing"

	"github.com/okteto/okteto/pkg/model"
	"github.com/stretchr/testify/assert"
	apiv1 "k8s.io/api/core/v1"
	"k8s.io/apimachinery/pkg/api/resource"
	metav1 "k8s.io/apimachinery/pkg/apis/meta/v1"
	"k8s.io/apimachinery/pkg/runtime"
	"k8s.io/client-go/kubernetes/fake"
	fakecorev1 "k8s.io/client-go/kubernetes/typed/core/v1/fake"
<<<<<<< HEAD

=======
>>>>>>> 07070782
	k8sTesting "k8s.io/client-go/testing"
)

func Test_checkPVCValues(t *testing.T) {
	className := "class"
	var tests = []struct {
		name      string
		pvc       *apiv1.PersistentVolumeClaim
		dev       *model.Dev
		wantError bool
	}{
		{
			name: "pvc-with-more-storage-size",
			pvc: &apiv1.PersistentVolumeClaim{
				Spec: apiv1.PersistentVolumeClaimSpec{
					StorageClassName: &className,
					Resources: apiv1.ResourceRequirements{
						Requests: apiv1.ResourceList{
							"storage": resource.MustParse("20Gi"),
						},
					},
				},
			},
			dev: &model.Dev{
				PersistentVolumeInfo: &model.PersistentVolumeInfo{
					Size:         "30Gi",
					StorageClass: "class",
				},
			},
			wantError: false,
		},

		{
			name: "ok-without-storage-class",
			pvc: &apiv1.PersistentVolumeClaim{
				Spec: apiv1.PersistentVolumeClaimSpec{
					Resources: apiv1.ResourceRequirements{
						Requests: apiv1.ResourceList{
							"storage": resource.MustParse("20Gi"),
						},
					},
				},
			},
			dev: &model.Dev{
				PersistentVolumeInfo: &model.PersistentVolumeInfo{
					Size: "20Gi",
				},
			},
			wantError: false,
		},
		{
			name: "ok-with-storage-class",
			pvc: &apiv1.PersistentVolumeClaim{
				Spec: apiv1.PersistentVolumeClaimSpec{
					StorageClassName: &className,
					Resources: apiv1.ResourceRequirements{
						Requests: apiv1.ResourceList{
							"storage": resource.MustParse("20Gi"),
						},
					},
				},
			},
			dev: &model.Dev{
				PersistentVolumeInfo: &model.PersistentVolumeInfo{
					Size:         "20Gi",
					StorageClass: "class",
				},
			},
			wantError: false,
		},
		{
			name: "pvc-without-storage",
			pvc: &apiv1.PersistentVolumeClaim{
				Spec: apiv1.PersistentVolumeClaimSpec{
					Resources: apiv1.ResourceRequirements{
						Requests: apiv1.ResourceList{
							"cpu": resource.MustParse("1"),
						},
					},
				},
			},
			dev: &model.Dev{
				PersistentVolumeInfo: &model.PersistentVolumeInfo{
					Size:         "20Gi",
					StorageClass: "class",
				},
			},
			wantError: true,
		},

		{
			name: "pvc-with-less-storage-size",
			pvc: &apiv1.PersistentVolumeClaim{
				Spec: apiv1.PersistentVolumeClaimSpec{
					StorageClassName: &className,
					Resources: apiv1.ResourceRequirements{
						Requests: apiv1.ResourceList{
							"storage": resource.MustParse("20Gi"),
						},
					},
				},
			},
			dev: &model.Dev{
				PersistentVolumeInfo: &model.PersistentVolumeInfo{
					Size:         "10Gi",
					StorageClass: "class",
				},
			},
			wantError: true,
		},
		{
			name: "pvc-with-wrong-storage-class",
			pvc: &apiv1.PersistentVolumeClaim{
				Spec: apiv1.PersistentVolumeClaimSpec{
					StorageClassName: &className,
					Resources: apiv1.ResourceRequirements{
						Requests: apiv1.ResourceList{
							"storage": resource.MustParse("20Gi"),
						},
					},
				},
			},
			dev: &model.Dev{
				PersistentVolumeInfo: &model.PersistentVolumeInfo{
					Size:         "20Gi",
					StorageClass: "wrong-class",
				},
			},
			wantError: true,
		},
	}

	for _, tt := range tests {
		t.Run(tt.name, func(t *testing.T) {
			err := checkPVCValues(tt.pvc, tt.dev, "")
			if err == nil && tt.wantError {
				t.Errorf("checkPVCValues in test '%s' did not fail", tt.name)
			}
			if err != nil && !tt.wantError {
				t.Errorf("checkPVCValues in test '%s' failed: %s", tt.name, err)
			}
		})
	}
}

func TestDestroyWithoutTimeout(t *testing.T) {
	ctx := context.Background()
	pvcName := "pvc-1"
	ns := "test"
	pvc := &apiv1.PersistentVolumeClaim{
		ObjectMeta: metav1.ObjectMeta{
			Name: pvcName,
		},
	}
	c := fake.NewSimpleClientset(pvc)

	err := DestroyWithoutTimeout(ctx, pvcName, ns, c)
	assert.NoError(t, err)

	pvcList, err := c.CoreV1().PersistentVolumeClaims(ns).List(ctx, metav1.ListOptions{})
	assert.NoError(t, err)
	assert.Equal(t, 0, len(pvcList.Items))
}

func TestDestroyWithoutTimeoutNoExistentVolumen(t *testing.T) {
	ctx := context.Background()
	pvcName := "pvc-1"
	ns := "test"
	pvc := &apiv1.PersistentVolumeClaim{
		ObjectMeta: metav1.ObjectMeta{
			Name: "pvc-2",
		},
	}
	c := fake.NewSimpleClientset(pvc)

	err := DestroyWithoutTimeout(ctx, pvcName, ns, c)

	assert.NoError(t, err)
}

func TestDestroyWithoutTimeoutWithGenericError(t *testing.T) {
	ctx := context.Background()
	pvcName := "pvc-1"
	ns := "test"
	pvc := &apiv1.PersistentVolumeClaim{
		ObjectMeta: metav1.ObjectMeta{
			Name: pvcName,
		},
	}
	c := fake.NewSimpleClientset(pvc)

	c.Fake.PrependReactor("delete", "persistentvolumeclaims", func(action k8sTesting.Action) (bool, runtime.Object, error) {
		return true, nil, assert.AnError
	})

	err := DestroyWithoutTimeout(ctx, pvcName, ns, c)

	assert.Error(t, err)
}

func TestCreateForDev(t *testing.T) {
<<<<<<< HEAD

=======
>>>>>>> 07070782
	namespace := "test"

	dev := &model.Dev{
		Name:      "test",
		Namespace: namespace,
<<<<<<< HEAD
		Volumes: []model.Volume{
			{},
		},
=======
		Volumes:   []model.Volume{},
>>>>>>> 07070782
	}

	type verbAndError struct {
		verb string
		err  error
	}

	testTable := []struct {
<<<<<<< HEAD
		name          string
		expectedError bool
		pvc           []string
		addErrors     []verbAndError
	}{
		{
			name:          "no error",
			expectedError: false,
			addErrors:     []verbAndError{},
			pvc:           []string{"test-okteto"},
		},
		{
			name:          "get error",
			expectedError: true,
			addErrors:     []verbAndError{{"get", assert.AnError}},
			pvc:           []string{"test-okteto"},
		},
		{
			name:          "update error",
			expectedError: true,
			addErrors:     []verbAndError{{"update", assert.AnError}},

			pvc: []string{"test-okteto"},
		},
		{
			name:          "update error handled",
			expectedError: false,
			addErrors:     []verbAndError{{"update", fmt.Errorf("persistentvolumeclaims \"%s\" is forbidden: only dynamically provisioned pvc can be resized and the storageclass that provisions the pvc must support resize", "test-okteto")}},
			pvc:           []string{"test-okteto"},
=======
		name               string
		expectedError      bool
		addErrors          []verbAndError
		existentPvcStorage string
	}{
		{
			name:               "no error",
			expectedError:      false,
			addErrors:          []verbAndError{},
			existentPvcStorage: "2Gi",
		},
		{
			name:               "get error",
			expectedError:      true,
			addErrors:          []verbAndError{{"get", assert.AnError}},
			existentPvcStorage: "2Gi",
		},
		{
			name:               "update error",
			expectedError:      true,
			addErrors:          []verbAndError{{"update", assert.AnError}},
			existentPvcStorage: "2Gi",
		},
		{
			name:               "downsize error",
			expectedError:      true,
			existentPvcStorage: "20Gi",
		},
		{
			name:               "upsize no error",
			expectedError:      false,
			existentPvcStorage: "1Gi",
		},
		{
			name:               "update error handled",
			expectedError:      false,
			addErrors:          []verbAndError{{"update", fmt.Errorf("persistentvolumeclaims \"%s\" is forbidden: only dynamically provisioned pvc can be resized and the storageclass that provisions the pvc must support resize", "test-okteto")}},
			existentPvcStorage: "2Gi",
>>>>>>> 07070782
		},
	}

	for _, test := range testTable {
		t.Run(test.name, func(t *testing.T) {
			c := fake.NewSimpleClientset()
<<<<<<< HEAD
			for _, pvc := range test.pvc {
				_, err := c.CoreV1().PersistentVolumeClaims(namespace).Create(context.Background(), &apiv1.PersistentVolumeClaim{ObjectMeta: metav1.ObjectMeta{Name: pvc}}, metav1.CreateOptions{})
				assert.NoError(t, err)
			}

=======
			existentPvc := &apiv1.PersistentVolumeClaim{
				ObjectMeta: metav1.ObjectMeta{Name: "test-okteto"},
				Spec: apiv1.PersistentVolumeClaimSpec{
					Resources: apiv1.ResourceRequirements{
						Requests: apiv1.ResourceList{
							"storage": resource.MustParse(test.existentPvcStorage),
						},
					},
				},
			}

			_, err := c.CoreV1().PersistentVolumeClaims(namespace).Create(context.Background(), existentPvc, metav1.CreateOptions{})
			assert.NoError(t, err)

>>>>>>> 07070782
			for _, verbAndError := range test.addErrors {
				c.CoreV1().(*fakecorev1.FakeCoreV1).PrependReactor(verbAndError.verb, "persistentvolumeclaims", func(action k8sTesting.Action) (bool, runtime.Object, error) {
					return true, nil, verbAndError.err
				})
			}

<<<<<<< HEAD
			err := CreateForDev(context.Background(), dev, c, "")
=======
			err = CreateForDev(context.Background(), dev, c, "")
>>>>>>> 07070782

			if test.expectedError {
				assert.Error(t, err)
			} else {
				assert.NoError(t, err)
			}
		})
	}
}<|MERGE_RESOLUTION|>--- conflicted
+++ resolved
@@ -26,10 +26,7 @@
 	"k8s.io/apimachinery/pkg/runtime"
 	"k8s.io/client-go/kubernetes/fake"
 	fakecorev1 "k8s.io/client-go/kubernetes/typed/core/v1/fake"
-<<<<<<< HEAD
-
-=======
->>>>>>> 07070782
+
 	k8sTesting "k8s.io/client-go/testing"
 )
 
@@ -231,22 +228,12 @@
 }
 
 func TestCreateForDev(t *testing.T) {
-<<<<<<< HEAD
-
-=======
->>>>>>> 07070782
 	namespace := "test"
 
 	dev := &model.Dev{
 		Name:      "test",
 		Namespace: namespace,
-<<<<<<< HEAD
-		Volumes: []model.Volume{
-			{},
-		},
-=======
 		Volumes:   []model.Volume{},
->>>>>>> 07070782
 	}
 
 	type verbAndError struct {
@@ -255,37 +242,6 @@
 	}
 
 	testTable := []struct {
-<<<<<<< HEAD
-		name          string
-		expectedError bool
-		pvc           []string
-		addErrors     []verbAndError
-	}{
-		{
-			name:          "no error",
-			expectedError: false,
-			addErrors:     []verbAndError{},
-			pvc:           []string{"test-okteto"},
-		},
-		{
-			name:          "get error",
-			expectedError: true,
-			addErrors:     []verbAndError{{"get", assert.AnError}},
-			pvc:           []string{"test-okteto"},
-		},
-		{
-			name:          "update error",
-			expectedError: true,
-			addErrors:     []verbAndError{{"update", assert.AnError}},
-
-			pvc: []string{"test-okteto"},
-		},
-		{
-			name:          "update error handled",
-			expectedError: false,
-			addErrors:     []verbAndError{{"update", fmt.Errorf("persistentvolumeclaims \"%s\" is forbidden: only dynamically provisioned pvc can be resized and the storageclass that provisions the pvc must support resize", "test-okteto")}},
-			pvc:           []string{"test-okteto"},
-=======
 		name               string
 		expectedError      bool
 		addErrors          []verbAndError
@@ -324,20 +280,12 @@
 			expectedError:      false,
 			addErrors:          []verbAndError{{"update", fmt.Errorf("persistentvolumeclaims \"%s\" is forbidden: only dynamically provisioned pvc can be resized and the storageclass that provisions the pvc must support resize", "test-okteto")}},
 			existentPvcStorage: "2Gi",
->>>>>>> 07070782
 		},
 	}
 
 	for _, test := range testTable {
 		t.Run(test.name, func(t *testing.T) {
 			c := fake.NewSimpleClientset()
-<<<<<<< HEAD
-			for _, pvc := range test.pvc {
-				_, err := c.CoreV1().PersistentVolumeClaims(namespace).Create(context.Background(), &apiv1.PersistentVolumeClaim{ObjectMeta: metav1.ObjectMeta{Name: pvc}}, metav1.CreateOptions{})
-				assert.NoError(t, err)
-			}
-
-=======
 			existentPvc := &apiv1.PersistentVolumeClaim{
 				ObjectMeta: metav1.ObjectMeta{Name: "test-okteto"},
 				Spec: apiv1.PersistentVolumeClaimSpec{
@@ -352,18 +300,13 @@
 			_, err := c.CoreV1().PersistentVolumeClaims(namespace).Create(context.Background(), existentPvc, metav1.CreateOptions{})
 			assert.NoError(t, err)
 
->>>>>>> 07070782
 			for _, verbAndError := range test.addErrors {
 				c.CoreV1().(*fakecorev1.FakeCoreV1).PrependReactor(verbAndError.verb, "persistentvolumeclaims", func(action k8sTesting.Action) (bool, runtime.Object, error) {
 					return true, nil, verbAndError.err
 				})
 			}
 
-<<<<<<< HEAD
-			err := CreateForDev(context.Background(), dev, c, "")
-=======
 			err = CreateForDev(context.Background(), dev, c, "")
->>>>>>> 07070782
 
 			if test.expectedError {
 				assert.Error(t, err)
