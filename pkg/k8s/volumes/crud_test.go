--- conflicted
+++ resolved
@@ -26,10 +26,6 @@
 	"k8s.io/apimachinery/pkg/runtime"
 	"k8s.io/client-go/kubernetes/fake"
 	fakecorev1 "k8s.io/client-go/kubernetes/typed/core/v1/fake"
-<<<<<<< HEAD
-=======
-
->>>>>>> dbfd996b
 	k8sTesting "k8s.io/client-go/testing"
 )
 
@@ -231,22 +227,12 @@
 }
 
 func TestCreateForDev(t *testing.T) {
-<<<<<<< HEAD
-=======
-
->>>>>>> dbfd996b
 	namespace := "test"
 
 	dev := &model.Dev{
 		Name:      "test",
 		Namespace: namespace,
-<<<<<<< HEAD
 		Volumes:   []model.Volume{},
-=======
-		Volumes: []model.Volume{
-			{},
-		},
->>>>>>> dbfd996b
 	}
 
 	type verbAndError struct {
@@ -255,7 +241,6 @@
 	}
 
 	testTable := []struct {
-<<<<<<< HEAD
 		name               string
 		expectedError      bool
 		addErrors          []verbAndError
@@ -288,44 +273,18 @@
 			name:               "upsize no error",
 			expectedError:      false,
 			existentPvcStorage: "1Gi",
-=======
-		name          string
-		expectedError bool
-		pvc           []string
-		addErrors     []verbAndError
-	}{
-		{
-			name:          "no error",
-			expectedError: false,
-			addErrors:     []verbAndError{},
-			pvc:           []string{"test-okteto"},
-		},
-		{
-			name:          "get error",
-			expectedError: true,
-			addErrors:     []verbAndError{{"get", assert.AnError}},
-			pvc:           []string{"test-okteto"},
-		},
-		{
-			name:          "update error",
-			expectedError: true,
-			addErrors:     []verbAndError{{"update", assert.AnError}},
-
-			pvc: []string{"test-okteto"},
-		},
-		{
-			name:          "update error handled",
-			expectedError: false,
-			addErrors:     []verbAndError{{"update", fmt.Errorf("persistentvolumeclaims \"%s\" is forbidden: only dynamically provisioned pvc can be resized and the storageclass that provisions the pvc must support resize", "test-okteto")}},
-			pvc:           []string{"test-okteto"},
->>>>>>> dbfd996b
+		},
+		{
+			name:               "update error handled",
+			expectedError:      false,
+			addErrors:          []verbAndError{{"update", fmt.Errorf("persistentvolumeclaims \"%s\" is forbidden: only dynamically provisioned pvc can be resized and the storageclass that provisions the pvc must support resize", "test-okteto")}},
+			existentPvcStorage: "2Gi",
 		},
 	}
 
 	for _, test := range testTable {
 		t.Run(test.name, func(t *testing.T) {
 			c := fake.NewSimpleClientset()
-<<<<<<< HEAD
 			existentPvc := &apiv1.PersistentVolumeClaim{
 				ObjectMeta: metav1.ObjectMeta{Name: "test-okteto"},
 				Spec: apiv1.PersistentVolumeClaimSpec{
@@ -340,24 +299,13 @@
 			_, err := c.CoreV1().PersistentVolumeClaims(namespace).Create(context.Background(), existentPvc, metav1.CreateOptions{})
 			assert.NoError(t, err)
 
-=======
-			for _, pvc := range test.pvc {
-				_, err := c.CoreV1().PersistentVolumeClaims(namespace).Create(context.Background(), &apiv1.PersistentVolumeClaim{ObjectMeta: metav1.ObjectMeta{Name: pvc}}, metav1.CreateOptions{})
-				assert.NoError(t, err)
-			}
-
->>>>>>> dbfd996b
 			for _, verbAndError := range test.addErrors {
 				c.CoreV1().(*fakecorev1.FakeCoreV1).PrependReactor(verbAndError.verb, "persistentvolumeclaims", func(action k8sTesting.Action) (bool, runtime.Object, error) {
 					return true, nil, verbAndError.err
 				})
 			}
 
-<<<<<<< HEAD
 			err = CreateForDev(context.Background(), dev, c, "")
-=======
-			err := CreateForDev(context.Background(), dev, c, "")
->>>>>>> dbfd996b
 
 			if test.expectedError {
 				assert.Error(t, err)
