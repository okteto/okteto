--- conflicted
+++ resolved
@@ -39,30 +39,9 @@
 	RestoreOriginal() error
 
 	Refresh(ctx context.Context, c kubernetes.Interface) error
-<<<<<<< HEAD
-	Create(ctx context.Context, c kubernetes.Interface) error
-	Update(ctx context.Context, c kubernetes.Interface) error
-	Destroy(ctx context.Context, dev *model.Dev, c kubernetes.Interface) error
-}
-
-// Translation represents the information for translating a deployment
-type Translation struct {
-	Interactive         bool               `json:"interactive"`
-	Name                string             `json:"name"`
-	Version             string             `json:"version"`
-	App                 App                `json:"-"`
-	Annotations         model.Annotations  `json:"annotations,omitempty"`
-	Labels              model.Labels       `json:"labels,omitempty"`
-	Tolerations         []apiv1.Toleration `json:"tolerations,omitempty"`
-	Replicas            int32              `json:"replicas"`
-	DeploymentStrategy  appsv1.DeploymentStrategy
-	StatefulsetStrategy appsv1.StatefulSetUpdateStrategy
-	Rules               []*model.TranslationRule `json:"rules"`
-=======
 	Watch(ctx context.Context, result chan error, c kubernetes.Interface)
 	Deploy(ctx context.Context, c kubernetes.Interface) error
 	Destroy(ctx context.Context, c kubernetes.Interface) error
 
 	Divert(username string) App
->>>>>>> 396789d7
 }