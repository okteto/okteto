--- conflicted
+++ resolved
@@ -61,60 +61,10 @@
 	var runAsUser int64 = 100
 	var runAsGroup int64 = 101
 	var fsGroup int64 = 102
-<<<<<<< HEAD
-	manifest := []byte(fmt.Sprintf(`name: web
-container: dev
-image: web:latest
-annotations:
-  key1: value1
-command: ["./run_web.sh"]
-metadata:
-  labels:
-    app: web
-workdir: /app
-securityContext:
-  runAsUser: 100
-  runAsGroup: 101
-  fsGroup: 102
-serviceAccount: sa
-sync:
-  - .:/app
-  - sub:/path
-volumes:
-  - /go/pkg/
-  - /root/.cache/go-build
-tolerations:
-  - key: nvidia/gpu
-    operator: Exists
-nodeSelector:
-  disktype: ssd
-affinity:
-  podAffinity:
-    requiredDuringSchedulingIgnoredDuringExecution:
-    - labelSelector:
-        matchExpressions:
-        - key: role
-          operator: In
-          values:
-          - web-server
-      topologyKey: kubernetes.io/hostname
-secrets:
-  - %s:/remote
-resources:
-  limits:
-    cpu: 2
-    memory: 1Gi
-    amd.com/gpu: 1
-    sgx.intel.com/epc: 1
-    squat.ai/fuse: 1
-services:
-  - name: worker
-=======
 	manifest := []byte(fmt.Sprintf(`
 dev:
   web:
     namespace: n
->>>>>>> 2386dfd0
     container: dev
     image: web:latest
     annotations:
