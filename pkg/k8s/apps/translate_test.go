// Copyright 2023 The Okteto Authors
// Licensed under the Apache License, Version 2.0 (the "License");
// you may not use this file except in compliance with the License.
// You may obtain a copy of the License at
//
// http://www.apache.org/licenses/LICENSE-2.0
//
// Unless required by applicable law or agreed to in writing, software
// distributed under the License is distributed on an "AS IS" BASIS,
// WITHOUT WARRANTIES OR CONDITIONS OF ANY KIND, either express or implied.
// See the License for the specific language governing permissions and
// limitations under the License.

package apps

import (
	"bytes"
	"context"
	"fmt"
	"os"
	"path"
	"reflect"
	"testing"

	"github.com/okteto/okteto/pkg/constants"
	"github.com/okteto/okteto/pkg/k8s/deployments"
	"github.com/okteto/okteto/pkg/k8s/statefulsets"
	"github.com/okteto/okteto/pkg/model"
	"github.com/stretchr/testify/assert"
	"github.com/stretchr/testify/require"
	"gopkg.in/yaml.v2"
	appsv1 "k8s.io/api/apps/v1"
	apiv1 "k8s.io/api/core/v1"
	"k8s.io/apimachinery/pkg/api/resource"
	metav1 "k8s.io/apimachinery/pkg/apis/meta/v1"
	"k8s.io/apimachinery/pkg/types"
	"k8s.io/client-go/kubernetes/fake"
	"k8s.io/utils/pointer"
)

var (
	mode444 int32 = 0444
	mode420 int32 = 420
)

func Test_translateWithVolumes(t *testing.T) {
	file, err := os.CreateTemp("", "okteto-secret-test")
	require.NoError(t, err)
	defer os.Remove(file.Name())

	var runAsUser int64 = 100
	var runAsGroup int64 = 101
	var fsGroup int64 = 102
	manifest := []byte(fmt.Sprintf(`
dev:
  web:
    container: dev
    image: web:latest
    command: ["./run_web.sh"]
    metadata:
      labels:
        app: web
      annotations:
        key1: value1
    workdir: /app
    securityContext:
      runAsUser: 100
      runAsGroup: 101
      fsGroup: 102
    serviceAccount: sa
    sync:
      - .:/app
      - sub:/path
    volumes:
      - /go/pkg/
      - /root/.cache/go-build
    tolerations:
      - key: nvidia/gpu
        operator: Exists
    nodeSelector:
      disktype: ssd
    affinity:
      podAffinity:
        requiredDuringSchedulingIgnoredDuringExecution:
          - labelSelector:
              matchExpressions:
                - key: role
                  operator: In
                  values:
                    - web-server
            topologyKey: kubernetes.io/hostname
    secrets:
      - %s:/remote
    resources:
      limits:
        cpu: 2
        memory: 1Gi
        amd.com/gpu: 1
        sgx.intel.com/epc: 1
        squat.ai/fuse: 1
    services:
      - name: worker
        container: dev
        image: worker:latest
        command: ["./run_worker.sh"]
        metadata:
          annotations:
            key2: value2
        sync:
          - worker:/src`, file.Name()))

	manifest1, err := model.Read(manifest)
	require.NoError(t, err)

	dev1 := manifest1.Dev["web"]

	d1 := deployments.Sandbox(dev1, "n")
	d1.UID = types.UID("deploy1")
	delete(d1.Annotations, model.OktetoAutoCreateAnnotation)
	d1.Annotations[model.StateBeforeSleepingAnnontation] = "{\"Replicas\":3}"
	d1.Spec.Replicas = pointer.Int32(2)
	d1.Spec.Strategy = appsv1.DeploymentStrategy{
		Type: appsv1.RollingUpdateDeploymentStrategyType,
	}
<<<<<<< HEAD
	rule1 := dev1.ToTranslationRule(dev1, "cindy", false)
=======
	rule1 := dev1.ToTranslationRule(dev1, "n", false)
>>>>>>> 82125302
	tr1 := &Translation{
		MainDev: dev1,
		Dev:     dev1,
		App:     NewDeploymentApp(d1),
		Rules:   []*model.TranslationRule{rule1},
	}
	require.NoError(t, tr1.translate())
	dDevPod1OK := apiv1.PodSpec{
		NodeSelector: map[string]string{
			"disktype": "ssd",
		},
		Affinity: &apiv1.Affinity{
			PodAffinity: &apiv1.PodAffinity{
				RequiredDuringSchedulingIgnoredDuringExecution: []apiv1.PodAffinityTerm{
					{
						LabelSelector: &metav1.LabelSelector{
							MatchExpressions: []metav1.LabelSelectorRequirement{
								{
									Key:      "role",
									Operator: "In",
									Values: []string{
										"web-server",
									},
								},
							},
						},
						TopologyKey: "kubernetes.io/hostname",
					},
				},
			},
		},
		Tolerations: []apiv1.Toleration{
			{
				Key:      "nvidia/gpu",
				Operator: apiv1.TolerationOpExists,
			},
		},
		SecurityContext: &apiv1.PodSecurityContext{
			FSGroup: &fsGroup,
		},
		ServiceAccountName:            "sa",
		TerminationGracePeriodSeconds: pointer.Int64(0),
		Volumes: []apiv1.Volume{
			{
				Name: oktetoSyncSecretVolume,
				VolumeSource: apiv1.VolumeSource{
					Secret: &apiv1.SecretVolumeSource{
						SecretName: "okteto-web",
						Items: []apiv1.KeyToPath{
							{
								Key:  "config.xml",
								Path: "config.xml",
								Mode: &mode444,
							},
							{
								Key:  "cert.pem",
								Path: "cert.pem",
								Mode: &mode444,
							},
							{
								Key:  "key.pem",
								Path: "key.pem",
								Mode: &mode444,
							},
						},
					},
				},
			},
			{
				Name: dev1.GetVolumeName(),
				VolumeSource: apiv1.VolumeSource{
					PersistentVolumeClaim: &apiv1.PersistentVolumeClaimVolumeSource{
						ClaimName: dev1.GetVolumeName(),
						ReadOnly:  false,
					},
				},
			},
			{
				Name: oktetoDevSecretVolume,
				VolumeSource: apiv1.VolumeSource{
					Secret: &apiv1.SecretVolumeSource{
						SecretName: "okteto-web",
						Items: []apiv1.KeyToPath{
							{
								Key:  "dev-secret-remote",
								Path: "remote",
								Mode: &mode420,
							},
						},
					},
				},
			},
			{
				Name: OktetoBinName,
				VolumeSource: apiv1.VolumeSource{
					EmptyDir: &apiv1.EmptyDirVolumeSource{},
				},
			},
		},
		InitContainers: []apiv1.Container{
			{
				Name:            OktetoBinName,
				Image:           model.OktetoBinImageTag,
				ImagePullPolicy: apiv1.PullIfNotPresent,
				Command:         []string{"sh", "-c", "cp /usr/local/bin/* /okteto/bin"},
				SecurityContext: &apiv1.SecurityContext{
					RunAsUser:  &runAsUser,
					RunAsGroup: &runAsGroup,
				},
				VolumeMounts: []apiv1.VolumeMount{
					{
						Name:      OktetoBinName,
						MountPath: "/okteto/bin",
					},
				},
			},
			{
				Name:            OktetoInitVolumeContainerName,
				Image:           "web:latest",
				ImagePullPolicy: apiv1.PullIfNotPresent,
				Command:         []string{"sh", "-c", "echo initializing... && ( [ \"$(ls -A /init-volume/1)\" ] || cp -R /go/pkg/. /init-volume/1 || true) && ( [ \"$(ls -A /init-volume/2)\" ] || cp -R /root/.cache/go-build/. /init-volume/2 || true) && ( [ \"$(ls -A /init-volume/3)\" ] || cp -R /app/. /init-volume/3 || true) && ( [ \"$(ls -A /init-volume/4)\" ] || cp -R /path/. /init-volume/4 || true) && echo initialization completed."},
				SecurityContext: &apiv1.SecurityContext{
					RunAsUser:  &runAsUser,
					RunAsGroup: &runAsGroup,
				},
				VolumeMounts: []apiv1.VolumeMount{
					{
						Name:      dev1.GetVolumeName(),
						ReadOnly:  false,
						MountPath: "/init-volume/1",
						SubPath:   path.Join(model.DataSubPath, "go/pkg"),
					},
					{
						Name:      dev1.GetVolumeName(),
						ReadOnly:  false,
						MountPath: "/init-volume/2",
						SubPath:   path.Join(model.DataSubPath, "root/.cache/go-build"),
					},
					{
						Name:      dev1.GetVolumeName(),
						ReadOnly:  false,
						MountPath: "/init-volume/3",
						SubPath:   model.SourceCodeSubPath,
					},
					{
						Name:      dev1.GetVolumeName(),
						ReadOnly:  false,
						MountPath: "/init-volume/4",
						SubPath:   path.Join(model.SourceCodeSubPath, "sub"),
					},
				},
			},
		},
		Containers: []apiv1.Container{
			{
				Name:            "dev",
				Image:           "web:latest",
				ImagePullPolicy: apiv1.PullAlways,
				Command:         []string{"/var/okteto/bin/start.sh"},
				Args:            []string{"-r", "-s", "remote:/remote"},
				WorkingDir:      "/app",
				Env: []apiv1.EnvVar{
					{
						Name:  "OKTETO_NAMESPACE",
						Value: "n",
					},
					{
						Name:  "OKTETO_NAME",
						Value: "web",
					},
					{Name: "OKTETO_USERNAME", Value: "cindy"},
					{Name: "HISTSIZE", Value: "10000000"},
					{Name: "HISTFILESIZE", Value: "10000000"},
					{Name: "HISTCONTROL", Value: "ignoreboth:erasedups"},
					{Name: "HISTFILE", Value: "/var/okteto/bashrc/.bash_history"},
					{Name: "BASHOPTS", Value: "histappend"},
					{Name: "PROMPT_COMMAND", Value: "history -a ; history -c ; history -r"},
				},
				SecurityContext: &apiv1.SecurityContext{
					RunAsUser:  &runAsUser,
					RunAsGroup: &runAsGroup,
				},
				Resources: apiv1.ResourceRequirements{
					Limits: apiv1.ResourceList{
						"cpu":               resource.MustParse("2"),
						"memory":            resource.MustParse("1Gi"),
						"amd.com/gpu":       resource.MustParse("1"),
						"sgx.intel.com/epc": resource.MustParse("1"),
						"squat.ai/fuse":     resource.MustParse("1"),
					},
				},
				VolumeMounts: []apiv1.VolumeMount{
					{
						Name:      dev1.GetVolumeName(),
						ReadOnly:  false,
						MountPath: "/var/syncthing",
						SubPath:   model.SyncthingSubPath,
					},
					{
						Name:      dev1.GetVolumeName(),
						ReadOnly:  false,
						MountPath: model.RemoteMountPath,
						SubPath:   model.RemoteSubPath,
					},
					{
						Name:      dev1.GetVolumeName(),
						ReadOnly:  false,
						MountPath: "/go/pkg/",
						SubPath:   path.Join(model.DataSubPath, "go/pkg"),
					},
					{
						Name:      dev1.GetVolumeName(),
						ReadOnly:  false,
						MountPath: "/root/.cache/go-build",
						SubPath:   path.Join(model.DataSubPath, "root/.cache/go-build"),
					},
					{
						Name:      dev1.GetVolumeName(),
						ReadOnly:  false,
						MountPath: "/app",
						SubPath:   model.SourceCodeSubPath,
					},
					{
						Name:      dev1.GetVolumeName(),
						ReadOnly:  false,
						MountPath: "/path",
						SubPath:   path.Join(model.SourceCodeSubPath, "sub"),
					},
					{
						Name:      dev1.GetVolumeName(),
						MountPath: "/var/okteto/bashrc",
						SubPath:   "okteto-bash-history",
					},
					{
						Name:      oktetoSyncSecretVolume,
						ReadOnly:  false,
						MountPath: "/var/syncthing/secret/",
					},
					{
						Name:      oktetoDevSecretVolume,
						ReadOnly:  false,
						MountPath: "/var/okteto/secret/",
					},
					{
						Name:      OktetoBinName,
						ReadOnly:  false,
						MountPath: "/var/okteto/bin",
					},
				},
				LivenessProbe:  nil,
				ReadinessProbe: nil,
			},
		},
	}

	// checking d1 state
	d1App, ok := tr1.App.(*DeploymentApp)
	assert.True(t, ok)
	if !reflect.DeepEqual(d1App.d.Spec.Strategy, appsv1.DeploymentStrategy{Type: appsv1.RollingUpdateDeploymentStrategyType}) {
		t.Fatalf("d1 wrong strategy %v", d1App.d.Spec.Strategy)
	}

	d1Orig := deployments.Sandbox(dev1, "n")
	if tr1.App.Replicas() != 0 {
		t.Fatalf("d1 is running %d replicas", tr1.App.Replicas())
	}
	expectedLabels := map[string]string{constants.DevLabel: "true"}
	if !reflect.DeepEqual(tr1.App.ObjectMeta().Labels, expectedLabels) {
		t.Fatalf("Wrong d1 labels: '%v'", tr1.App.ObjectMeta().Labels)
	}

	if !reflect.DeepEqual(tr1.App.TemplateObjectMeta().Labels, d1Orig.Spec.Template.Labels) {
		t.Fatalf("Wrong d1 pod labels: '%v'", tr1.App.TemplateObjectMeta().Labels)

	}
	expectedAnnotations := map[string]string{model.AppReplicasAnnotation: "3", "key1": "value1", constants.OktetoDevModeAnnotation: constants.OktetoSyncModeFieldValue}
	if !reflect.DeepEqual(tr1.App.ObjectMeta().Annotations, expectedAnnotations) {
		t.Fatalf("Wrong d1 annotations: '%v'", tr1.App.ObjectMeta().Annotations)
	}
	if !reflect.DeepEqual(tr1.App.TemplateObjectMeta().Annotations, d1.Spec.Template.Annotations) {
		t.Fatalf("Wrong d1 pod annotations: '%v'", tr1.App.TemplateObjectMeta().Annotations)
	}
	marshalledD1, err := yaml.Marshal(tr1.App.PodSpec())
	assert.NoError(t, err)
	marshalledD1Orig, err := yaml.Marshal(d1Orig.Spec.Template.Spec)
	assert.NoError(t, err)
	if !bytes.Equal(marshalledD1, marshalledD1Orig) {
		t.Fatalf("Wrong sfs1 generation.\nActual %+v, \nExpected %+v", string(marshalledD1), string(marshalledD1Orig))
	}

	// checking dev d1 state
	devD1App, ok := tr1.DevApp.(*DeploymentApp)
	assert.True(t, ok)
	if !reflect.DeepEqual(devD1App.d.Spec.Strategy, appsv1.DeploymentStrategy{Type: appsv1.RecreateDeploymentStrategyType}) {
		t.Fatalf("dev d1 wrong strategy %v", d1App.d.Spec.Strategy)
	}
	if tr1.DevApp.Replicas() != 1 {
		t.Fatalf("dev d1 is running %d replicas", tr1.DevApp.Replicas())
	}
	expectedLabels = map[string]string{model.DevCloneLabel: "deploy1", "app": "web"}
	for k, v := range expectedLabels {
		if devValue, ok := tr1.DevApp.ObjectMeta().Labels[k]; ok && devValue != v {
			t.Fatalf("Wrong dev d1 labels: '%v'", tr1.DevApp.ObjectMeta().Labels)
		} else if !ok {
			t.Fatalf("Wrong dev d1 labels: '%v'", tr1.DevApp.ObjectMeta().Labels)
		}
	}

	expectedPodLabels := map[string]string{"app": "web", model.InteractiveDevLabel: dev1.Name}
	if !reflect.DeepEqual(tr1.DevApp.TemplateObjectMeta().Labels, expectedPodLabels) {
		t.Fatalf("Wrong dev d1 pod labels: '%v'", tr1.DevApp.TemplateObjectMeta().Labels)
	}
	expectedAnnotations = map[string]string{"key1": "value1", constants.OktetoDevModeAnnotation: constants.OktetoSyncModeFieldValue}
	if !reflect.DeepEqual(tr1.DevApp.ObjectMeta().Annotations, expectedAnnotations) {
		t.Fatalf("Wrong dev d1 annotations: '%v'", tr1.DevApp.ObjectMeta().Annotations)
	}
	expectedPodAnnotations := map[string]string{"key1": "value1"}
	if !reflect.DeepEqual(tr1.DevApp.TemplateObjectMeta().Annotations, expectedPodAnnotations) {
		t.Fatalf("Wrong dev d1 pod annotations: '%v'", tr1.DevApp.TemplateObjectMeta().Annotations)
	}
	marshalledDevD1, err := yaml.Marshal(tr1.DevApp.PodSpec())
	assert.NoError(t, err)
	marshalledDevD1OK, err := yaml.Marshal(dDevPod1OK)
	assert.NoError(t, err)
	assert.Equal(t, string(marshalledDevD1), string(marshalledDevD1OK))
<<<<<<< HEAD
=======
	//if !bytes.Equal(marshalledDevD1, marshalledDevD1OK) {
	//	t.Fatalf("Wrong dev d1 generation.\nActual %+v, \nExpected %+v", string(marshalledDevD1), string(marshalledDevD1OK))
	//}
>>>>>>> 82125302

	require.NoError(t, tr1.DevModeOff())

	if _, ok := tr1.App.ObjectMeta().Labels[constants.DevLabel]; ok {
		t.Fatalf("'%s' label not eliminated on 'okteto down'", constants.DevLabel)
	}

	if _, ok := tr1.App.ObjectMeta().Annotations[model.AppReplicasAnnotation]; ok {
		t.Fatalf("'%s' annotation not eliminated on 'okteto down'", model.AppReplicasAnnotation)
	}

	if tr1.App.Replicas() != 3 {
		t.Fatalf("d1 is running %d replicas after 'okteto down'", tr1.App.Replicas())
	}

	dev2 := dev1.Services[0]
	d2 := deployments.Sandbox(dev2, "n")
	d2.UID = types.UID("deploy2")
	delete(d2.Annotations, model.OktetoAutoCreateAnnotation)
	d2.Spec.Replicas = pointer.Int32(3)

	translationRules := make(map[string]*Translation)
	ctx := context.Background()

	c := fake.NewSimpleClientset(d2)
	require.NoError(t, loadServiceTranslations(ctx, "n", dev1, false, translationRules, c))
	tr2 := translationRules[dev2.Name]
	require.NoError(t, tr2.translate())
	d2DevPodOK := apiv1.PodSpec{
		Affinity: &apiv1.Affinity{
			PodAffinity: &apiv1.PodAffinity{
				RequiredDuringSchedulingIgnoredDuringExecution: []apiv1.PodAffinityTerm{
					{
						LabelSelector: &metav1.LabelSelector{
							MatchLabels: map[string]string{
								model.InteractiveDevLabel: "web",
							},
						},
						TopologyKey: "kubernetes.io/hostname",
					},
				},
			},
		},
		SecurityContext: &apiv1.PodSecurityContext{
			FSGroup: pointer.Int64(0),
		},
		ServiceAccountName:            "",
		TerminationGracePeriodSeconds: pointer.Int64(0),
		Volumes: []apiv1.Volume{
			{
				Name: dev1.GetVolumeName(),
				VolumeSource: apiv1.VolumeSource{
					PersistentVolumeClaim: &apiv1.PersistentVolumeClaimVolumeSource{
						ClaimName: dev1.GetVolumeName(),
						ReadOnly:  false,
					},
				},
			},
		},
		Containers: []apiv1.Container{
			{
				Name:            "dev",
				Image:           "worker:latest",
				ImagePullPolicy: apiv1.PullAlways,
				Command:         []string{"./run_worker.sh"},
				Args:            []string{},
				Env: []apiv1.EnvVar{
					{Name: "HISTSIZE", Value: "10000000"},
					{Name: "HISTFILESIZE", Value: "10000000"},
					{Name: "HISTCONTROL", Value: "ignoreboth:erasedups"},
					{Name: "HISTFILE", Value: "/var/okteto/bashrc/.bash_history"},
					{Name: "BASHOPTS", Value: "histappend"},
					{Name: "PROMPT_COMMAND", Value: "history -a ; history -c ; history -r"},
				},
				SecurityContext: &apiv1.SecurityContext{
					RunAsUser:  pointer.Int64(0),
					RunAsGroup: pointer.Int64(0),
				},
				VolumeMounts: []apiv1.VolumeMount{
					{
						Name:      dev1.GetVolumeName(),
						ReadOnly:  false,
						MountPath: "/src",
						SubPath:   path.Join(model.SourceCodeSubPath, "worker"),
					},
					{
						Name:      dev1.GetVolumeName(),
						MountPath: "/var/okteto/bashrc",
						SubPath:   "okteto-bash-history",
					},
				},
				LivenessProbe:  nil,
				ReadinessProbe: nil,
			},
		},
	}

	// checking d2 state
	d2Orig := deployments.Sandbox(dev2, "n")
	if tr2.App.Replicas() != 0 {
		t.Fatalf("d2 is running %d replicas", tr2.App.Replicas())
	}
	expectedLabels = map[string]string{constants.DevLabel: "true"}
	if !reflect.DeepEqual(tr2.App.ObjectMeta().Labels, expectedLabels) {
		t.Fatalf("Wrong d2 labels: '%v'", tr2.App.ObjectMeta().Labels)
	}
	if !reflect.DeepEqual(tr2.App.TemplateObjectMeta().Labels, d2Orig.Spec.Template.Labels) {
		t.Fatalf("Wrong d2 pod labels: '%v'", tr2.App.TemplateObjectMeta().Labels)
	}
	expectedAnnotations = map[string]string{model.AppReplicasAnnotation: "3", "key2": "value2", constants.OktetoDevModeAnnotation: constants.OktetoSyncModeFieldValue}
	if !reflect.DeepEqual(tr2.App.ObjectMeta().Annotations, expectedAnnotations) {
		t.Fatalf("Wrong d2 annotations: '%v'", tr2.App.ObjectMeta().Annotations)
	}
	if !reflect.DeepEqual(tr1.App.TemplateObjectMeta().Annotations, d2Orig.Spec.Template.Annotations) {
		t.Fatalf("Wrong d2 pod annotations: '%v'", tr2.App.TemplateObjectMeta().Annotations)
	}
	marshalledD2, err := yaml.Marshal(tr2.App.PodSpec())
	assert.NoError(t, err)
	marshalledD2Orig, err := yaml.Marshal(d2Orig.Spec.Template.Spec)
	assert.NoError(t, err)
	if !bytes.Equal(marshalledD2, marshalledD2Orig) {
		t.Fatalf("Wrong d2 generation.\nActual %+v, \nExpected %+v", string(marshalledD2), string(marshalledD2Orig))
	}

	// checking dev d2 state
	if tr2.DevApp.Replicas() != 3 {
		t.Fatalf("dev d2 is running %d replicas", tr2.DevApp.Replicas())
	}
	expectedLabels = map[string]string{model.DevCloneLabel: "deploy2"}
	if !reflect.DeepEqual(tr2.DevApp.ObjectMeta().Labels, expectedLabels) {
		t.Fatalf("Wrong dev d2 labels: '%v'", tr2.DevApp.ObjectMeta().Labels)
	}
	expectedPodLabels = map[string]string{"app": "worker", model.DetachedDevLabel: dev2.Name}
	if !reflect.DeepEqual(tr2.DevApp.TemplateObjectMeta().Labels, expectedPodLabels) {
		t.Fatalf("Wrong dev d2 pod labels: '%v'", tr2.DevApp.TemplateObjectMeta().Labels)
	}
	expectedAnnotations = map[string]string{"key2": "value2", constants.OktetoDevModeAnnotation: constants.OktetoSyncModeFieldValue}
	if !reflect.DeepEqual(tr2.DevApp.ObjectMeta().Annotations, expectedAnnotations) {
		t.Fatalf("Wrong dev d2 annotations: '%v'", tr2.DevApp.ObjectMeta().Annotations)
	}
	expectedPodAnnotations = map[string]string{"key2": "value2"}
	if !reflect.DeepEqual(tr2.DevApp.TemplateObjectMeta().Annotations, expectedPodAnnotations) {
		t.Fatalf("Wrong dev d2 pod annotations: '%v'", tr2.DevApp.TemplateObjectMeta().Annotations)
	}
	marshalledDevD2, err := yaml.Marshal(tr2.DevApp.PodSpec())
	assert.NoError(t, err)
	marshalledDevD2OK, err := yaml.Marshal(d2DevPodOK)
	assert.NoError(t, err)
	if !bytes.Equal(marshalledDevD2, marshalledDevD2OK) {
		t.Fatalf("Wrong dev d2 generation.\nActual %+v, \nExpected %+v", string(marshalledDevD2), string(marshalledDevD2OK))
	}

	require.NoError(t, tr2.DevModeOff())

	if _, ok := tr2.App.ObjectMeta().Labels[constants.DevLabel]; ok {
		t.Fatalf("'%s' label not eliminated on 'okteto down'", constants.DevLabel)
	}

	if _, ok := tr2.App.ObjectMeta().Annotations[model.AppReplicasAnnotation]; ok {
		t.Fatalf("'%s' annotation not eliminated on 'okteto down'", model.AppReplicasAnnotation)
	}

	if tr2.App.Replicas() != 3 {
		t.Fatalf("d2 is running %d replicas after 'okteto down'", tr2.App.Replicas())
	}
}

func Test_translateServiceWithZeroDeploymentReplicas(t *testing.T) {
	file, err := os.CreateTemp("", "okteto-secret-test")
	require.NoError(t, err)
	defer os.Remove(file.Name())
	manifest := []byte(fmt.Sprintf(`
dev:
    web:
        container: dev
        image: web:latest
        command: ["./run_web.sh"]
        metadata:
          labels:
            app: web
          annotations:
            key1: value1
        workdir: /app
        securityContext:
          runAsUser: 100
          runAsGroup: 101
          fsGroup: 102
        serviceAccount: sa
        sync:
          - .:/app
          - sub:/path
        volumes:
          - /go/pkg/
          - /root/.cache/go-build
        tolerations:
          - key: nvidia/gpu
            operator: Exists
        nodeSelector:
          disktype: ssd
        affinity:
          podAffinity:
            requiredDuringSchedulingIgnoredDuringExecution:
            - labelSelector:
                matchExpressions:
                - key: role
                  operator: In
                  values:
                  - web-server
              topologyKey: kubernetes.io/hostname
        secrets:
          - %s:/remote
        resources:
          limits:
            cpu: 2
            memory: 1Gi
            nvidia.com/gpu: 1
            amd.com/gpu: 1
        services:
          - name: worker
            container: dev
            image: worker:latest
            command: ["./run_worker.sh"]
            metadata:
              annotations:
                key2: value2
            sync:
               - worker:/src`, file.Name()))

	manifest1, err := model.Read(manifest)
	require.NoError(t, err)

	dev1 := manifest1.Dev["web"]

	dev2 := dev1.Services[0]
	d2 := deployments.Sandbox(dev2, "n")
	d2.UID = types.UID("deploy2")
	delete(d2.Annotations, model.OktetoAutoCreateAnnotation)
	d2.Spec.Replicas = pointer.Int32(0)

	translationRules := make(map[string]*Translation)
	ctx := context.Background()

	c := fake.NewSimpleClientset(d2)
	require.NoError(t, loadServiceTranslations(ctx, "n", dev1, false, translationRules, c))
	tr2 := translationRules[dev2.Name]
	require.NoError(t, tr2.translate())

	// checking d2 state
	d2Orig := deployments.Sandbox(dev2, "n")
	if tr2.App.Replicas() != 0 {
		t.Fatalf("d2 is running %d replicas", tr2.App.Replicas())
	}

	marshalledD2, err := yaml.Marshal(tr2.App.PodSpec())
	assert.NoError(t, err)
	marshalledD2Orig, err := yaml.Marshal(d2Orig.Spec.Template.Spec)
	assert.NoError(t, err)
	if !bytes.Equal(marshalledD2, marshalledD2Orig) {
		t.Fatalf("Wrong d2 generation.\nActual %+v, \nExpected %+v", string(marshalledD2), string(marshalledD2Orig))
	}

	// checking dev d2 state

	// There should be zero replica if Deployment replicas are zero and replicas not specified in manifest
	if tr2.DevApp.Replicas() != 0 {
		t.Fatalf("dev d2 is running %d replicas", tr2.DevApp.Replicas())
	}

	require.NoError(t, tr2.DevModeOff())

	if _, ok := tr2.App.ObjectMeta().Labels[constants.DevLabel]; ok {
		t.Fatalf("'%s' label not eliminated on 'okteto down'", constants.DevLabel)
	}

	if _, ok := tr2.App.ObjectMeta().Annotations[model.AppReplicasAnnotation]; ok {
		t.Fatalf("'%s' annotation not eliminated on 'okteto down'", model.AppReplicasAnnotation)
	}

	// Deployment scale back up to original replicas
	if tr2.App.Replicas() != 0 {
		t.Fatalf("d2 is running %d replicas after 'okteto down'", tr2.App.Replicas())
	}

}

func Test_translateServiceWithReplicasSpecifiedInServiceManifest(t *testing.T) {
	file, err := os.CreateTemp("", "okteto-secret-test")
	require.NoError(t, err)
	defer os.Remove(file.Name())
	manifest := []byte(fmt.Sprintf(`
dev:
    web:
        container: dev
        image: web:latest
        command: ["./run_web.sh"]
        metadata:
          labels:
            app: web
          annotations:
            key1: value1
        workdir: /app
        securityContext:
          runAsUser: 100
          runAsGroup: 101
          fsGroup: 102
        serviceAccount: sa
        sync:
          - .:/app
          - sub:/path
        volumes:
          - /go/pkg/
          - /root/.cache/go-build
        tolerations:
          - key: nvidia/gpu
            operator: Exists
        nodeSelector:
          disktype: ssd
        affinity:
          podAffinity:
            requiredDuringSchedulingIgnoredDuringExecution:
            - labelSelector:
                matchExpressions:
                - key: role
                  operator: In
                  values:
                  - web-server
              topologyKey: kubernetes.io/hostname
        secrets:
          - %s:/remote
        resources:
          limits:
            cpu: 2
            memory: 1Gi
            nvidia.com/gpu: 1
            amd.com/gpu: 1
        services:
          - name: worker
            replicas: 5
            container: dev
            image: worker:latest
            command: ["./run_worker.sh"]
            metadata:
              annotations:
                key2: value2
            sync:
               - worker:/src`, file.Name()))

	manifest1, err := model.Read(manifest)
	require.NoError(t, err)

	dev1 := manifest1.Dev["web"]

	dev2 := dev1.Services[0]
	d2 := deployments.Sandbox(dev2, "n")
	d2.UID = types.UID("deploy2")
	delete(d2.Annotations, model.OktetoAutoCreateAnnotation)
	d2.Spec.Replicas = pointer.Int32(3)

	translationRules := make(map[string]*Translation)
	ctx := context.Background()

	c := fake.NewSimpleClientset(d2)
	require.NoError(t, loadServiceTranslations(ctx, "n", dev1, false, translationRules, c))
	tr2 := translationRules[dev2.Name]
	require.NoError(t, tr2.translate())

	// checking d2 state
	d2Orig := deployments.Sandbox(dev2, "n")
	if tr2.App.Replicas() != 0 {
		t.Fatalf("d2 is running %d replicas", tr2.App.Replicas())
	}

	marshalledD2, err := yaml.Marshal(tr2.App.PodSpec())
	assert.NoError(t, err)
	marshalledD2Orig, err := yaml.Marshal(d2Orig.Spec.Template.Spec)
	assert.NoError(t, err)
	if !bytes.Equal(marshalledD2, marshalledD2Orig) {
		t.Fatalf("Wrong d2 generation.\nActual %+v, \nExpected %+v", string(marshalledD2), string(marshalledD2Orig))
	}

	// checking dev d2 state

	// Service replicas should be equal to replicas specified in the manifest
	if tr2.DevApp.Replicas() != 5 {
		t.Fatalf("dev d2 is running %d replicas", tr2.DevApp.Replicas())
	}

	require.NoError(t, tr2.DevModeOff())

	if _, ok := tr2.App.ObjectMeta().Labels[constants.DevLabel]; ok {
		t.Fatalf("'%s' label not eliminated on 'okteto down'", constants.DevLabel)
	}

	if _, ok := tr2.App.ObjectMeta().Annotations[model.AppReplicasAnnotation]; ok {
		t.Fatalf("'%s' annotation not eliminated on 'okteto down'", model.AppReplicasAnnotation)
	}

	// Deployment scale back up to original replicas
	if tr2.App.Replicas() != 3 {
		t.Fatalf("d2 is running %d replicas after 'okteto down'", tr2.App.Replicas())
	}

}

func Test_translateWithoutVolumes(t *testing.T) {
	manifestBytes := []byte(`dev:
    web:
        image: web:latest
        sync:
          - .:/okteto
        persistentVolume:
          enabled: false`)

	manifest, err := model.Read(manifestBytes)
	require.NoError(t, err)
	dev := manifest.Dev["web"]

<<<<<<< HEAD
	d := deployments.Sandbox(dev)
	rule := dev.ToTranslationRule(dev, "cindy", true)
=======
	d := deployments.Sandbox(dev, "n")
	rule := dev.ToTranslationRule(dev, "n", true)
>>>>>>> 82125302
	tr := &Translation{
		MainDev: dev,
		Dev:     dev,
		App:     NewDeploymentApp(d),
		Rules:   []*model.TranslationRule{rule},
	}
	require.NoError(t, tr.translate())
	dDevPodOK := &apiv1.PodSpec{
		TerminationGracePeriodSeconds: pointer.Int64(0),
		Volumes: []apiv1.Volume{
			{
				Name: oktetoSyncSecretVolume,
				VolumeSource: apiv1.VolumeSource{
					Secret: &apiv1.SecretVolumeSource{
						SecretName: "okteto-web",
						Items: []apiv1.KeyToPath{
							{
								Key:  "config.xml",
								Path: "config.xml",
								Mode: &mode444,
							},
							{
								Key:  "cert.pem",
								Path: "cert.pem",
								Mode: &mode444,
							},
							{
								Key:  "key.pem",
								Path: "key.pem",
								Mode: &mode444,
							},
						},
					},
				},
			},
			{
				Name: dev.GetVolumeName(),
				VolumeSource: apiv1.VolumeSource{
					EmptyDir: &apiv1.EmptyDirVolumeSource{},
				},
			},
			{
				Name: OktetoBinName,
				VolumeSource: apiv1.VolumeSource{
					EmptyDir: &apiv1.EmptyDirVolumeSource{},
				},
			},
		},
		InitContainers: []apiv1.Container{
			{
				Name:            OktetoBinName,
				Image:           model.OktetoBinImageTag,
				ImagePullPolicy: apiv1.PullIfNotPresent,
				Command:         []string{"sh", "-c", "cp /usr/local/bin/* /okteto/bin"},
				VolumeMounts: []apiv1.VolumeMount{
					{
						Name:      OktetoBinName,
						MountPath: "/okteto/bin",
					},
				},
			},
		},
		Containers: []apiv1.Container{
			{
				Name:            "dev",
				Image:           "web:latest",
				ImagePullPolicy: apiv1.PullAlways,
				Command:         []string{"/var/okteto/bin/start.sh"},
				Args:            []string{"-r", "-e"},
				WorkingDir:      "",
				Env: []apiv1.EnvVar{
					{
						Name:  "OKTETO_NAMESPACE",
						Value: "n",
					},
					{
						Name:  "OKTETO_NAME",
						Value: "web",
					},
					{Name: "OKTETO_USERNAME", Value: "cindy"},
				},
				VolumeMounts: []apiv1.VolumeMount{
					{
						Name:      dev.GetVolumeName(),
						ReadOnly:  false,
						MountPath: "/var/syncthing",
						SubPath:   model.SyncthingSubPath,
					},
					{
						Name:      dev.GetVolumeName(),
						ReadOnly:  false,
						MountPath: model.RemoteMountPath,
						SubPath:   model.RemoteSubPath,
					},
					{
						Name:      oktetoSyncSecretVolume,
						ReadOnly:  false,
						MountPath: "/var/syncthing/secret/",
					},
					{
						Name:      OktetoBinName,
						ReadOnly:  false,
						MountPath: "/var/okteto/bin",
					},
				},
				LivenessProbe:  nil,
				ReadinessProbe: nil,
			},
		},
	}
	marshalledDev, err := yaml.Marshal(tr.DevApp.PodSpec())
	assert.NoError(t, err)
	marshalledDevOK, err := yaml.Marshal(dDevPodOK)
	assert.NoError(t, err)

	if !bytes.Equal(marshalledDev, marshalledDevOK) {
		t.Fatalf("Wrong d1 generation.\nActual %+v, \nExpected %+v", string(marshalledDev), string(marshalledDevOK))
	}
}

func Test_translateResources(t *testing.T) {
	type args struct {
		c *apiv1.Container
		r model.ResourceRequirements
	}
	tests := []struct {
		args             args
		expectedRequests map[apiv1.ResourceName]resource.Quantity
		expectedLimits   map[apiv1.ResourceName]resource.Quantity
		name             string
	}{
		{
			name: "no-limits-in-yaml",
			args: args{
				c: &apiv1.Container{
					Resources: apiv1.ResourceRequirements{},
				},
				r: model.ResourceRequirements{},
			},
			expectedRequests: map[apiv1.ResourceName]resource.Quantity{},
			expectedLimits:   map[apiv1.ResourceName]resource.Quantity{},
		},
		{
			name: "limits-in-yaml-no-limits-in-container",
			args: args{
				c: &apiv1.Container{
					Resources: apiv1.ResourceRequirements{},
				},
				r: model.ResourceRequirements{
					Limits: model.ResourceList{
						apiv1.ResourceMemory:           resource.MustParse("0.250Gi"),
						apiv1.ResourceCPU:              resource.MustParse("0.125"),
						apiv1.ResourceEphemeralStorage: resource.MustParse("0.500Gi"),
					},
					Requests: model.ResourceList{
						apiv1.ResourceMemory:           resource.MustParse("2Gi"),
						apiv1.ResourceCPU:              resource.MustParse("1"),
						apiv1.ResourceEphemeralStorage: resource.MustParse("5Gi"),
					},
				},
			},
			expectedRequests: map[apiv1.ResourceName]resource.Quantity{
				apiv1.ResourceMemory:           resource.MustParse("2Gi"),
				apiv1.ResourceCPU:              resource.MustParse("1"),
				apiv1.ResourceEphemeralStorage: resource.MustParse("5Gi"),
			},
			expectedLimits: map[apiv1.ResourceName]resource.Quantity{
				apiv1.ResourceMemory:           resource.MustParse("0.250Gi"),
				apiv1.ResourceCPU:              resource.MustParse("0.125"),
				apiv1.ResourceEphemeralStorage: resource.MustParse("0.500Gi"),
			},
		},
		{
			name: "no-limits-in-yaml-limits-in-container",
			args: args{
				c: &apiv1.Container{
					Resources: apiv1.ResourceRequirements{
						Limits: map[apiv1.ResourceName]resource.Quantity{
							apiv1.ResourceMemory:           resource.MustParse("0.250Gi"),
							apiv1.ResourceCPU:              resource.MustParse("0.125"),
							apiv1.ResourceEphemeralStorage: resource.MustParse("0.500Gi"),
						},
						Requests: map[apiv1.ResourceName]resource.Quantity{
							apiv1.ResourceMemory:           resource.MustParse("2Gi"),
							apiv1.ResourceCPU:              resource.MustParse("1"),
							apiv1.ResourceEphemeralStorage: resource.MustParse("5Gi"),
						},
					},
				},
				r: model.ResourceRequirements{},
			},
			expectedRequests: map[apiv1.ResourceName]resource.Quantity{},
			expectedLimits:   map[apiv1.ResourceName]resource.Quantity{},
		},
		{
			name: "limits-in-yaml-limits-in-container",
			args: args{
				c: &apiv1.Container{
					Resources: apiv1.ResourceRequirements{
						Limits: map[apiv1.ResourceName]resource.Quantity{
							apiv1.ResourceMemory:           resource.MustParse("0.250Gi"),
							apiv1.ResourceCPU:              resource.MustParse("0.125"),
							apiv1.ResourceEphemeralStorage: resource.MustParse("0.500Gi"),
						},
						Requests: map[apiv1.ResourceName]resource.Quantity{
							apiv1.ResourceMemory:           resource.MustParse("2Gi"),
							apiv1.ResourceCPU:              resource.MustParse("1"),
							apiv1.ResourceEphemeralStorage: resource.MustParse("5Gi"),
						},
					},
				},
				r: model.ResourceRequirements{
					Limits: model.ResourceList{
						apiv1.ResourceMemory: resource.MustParse("1Gi"),
						apiv1.ResourceCPU:    resource.MustParse("2"),
					},
					Requests: model.ResourceList{
						apiv1.ResourceMemory: resource.MustParse("4Gi"),
						apiv1.ResourceCPU:    resource.MustParse("0.125"),
					},
				},
			},
			expectedRequests: map[apiv1.ResourceName]resource.Quantity{
				apiv1.ResourceMemory: resource.MustParse("4Gi"),
				apiv1.ResourceCPU:    resource.MustParse("0.125"),
			},
			expectedLimits: map[apiv1.ResourceName]resource.Quantity{
				apiv1.ResourceMemory: resource.MustParse("1Gi"),
				apiv1.ResourceCPU:    resource.MustParse("2"),
			},
		},
	}
	for _, tt := range tests {
		t.Run(tt.name, func(t *testing.T) {
			TranslateResources(tt.args.c, tt.args.r)

			a := tt.args.c.Resources.Requests[apiv1.ResourceMemory]
			b := tt.expectedRequests[apiv1.ResourceMemory]

			if a.Cmp(b) != 0 {
				t.Errorf("requests %s: expected %s, got %s", apiv1.ResourceMemory, b.String(), a.String())
			}

			a = tt.args.c.Resources.Requests[apiv1.ResourceCPU]
			b = tt.expectedRequests[apiv1.ResourceCPU]

			if a.Cmp(b) != 0 {
				t.Errorf("requests %s: expected %s, got %s", apiv1.ResourceCPU, b.String(), a.String())
			}

			a = tt.args.c.Resources.Requests[apiv1.ResourceEphemeralStorage]
			b = tt.expectedRequests[apiv1.ResourceEphemeralStorage]

			if a.Cmp(b) != 0 {
				t.Errorf("requests %s: expected %s, got %s", apiv1.ResourceEphemeralStorage, b.String(), a.String())
			}

			a = tt.args.c.Resources.Limits[apiv1.ResourceMemory]
			b = tt.expectedLimits[apiv1.ResourceMemory]

			if a.Cmp(b) != 0 {
				t.Errorf("limits %s: expected %s, got %s", apiv1.ResourceMemory, b.String(), a.String())
			}

			a = tt.args.c.Resources.Limits[apiv1.ResourceCPU]
			b = tt.expectedLimits[apiv1.ResourceCPU]

			if a.Cmp(b) != 0 {
				t.Errorf("limits %s: expected %s, got %s", apiv1.ResourceCPU, b.String(), a.String())
			}

			a = tt.args.c.Resources.Limits[apiv1.ResourceEphemeralStorage]
			b = tt.expectedLimits[apiv1.ResourceEphemeralStorage]

			if a.Cmp(b) != 0 {
				t.Errorf("limits %s: expected %s, got %s", apiv1.ResourceEphemeralStorage, b.String(), a.String())
			}
		})
	}
}

func Test_translateSecurityContext(t *testing.T) {
	var trueB = true

	tests := []struct {
		name         string
		c            *apiv1.Container
		s            *model.SecurityContext
		expectedAdd  []apiv1.Capability
		expectedDrop []apiv1.Capability
	}{
		{
			name: "single-add",
			c:    &apiv1.Container{},
			s: &model.SecurityContext{
				Capabilities: &model.Capabilities{
					Add: []apiv1.Capability{"SYS_TRACE"},
				},
			},
			expectedAdd: []apiv1.Capability{"SYS_TRACE"},
		},
		{
			name: "add-drop",
			c:    &apiv1.Container{},
			s: &model.SecurityContext{
				Capabilities: &model.Capabilities{
					Add:  []apiv1.Capability{"SYS_TRACE"},
					Drop: []apiv1.Capability{"SYS_NICE"},
				},
			},
			expectedAdd:  []apiv1.Capability{"SYS_TRACE"},
			expectedDrop: []apiv1.Capability{"SYS_NICE"},
		},
		{
			name: "merge-uniques",
			c: &apiv1.Container{
				SecurityContext: &apiv1.SecurityContext{
					Capabilities: &apiv1.Capabilities{
						Add:  []apiv1.Capability{"SYS_FOO"},
						Drop: []apiv1.Capability{"SYS_BAR"},
					},
				},
			},
			s: &model.SecurityContext{
				Capabilities: &model.Capabilities{
					Add:  []apiv1.Capability{"SYS_TRACE"},
					Drop: []apiv1.Capability{"SYS_NICE"},
				},
			},
			expectedAdd:  []apiv1.Capability{"SYS_FOO", "SYS_TRACE"},
			expectedDrop: []apiv1.Capability{"SYS_BAR", "SYS_NICE"},
		},
		{
			name: "read-only",
			c: &apiv1.Container{
				SecurityContext: &apiv1.SecurityContext{
					ReadOnlyRootFilesystem: &trueB,
				},
			},
			s: &model.SecurityContext{
				Capabilities: &model.Capabilities{
					Add: []apiv1.Capability{"SYS_TRACE"},
				},
			},
			expectedAdd: []apiv1.Capability{"SYS_TRACE"},
		},
	}

	for _, tt := range tests {
		t.Run(tt.name, func(t *testing.T) {
			TranslateContainerSecurityContext(tt.c, tt.s)
			if tt.c.SecurityContext == nil {
				t.Fatal("SecurityContext was nil")
			}

			if !reflect.DeepEqual(tt.c.SecurityContext.Capabilities.Add, tt.expectedAdd) {
				t.Errorf("tt.c.SecurityContext.Capabilities.Add != tt.expectedAdd. Expected: %s, Got; %s", tt.expectedAdd, tt.c.SecurityContext.Capabilities.Add)
			}

			if !reflect.DeepEqual(tt.c.SecurityContext.Capabilities.Drop, tt.expectedDrop) {
				t.Errorf("tt.c.SecurityContext.Capabilities.Drop != tt.expectedDrop. Expected: %s, Got; %s", tt.expectedDrop, tt.c.SecurityContext.Capabilities.Drop)
			}

			if tt.c.SecurityContext.ReadOnlyRootFilesystem != nil {
				t.Errorf("ReadOnlyRootFilesystem was not removed")
			}
		})
	}
}

func Test_translateSecurityContextWithParams(t *testing.T) {
	var trueB = true
	var falseB = false

	pass_tests := []struct {
		c                                *apiv1.Container
		s                                *model.SecurityContext
		expectedRunAsNonRoot             *bool
		expectedAllowPrivilegeEscalation *bool
		name                             string
	}{
		{
			name: "add_nonroot",
			c:    &apiv1.Container{},
			s: &model.SecurityContext{
				RunAsNonRoot: &trueB,
			},
			expectedRunAsNonRoot: &trueB,
		},
		{
			name: "add_privilege",
			c:    &apiv1.Container{},
			s: &model.SecurityContext{
				AllowPrivilegeEscalation: &falseB,
			},
			expectedAllowPrivilegeEscalation: &falseB,
		},
		{
			name: "add_priv_nonroot",
			c:    &apiv1.Container{},
			s: &model.SecurityContext{
				AllowPrivilegeEscalation: &falseB,
				RunAsNonRoot:             &trueB,
			},
			expectedAllowPrivilegeEscalation: &falseB,
			expectedRunAsNonRoot:             &trueB,
		},
		{
			name: "add_neither",
			c: &apiv1.Container{
				SecurityContext: &apiv1.SecurityContext{
					ReadOnlyRootFilesystem: &trueB,
				},
			},
			s: &model.SecurityContext{
				Capabilities: &model.Capabilities{
					Add: []apiv1.Capability{"SYS_TRACE"},
				},
			},
		},
	}
	for _, tt := range pass_tests {
		t.Run(tt.name, func(t *testing.T) {
			TranslateContainerSecurityContext(tt.c, tt.s)
			if tt.c.SecurityContext == nil {
				t.Fatal("SecurityContext was nil")
			}

			if tt.c.SecurityContext.AllowPrivilegeEscalation != tt.expectedAllowPrivilegeEscalation {
				t.Errorf("tt.c.SecurityContext.AllowPrivilegeEscalation != tt.expectedAllowPrivilegeEscalation. Expected: %t, Got; %t", *tt.expectedAllowPrivilegeEscalation, *tt.c.SecurityContext.AllowPrivilegeEscalation)
			}

			if tt.c.SecurityContext.RunAsNonRoot != tt.expectedRunAsNonRoot {
				t.Errorf("tt.c.SecurityContext.RunAsNonRoot != tt.expectedRunAsNonRoot. Expected: %t, Got; %t", *tt.expectedRunAsNonRoot, *tt.c.SecurityContext.RunAsNonRoot)
			}

			if tt.c.SecurityContext.ReadOnlyRootFilesystem != nil {
				t.Errorf("ReadOnlyRootFilesystem was not removed")
			}
		})
	}
}

func TestTranslateOktetoVolumes(t *testing.T) {
	var tests = []struct {
		name     string
		spec     *apiv1.PodSpec
		rule     *model.TranslationRule
		expected []apiv1.Volume
	}{
		{
			name: "single-persistence-enabled",
			spec: &apiv1.PodSpec{},
			rule: &model.TranslationRule{
				PersistentVolume: true,
				Volumes: []model.VolumeMount{
					{Name: "okteto"},
				},
			},
			expected: []apiv1.Volume{
				{
					Name: "okteto",
					VolumeSource: apiv1.VolumeSource{
						PersistentVolumeClaim: &apiv1.PersistentVolumeClaimVolumeSource{
							ClaimName: "okteto",
							ReadOnly:  false,
						},
					},
				},
			},
		},
		{
			name: "single-persistence-disabled",
			spec: &apiv1.PodSpec{},
			rule: &model.TranslationRule{
				PersistentVolume: false,
				Volumes: []model.VolumeMount{
					{
						Name:      "okteto",
						SubPath:   model.SyncthingSubPath,
						MountPath: model.OktetoSyncthingMountPath,
					},
				},
			},
			expected: []apiv1.Volume{
				{
					Name:         "okteto",
					VolumeSource: apiv1.VolumeSource{EmptyDir: &apiv1.EmptyDirVolumeSource{}},
				},
			},
		},
		{
			name: "external-volume",
			spec: &apiv1.PodSpec{},
			rule: &model.TranslationRule{
				PersistentVolume: false,
				Volumes: []model.VolumeMount{
					{
						Name: "okteto",
					},
				},
			},
			expected: []apiv1.Volume{
				{
					Name: "okteto",
					VolumeSource: apiv1.VolumeSource{
						PersistentVolumeClaim: &apiv1.PersistentVolumeClaimVolumeSource{
							ClaimName: "okteto",
							ReadOnly:  false,
						},
					},
				},
			},
		},
	}

	for _, tt := range tests {
		t.Run(tt.name, func(t *testing.T) {
			TranslateOktetoVolumes(tt.spec, tt.rule)
			if !reflect.DeepEqual(tt.expected, tt.spec.Volumes) {
				t.Errorf("Expected \n%+v but got \n%+v", tt.expected, tt.spec.Volumes)
			}
		})
	}
}

func Test_translateMultipleEnvVars(t *testing.T) {
	manifestBytes := []byte(`dev:
    web:
        image: web:latest
        sync:
          - .:/app
        environment:
          key2: value2
          key1: value1
          key4: value4
          key5: value5
          key3: value3
        `)

	manifest, err := model.Read(manifestBytes)
	require.NoError(t, err)
	dev := manifest.Dev["web"]
<<<<<<< HEAD

	d := deployments.Sandbox(dev)
	rule := dev.ToTranslationRule(dev, "cindy", false)
=======
	dev.Username = "cindy"

	d := deployments.Sandbox(dev, "n")
	rule := dev.ToTranslationRule(dev, "n", false)
>>>>>>> 82125302
	tr := &Translation{
		MainDev: dev,
		Dev:     dev,
		App:     NewDeploymentApp(d),
		Rules:   []*model.TranslationRule{rule},
	}
	require.NoError(t, tr.translate())
	envOK := []apiv1.EnvVar{
		{
			Name:  "key1",
			Value: "value1",
		},
		{
			Name:  "key2",
			Value: "value2",
		},
		{
			Name:  "key3",
			Value: "value3",
		},
		{
			Name:  "key4",
			Value: "value4",
		},
		{
			Name:  "key5",
			Value: "value5",
		},
		{
			Name:  "OKTETO_NAMESPACE",
			Value: "n",
		},
		{
			Name:  "OKTETO_NAME",
			Value: "web",
		},
		{
			Name:  "OKTETO_USERNAME",
			Value: "cindy",
		},
		{Name: "HISTSIZE", Value: "10000000"},
		{Name: "HISTFILESIZE", Value: "10000000"},
		{Name: "HISTCONTROL", Value: "ignoreboth:erasedups"},
		{Name: "HISTFILE", Value: "/var/okteto/bashrc/.bash_history"},
		{Name: "BASHOPTS", Value: "histappend"},
		{Name: "PROMPT_COMMAND", Value: "history -a ; history -c ; history -r"},
	}
	if !reflect.DeepEqual(envOK, tr.DevApp.PodSpec().Containers[0].Env) {
		t.Fatalf("Wrong env generation %+v", tr.DevApp.PodSpec().Containers[0].Env)
	}
}

func Test_translateSfsWithVolumes(t *testing.T) {
	file, err := os.CreateTemp("", "okteto-secret-test")
	require.NoError(t, err)
	defer os.Remove(file.Name())

	var runAsUser int64 = 100
	var runAsGroup int64 = 101
	var fsGroup int64 = 102
	manifestBytes := []byte(fmt.Sprintf(`dev:
    web:
        container: dev
        image: web:latest
        command: ["./run_web.sh"]
        workdir: /app
        metadata:
          annotations:
            key1: value1
        tolerations:
        - key: nvidia/gpu
          operator: Exists
        securityContext:
          runAsUser: 100
          runAsGroup: 101
          fsGroup: 102
        serviceAccount: sa
        sync:
          - .:/app
          - sub:/path
        volumes:
          - /go/pkg/
          - /root/.cache/go-build
        nodeSelector:
          disktype: ssd
        affinity:
          podAffinity:
            requiredDuringSchedulingIgnoredDuringExecution:
            - labelSelector:
                matchExpressions:
                - key: role
                  operator: In
                  values:
                  - web-server
              topologyKey: kubernetes.io/hostname
        secrets:
          - %s:/remote
        resources:
          limits:
            cpu: 2
            memory: 1Gi
            amd.com/gpu: 1
            sgx.intel.com/epc: 1
            squat.ai/fuse: 1
        services:
          - name: worker
            image: worker:latest
            metadata:
              annotations:
                key2: value2
            command: ["./run_worker.sh"]
            sync:
               - worker:/src`, file.Name()))

	manifest, err := model.Read(manifestBytes)
	require.NoError(t, err)
	dev1 := manifest.Dev["web"]

	sfs1 := statefulsets.Sandbox(dev1, "n")
	sfs1.UID = types.UID("sfs1")
	delete(sfs1.Annotations, model.OktetoAutoCreateAnnotation)
	sfs1.Spec.Replicas = pointer.Int32(2)

<<<<<<< HEAD
	rule1 := dev1.ToTranslationRule(dev1, "cindy", false)
=======
	rule1 := dev1.ToTranslationRule(dev1, "n", false)
>>>>>>> 82125302
	tr1 := &Translation{
		MainDev: dev1,
		Dev:     dev1,
		App:     NewStatefulSetApp(sfs1),
		Rules:   []*model.TranslationRule{rule1},
	}
	require.NoError(t, tr1.translate())
	sfs1PodDev := apiv1.PodSpec{
		NodeSelector: map[string]string{
			"disktype": "ssd",
		},
		Affinity: &apiv1.Affinity{
			PodAffinity: &apiv1.PodAffinity{
				RequiredDuringSchedulingIgnoredDuringExecution: []apiv1.PodAffinityTerm{
					{
						LabelSelector: &metav1.LabelSelector{
							MatchExpressions: []metav1.LabelSelectorRequirement{
								{
									Key:      "role",
									Operator: "In",
									Values: []string{
										"web-server",
									},
								},
							},
						},
						TopologyKey: "kubernetes.io/hostname",
					},
				},
			},
		},
		Tolerations: []apiv1.Toleration{
			{
				Key:      "nvidia/gpu",
				Operator: apiv1.TolerationOpExists,
			},
		},
		SecurityContext: &apiv1.PodSecurityContext{
			FSGroup: &fsGroup,
		},
		ServiceAccountName:            "sa",
		TerminationGracePeriodSeconds: pointer.Int64(0),
		Volumes: []apiv1.Volume{
			{
				Name: oktetoSyncSecretVolume,
				VolumeSource: apiv1.VolumeSource{
					Secret: &apiv1.SecretVolumeSource{
						SecretName: "okteto-web",
						Items: []apiv1.KeyToPath{
							{
								Key:  "config.xml",
								Path: "config.xml",
								Mode: &mode444,
							},
							{
								Key:  "cert.pem",
								Path: "cert.pem",
								Mode: &mode444,
							},
							{
								Key:  "key.pem",
								Path: "key.pem",
								Mode: &mode444,
							},
						},
					},
				},
			},
			{
				Name: dev1.GetVolumeName(),
				VolumeSource: apiv1.VolumeSource{
					PersistentVolumeClaim: &apiv1.PersistentVolumeClaimVolumeSource{
						ClaimName: dev1.GetVolumeName(),
						ReadOnly:  false,
					},
				},
			},
			{
				Name: oktetoDevSecretVolume,
				VolumeSource: apiv1.VolumeSource{
					Secret: &apiv1.SecretVolumeSource{
						SecretName: "okteto-web",
						Items: []apiv1.KeyToPath{
							{
								Key:  "dev-secret-remote",
								Path: "remote",
								Mode: &mode420,
							},
						},
					},
				},
			},
			{
				Name: OktetoBinName,
				VolumeSource: apiv1.VolumeSource{
					EmptyDir: &apiv1.EmptyDirVolumeSource{},
				},
			},
		},
		InitContainers: []apiv1.Container{
			{
				Name:            OktetoBinName,
				Image:           model.OktetoBinImageTag,
				ImagePullPolicy: apiv1.PullIfNotPresent,
				SecurityContext: &apiv1.SecurityContext{
					RunAsUser:  &runAsUser,
					RunAsGroup: &runAsGroup,
				},
				Command: []string{"sh", "-c", "cp /usr/local/bin/* /okteto/bin"},
				VolumeMounts: []apiv1.VolumeMount{
					{
						Name:      OktetoBinName,
						MountPath: "/okteto/bin",
					},
				},
			},
			{
				Name:            OktetoInitVolumeContainerName,
				Image:           "web:latest",
				ImagePullPolicy: apiv1.PullIfNotPresent,
				Command:         []string{"sh", "-c", "echo initializing... && ( [ \"$(ls -A /init-volume/1)\" ] || cp -R /go/pkg/. /init-volume/1 || true) && ( [ \"$(ls -A /init-volume/2)\" ] || cp -R /root/.cache/go-build/. /init-volume/2 || true) && ( [ \"$(ls -A /init-volume/3)\" ] || cp -R /app/. /init-volume/3 || true) && ( [ \"$(ls -A /init-volume/4)\" ] || cp -R /path/. /init-volume/4 || true) && echo initialization completed."},
				SecurityContext: &apiv1.SecurityContext{
					RunAsUser:  &runAsUser,
					RunAsGroup: &runAsGroup,
				},
				VolumeMounts: []apiv1.VolumeMount{
					{
						Name:      dev1.GetVolumeName(),
						ReadOnly:  false,
						MountPath: "/init-volume/1",
						SubPath:   path.Join(model.DataSubPath, "go/pkg"),
					},
					{
						Name:      dev1.GetVolumeName(),
						ReadOnly:  false,
						MountPath: "/init-volume/2",
						SubPath:   path.Join(model.DataSubPath, "root/.cache/go-build"),
					},
					{
						Name:      dev1.GetVolumeName(),
						ReadOnly:  false,
						MountPath: "/init-volume/3",
						SubPath:   model.SourceCodeSubPath,
					},
					{
						Name:      dev1.GetVolumeName(),
						ReadOnly:  false,
						MountPath: "/init-volume/4",
						SubPath:   path.Join(model.SourceCodeSubPath, "sub"),
					},
				},
			},
		},
		Containers: []apiv1.Container{
			{
				Name:            "dev",
				Image:           "web:latest",
				ImagePullPolicy: apiv1.PullAlways,
				Command:         []string{"/var/okteto/bin/start.sh"},
				Args:            []string{"-r", "-s", "remote:/remote"},
				WorkingDir:      "/app",
				Env: []apiv1.EnvVar{
					{
						Name:  "OKTETO_NAMESPACE",
						Value: "n",
					},
					{
						Name:  "OKTETO_NAME",
						Value: "web",
					},
					{Name: "OKTETO_USERNAME", Value: "cindy"},
					{Name: "HISTSIZE", Value: "10000000"},
					{Name: "HISTFILESIZE", Value: "10000000"},
					{Name: "HISTCONTROL", Value: "ignoreboth:erasedups"},
					{Name: "HISTFILE", Value: "/var/okteto/bashrc/.bash_history"},
					{Name: "BASHOPTS", Value: "histappend"},
					{Name: "PROMPT_COMMAND", Value: "history -a ; history -c ; history -r"},
				},
				SecurityContext: &apiv1.SecurityContext{
					RunAsUser:  &runAsUser,
					RunAsGroup: &runAsGroup,
				},
				Resources: apiv1.ResourceRequirements{
					Limits: apiv1.ResourceList{
						"cpu":               resource.MustParse("2"),
						"memory":            resource.MustParse("1Gi"),
						"amd.com/gpu":       resource.MustParse("1"),
						"sgx.intel.com/epc": resource.MustParse("1"),
						"squat.ai/fuse":     resource.MustParse("1"),
					},
				},
				VolumeMounts: []apiv1.VolumeMount{
					{
						Name:      dev1.GetVolumeName(),
						ReadOnly:  false,
						MountPath: "/var/syncthing",
						SubPath:   model.SyncthingSubPath,
					},
					{
						Name:      dev1.GetVolumeName(),
						ReadOnly:  false,
						MountPath: model.RemoteMountPath,
						SubPath:   model.RemoteSubPath,
					},
					{
						Name:      dev1.GetVolumeName(),
						ReadOnly:  false,
						MountPath: "/go/pkg/",
						SubPath:   path.Join(model.DataSubPath, "go/pkg"),
					},
					{
						Name:      dev1.GetVolumeName(),
						ReadOnly:  false,
						MountPath: "/root/.cache/go-build",
						SubPath:   path.Join(model.DataSubPath, "root/.cache/go-build"),
					},
					{
						Name:      dev1.GetVolumeName(),
						ReadOnly:  false,
						MountPath: "/app",
						SubPath:   model.SourceCodeSubPath,
					},
					{
						Name:      dev1.GetVolumeName(),
						ReadOnly:  false,
						MountPath: "/path",
						SubPath:   path.Join(model.SourceCodeSubPath, "sub"),
					},
					{
						Name:      dev1.GetVolumeName(),
						MountPath: "/var/okteto/bashrc",
						SubPath:   "okteto-bash-history",
					},
					{
						Name:      oktetoSyncSecretVolume,
						ReadOnly:  false,
						MountPath: "/var/syncthing/secret/",
					},
					{
						Name:      oktetoDevSecretVolume,
						ReadOnly:  false,
						MountPath: "/var/okteto/secret/",
					},
					{
						Name:      OktetoBinName,
						ReadOnly:  false,
						MountPath: "/var/okteto/bin",
					},
				},
				LivenessProbe:  nil,
				ReadinessProbe: nil,
			},
		},
	}

	// checking sfs1 state
	sfs1Orig := statefulsets.Sandbox(dev1, "n")
	if tr1.App.Replicas() != 0 {
		t.Fatalf("sfs1 is running %d replicas", tr1.App.Replicas())
	}
	expectedLabels := map[string]string{constants.DevLabel: "true"}
	if !reflect.DeepEqual(tr1.App.ObjectMeta().Labels, expectedLabels) {
		t.Fatalf("Wrong sfs1 labels: '%v'", tr1.App.ObjectMeta().Labels)
	}
	if !reflect.DeepEqual(tr1.App.TemplateObjectMeta().Labels, sfs1Orig.Spec.Template.Labels) {
		t.Fatalf("Wrong sfs1 pod labels: '%v'", tr1.App.TemplateObjectMeta().Labels)
	}
	expectedAnnotations := map[string]string{model.AppReplicasAnnotation: "2", "key1": "value1", constants.OktetoDevModeAnnotation: constants.OktetoSyncModeFieldValue}
	if !reflect.DeepEqual(tr1.App.ObjectMeta().Annotations, expectedAnnotations) {
		t.Fatalf("Wrong sfs1 annotations: '%v'", tr1.App.ObjectMeta().Annotations)
	}
	expectedTemplateAnnotations := map[string]string{"key1": "value1"}
	if !reflect.DeepEqual(tr1.App.TemplateObjectMeta().Annotations, expectedTemplateAnnotations) {
		t.Fatalf("Wrong sfs1 pod annotations: '%v'", tr1.App.TemplateObjectMeta().Annotations)
	}
	marshalledSfs1, err := yaml.Marshal(tr1.App.PodSpec())
	assert.NoError(t, err)
	marshalledSfs1Orig, err := yaml.Marshal(sfs1Orig.Spec.Template.Spec)
	assert.NoError(t, err)
	if !bytes.Equal(marshalledSfs1, marshalledSfs1Orig) {
		t.Fatalf("Wrong sfs1 generation.\nActual %+v, \nExpected %+v", string(marshalledSfs1), string(marshalledSfs1Orig))
	}

	// checking dev sfs1 state
	if tr1.DevApp.Replicas() != 1 {
		t.Fatalf("dev sfs1 is running %d replicas", tr1.DevApp.Replicas())
	}
	expectedLabels = map[string]string{model.DevCloneLabel: "sfs1"}
	if !reflect.DeepEqual(tr1.DevApp.ObjectMeta().Labels, expectedLabels) {
		t.Fatalf("Wrong dev sfs1 labels: '%v'", tr1.DevApp.ObjectMeta().Labels)
	}
	expectedPodLabels := map[string]string{"app": "web", model.InteractiveDevLabel: dev1.Name}
	if !reflect.DeepEqual(tr1.DevApp.TemplateObjectMeta().Labels, expectedPodLabels) {
		t.Fatalf("Wrong dev sfs1 pod labels: '%v'", tr1.DevApp.TemplateObjectMeta().Labels)
	}
	expectedAnnotations = map[string]string{"key1": "value1", constants.OktetoDevModeAnnotation: constants.OktetoSyncModeFieldValue}
	if !reflect.DeepEqual(tr1.DevApp.ObjectMeta().Annotations, expectedAnnotations) {
		t.Fatalf("Wrong dev sfs1 annotations: '%v'", tr1.DevApp.ObjectMeta().Annotations)
	}
	expectedPodAnnotations := map[string]string{"key1": "value1"}
	if !reflect.DeepEqual(tr1.DevApp.TemplateObjectMeta().Annotations, expectedPodAnnotations) {
		t.Fatalf("Wrong dev sfs1 pod annotations: '%v'", tr1.DevApp.TemplateObjectMeta().Annotations)
	}
	marshalledDevSfs1, err := yaml.Marshal(tr1.DevApp.PodSpec())
	assert.NoError(t, err)
	marshalledDevSfs1OK, err := yaml.Marshal(sfs1PodDev)
	assert.NoError(t, err)
	if !bytes.Equal(marshalledDevSfs1, marshalledDevSfs1OK) {
		t.Fatalf("Wrong dev sfs1 generation.\nActual %+v, \nExpected %+v", string(marshalledDevSfs1), string(marshalledDevSfs1OK))
	}

	require.NoError(t, tr1.DevModeOff())

	if _, ok := tr1.App.ObjectMeta().Labels[constants.DevLabel]; ok {
		t.Fatalf("'%s' label not eliminated on 'okteto down'", constants.DevLabel)
	}

	if _, ok := tr1.App.ObjectMeta().Annotations[model.AppReplicasAnnotation]; ok {
		t.Fatalf("'%s' annotation not eliminated on 'okteto down'", model.AppReplicasAnnotation)
	}

	if tr1.App.Replicas() != 2 {
		t.Fatalf("sfs1 is running %d replicas after 'okteto down'", tr1.App.Replicas())
	}

	dev2 := dev1.Services[0]
	sfs2 := statefulsets.Sandbox(dev2, "n")
	sfs2.Spec.Replicas = pointer.Int32(3)
	sfs2.UID = types.UID("sfs2")
	delete(sfs2.Annotations, model.OktetoAutoCreateAnnotation)

	trMap := make(map[string]*Translation)
	ctx := context.Background()
	c := fake.NewSimpleClientset(sfs2)
	err = loadServiceTranslations(ctx, "n", dev1, false, trMap, c)
	if err != nil {
		t.Fatal(err)
	}
	tr2 := trMap[dev2.Name]
	require.NoError(t, tr2.translate())
	sfs2DevPod := apiv1.PodSpec{
		Affinity: &apiv1.Affinity{
			PodAffinity: &apiv1.PodAffinity{
				RequiredDuringSchedulingIgnoredDuringExecution: []apiv1.PodAffinityTerm{
					{
						LabelSelector: &metav1.LabelSelector{
							MatchLabels: map[string]string{
								model.InteractiveDevLabel: "web",
							},
						},
						TopologyKey: "kubernetes.io/hostname",
					},
				},
			},
		},
		SecurityContext: &apiv1.PodSecurityContext{
			FSGroup: pointer.Int64(0),
		},
		ServiceAccountName:            "",
		TerminationGracePeriodSeconds: pointer.Int64(0),
		Volumes: []apiv1.Volume{
			{
				Name: dev1.GetVolumeName(),
				VolumeSource: apiv1.VolumeSource{
					PersistentVolumeClaim: &apiv1.PersistentVolumeClaimVolumeSource{
						ClaimName: dev1.GetVolumeName(),
						ReadOnly:  false,
					},
				},
			},
		},
		Containers: []apiv1.Container{
			{
				Name:            "dev",
				Image:           "worker:latest",
				ImagePullPolicy: apiv1.PullAlways,
				Command:         []string{"./run_worker.sh"},
				Args:            []string{},
				SecurityContext: &apiv1.SecurityContext{
					RunAsUser:  pointer.Int64(0),
					RunAsGroup: pointer.Int64(0),
				},
				Env: []apiv1.EnvVar{
					{Name: "HISTSIZE", Value: "10000000"},
					{Name: "HISTFILESIZE", Value: "10000000"},
					{Name: "HISTCONTROL", Value: "ignoreboth:erasedups"},
					{Name: "HISTFILE", Value: "/var/okteto/bashrc/.bash_history"},
					{Name: "BASHOPTS", Value: "histappend"},
					{Name: "PROMPT_COMMAND", Value: "history -a ; history -c ; history -r"},
				},
				VolumeMounts: []apiv1.VolumeMount{
					{
						Name:      dev1.GetVolumeName(),
						ReadOnly:  false,
						MountPath: "/src",
						SubPath:   path.Join(model.SourceCodeSubPath, "worker"),
					},
					{
						Name:      dev1.GetVolumeName(),
						MountPath: "/var/okteto/bashrc",
						SubPath:   "okteto-bash-history",
					},
				},
				LivenessProbe:  nil,
				ReadinessProbe: nil,
			},
		},
	}

	// checking sfs2 state
	sfs2Orig := statefulsets.Sandbox(dev2, "n")
	if tr2.App.Replicas() != 0 {
		t.Fatalf("sfs2 is running %d replicas", tr2.App.Replicas())
	}
	expectedLabels = map[string]string{constants.DevLabel: "true"}
	if !reflect.DeepEqual(tr2.App.ObjectMeta().Labels, expectedLabels) {
		t.Fatalf("Wrong sfs2 labels: '%v'", tr2.App.ObjectMeta().Labels)
	}
	if !reflect.DeepEqual(tr2.App.TemplateObjectMeta().Labels, sfs2Orig.Spec.Template.Labels) {
		t.Fatalf("Wrong sfs2 pod labels: '%v'", tr2.App.TemplateObjectMeta().Labels)
	}
	expectedAnnotations = map[string]string{model.AppReplicasAnnotation: "3", "key2": "value2", constants.OktetoDevModeAnnotation: constants.OktetoSyncModeFieldValue}
	if !reflect.DeepEqual(tr2.App.ObjectMeta().Annotations, expectedAnnotations) {
		t.Fatalf("Wrong sfs2 annotations: '%v'", tr2.App.ObjectMeta().Annotations)
	}
	if !reflect.DeepEqual(tr1.App.TemplateObjectMeta().Annotations, sfs2Orig.Spec.Template.Annotations) {
		t.Fatalf("Wrong sfs2 pod annotations: '%v'", tr2.App.TemplateObjectMeta().Annotations)
	}
	marshalledSfs2, err := yaml.Marshal(tr2.App.PodSpec())
	assert.NoError(t, err)
	marshalledSfs2Orig, err := yaml.Marshal(sfs2Orig.Spec.Template.Spec)
	assert.NoError(t, err)
	if !bytes.Equal(marshalledSfs2, marshalledSfs2Orig) {
		t.Fatalf("Wrong sfs2 generation.\nActual %+v, \nExpected %+v", string(marshalledSfs2), string(marshalledSfs2Orig))
	}

	// checking dev sfs2 state
	if tr2.DevApp.Replicas() != 3 {
		t.Fatalf("dev sfs2 is running %d replicas", tr2.DevApp.Replicas())
	}
	expectedLabels = map[string]string{model.DevCloneLabel: "sfs2"}
	if !reflect.DeepEqual(tr2.DevApp.ObjectMeta().Labels, expectedLabels) {
		t.Fatalf("Wrong dev sfs2 labels: '%v'", tr2.DevApp.ObjectMeta().Labels)
	}
	expectedPodLabels = map[string]string{"app": "worker", model.DetachedDevLabel: dev2.Name}
	if !reflect.DeepEqual(tr2.DevApp.TemplateObjectMeta().Labels, expectedPodLabels) {
		t.Fatalf("Wrong dev sfs2 pod labels: '%v'", tr2.DevApp.TemplateObjectMeta().Labels)
	}
	expectedAnnotations = map[string]string{"key2": "value2", constants.OktetoDevModeAnnotation: constants.OktetoSyncModeFieldValue}
	if !reflect.DeepEqual(tr2.DevApp.ObjectMeta().Annotations, expectedAnnotations) {
		t.Fatalf("Wrong dev sfs2 annotations: '%v'", tr2.DevApp.ObjectMeta().Annotations)
	}
	expectedPodAnnotations = map[string]string{"key2": "value2"}
	if !reflect.DeepEqual(tr2.DevApp.TemplateObjectMeta().Annotations, expectedPodAnnotations) {
		t.Fatalf("Wrong dev sfs2 pod annotations: '%v'", tr2.DevApp.TemplateObjectMeta().Annotations)
	}
	marshalledDevSfs2, err := yaml.Marshal(tr2.DevApp.PodSpec())
	assert.NoError(t, err)
	marshalledDevSfs2OK, err := yaml.Marshal(sfs2DevPod)
	assert.NoError(t, err)
	if !bytes.Equal(marshalledDevSfs2, marshalledDevSfs2OK) {
		t.Fatalf("Wrong dev sfs2 generation.\nActual %+v, \nExpected %+v", string(marshalledDevSfs2), string(marshalledDevSfs2OK))
	}

	require.NoError(t, tr2.DevModeOff())

	if _, ok := tr2.App.ObjectMeta().Labels[constants.DevLabel]; ok {
		t.Fatalf("'%s' label not eliminated on 'okteto down'", constants.DevLabel)
	}

	if _, ok := tr2.App.ObjectMeta().Annotations[model.AppReplicasAnnotation]; ok {
		t.Fatalf("'%s' annotation not eliminated on 'okteto down'", model.AppReplicasAnnotation)
	}

	if tr2.App.Replicas() != 3 {
		t.Fatalf("sfs2 is running %d replicas after 'okteto down'", tr2.App.Replicas())
	}
}

func Test_translateAnnotations(t *testing.T) {
	var tests = []struct {
		name        string
		annotations model.Annotations
		tr          Translation
	}{
		{
			name:        "no-annotations",
			annotations: model.Annotations{},
			tr: Translation{
				App: &DeploymentApp{
					d: &appsv1.Deployment{
						Spec: appsv1.DeploymentSpec{
							Replicas: pointer.Int32(1),
						},
					},
				},
				Dev: &model.Dev{
					Metadata: &model.Metadata{},
				},
			},
		},
		{
			name: "new-annotations",
			annotations: model.Annotations{
				"key1": "value1",
				"key2": "value2",
				"key3": "value3",
			},
			tr: Translation{
				App: &DeploymentApp{
					d: &appsv1.Deployment{
						Spec: appsv1.DeploymentSpec{
							Replicas: pointer.Int32(1),
						},
					},
				},
				Dev: &model.Dev{
					Metadata: &model.Metadata{},
				},
			},
		},
	}
	for _, tt := range tests {
		t.Run(tt.name, func(t *testing.T) {
			tt.tr.Dev.Metadata.Annotations = tt.annotations
			tt.tr.MainDev = tt.tr.Dev

			previousAppObjectMetaAnnotations := map[string]string{}
			// Copy from the original annotations to the target map
			for key, value := range tt.tr.App.ObjectMeta().Annotations {
				previousAppObjectMetaAnnotations[key] = value
			}

			previousAppTemplateAnnotations := map[string]string{}
			// Copy from the original annotations to the target map
			for key, value := range tt.tr.App.TemplateObjectMeta().Annotations {
				previousAppTemplateAnnotations[key] = value
			}
			require.NoError(t, tt.tr.translate())
			for key, value := range tt.annotations {
				if appValue, ok := tt.tr.App.ObjectMeta().Annotations[key]; ok {
					if appValue != value {
						t.Fatal("app didn't set annotations correctly")
					}
				} else {
					t.Fatal("app didn't set annotations correctly")
				}
				if appValue, ok := tt.tr.DevApp.ObjectMeta().Annotations[key]; ok {
					if appValue != value {
						t.Fatal("devApp didn't set annotations correctly")
					}
				} else {
					t.Fatal("devApp didn't set annotations correctly")
				}
			}
			require.NoError(t, tt.tr.DevModeOff())

			require.Equal(t, previousAppObjectMetaAnnotations, tt.tr.App.ObjectMeta().Annotations)
			require.Equal(t, previousAppTemplateAnnotations, tt.tr.App.TemplateObjectMeta().Annotations)
		})
	}
}

func Test_getDevName(t *testing.T) {
	var tests = []struct {
		name     string
		expected string
		tr       Translation
	}{
		{
			name: "missing name",
			tr: Translation{
				Dev: &model.Dev{},
			},
			expected: "",
		},
		{
			name: "use-dev-name",
			tr: Translation{
				Dev: &model.Dev{
					Name: "test-name",
				},
			},
			expected: "test-name",
		},
		{
			name: "use-selector",
			tr: Translation{
				Dev: &model.Dev{
					Selector: map[string]string{
						"app.kubernetes.io/component": "test-name",
					},
				},
			},
			expected: "test-name",
		},
	}
	for _, tt := range tests {
		t.Run(tt.name, func(t *testing.T) {
			result := tt.tr.getDevName()
			assert.Equal(t, tt.expected, result)
		})
	}
}<|MERGE_RESOLUTION|>--- conflicted
+++ resolved
@@ -122,11 +122,7 @@
 	d1.Spec.Strategy = appsv1.DeploymentStrategy{
 		Type: appsv1.RollingUpdateDeploymentStrategyType,
 	}
-<<<<<<< HEAD
-	rule1 := dev1.ToTranslationRule(dev1, "cindy", false)
-=======
-	rule1 := dev1.ToTranslationRule(dev1, "n", false)
->>>>>>> 82125302
+	rule1 := dev1.ToTranslationRule(dev1, "n", "cindy", false)
 	tr1 := &Translation{
 		MainDev: dev1,
 		Dev:     dev1,
@@ -452,12 +448,6 @@
 	marshalledDevD1OK, err := yaml.Marshal(dDevPod1OK)
 	assert.NoError(t, err)
 	assert.Equal(t, string(marshalledDevD1), string(marshalledDevD1OK))
-<<<<<<< HEAD
-=======
-	//if !bytes.Equal(marshalledDevD1, marshalledDevD1OK) {
-	//	t.Fatalf("Wrong dev d1 generation.\nActual %+v, \nExpected %+v", string(marshalledDevD1), string(marshalledDevD1OK))
-	//}
->>>>>>> 82125302
 
 	require.NoError(t, tr1.DevModeOff())
 
@@ -875,13 +865,8 @@
 	require.NoError(t, err)
 	dev := manifest.Dev["web"]
 
-<<<<<<< HEAD
-	d := deployments.Sandbox(dev)
-	rule := dev.ToTranslationRule(dev, "cindy", true)
-=======
 	d := deployments.Sandbox(dev, "n")
-	rule := dev.ToTranslationRule(dev, "n", true)
->>>>>>> 82125302
+	rule := dev.ToTranslationRule(dev, "n", "cindy", true)
 	tr := &Translation{
 		MainDev: dev,
 		Dev:     dev,
@@ -1425,16 +1410,9 @@
 	manifest, err := model.Read(manifestBytes)
 	require.NoError(t, err)
 	dev := manifest.Dev["web"]
-<<<<<<< HEAD
-
-	d := deployments.Sandbox(dev)
-	rule := dev.ToTranslationRule(dev, "cindy", false)
-=======
-	dev.Username = "cindy"
 
 	d := deployments.Sandbox(dev, "n")
-	rule := dev.ToTranslationRule(dev, "n", false)
->>>>>>> 82125302
+	rule := dev.ToTranslationRule(dev, "n", "cindy", false)
 	tr := &Translation{
 		MainDev: dev,
 		Dev:     dev,
@@ -1558,11 +1536,7 @@
 	delete(sfs1.Annotations, model.OktetoAutoCreateAnnotation)
 	sfs1.Spec.Replicas = pointer.Int32(2)
 
-<<<<<<< HEAD
-	rule1 := dev1.ToTranslationRule(dev1, "cindy", false)
-=======
-	rule1 := dev1.ToTranslationRule(dev1, "n", false)
->>>>>>> 82125302
+	rule1 := dev1.ToTranslationRule(dev1, "n", "cindy", false)
 	tr1 := &Translation{
 		MainDev: dev1,
 		Dev:     dev1,
