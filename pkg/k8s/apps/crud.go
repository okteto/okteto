// Copyright 2023 The Okteto Authors
// Licensed under the Apache License, Version 2.0 (the "License");
// you may not use this file except in compliance with the License.
// You may obtain a copy of the License at
//
// http://www.apache.org/licenses/LICENSE-2.0
//
// Unless required by applicable law or agreed to in writing, software
// distributed under the License is distributed on an "AS IS" BASIS,
// WITHOUT WARRANTIES OR CONDITIONS OF ANY KIND, either express or implied.
// See the License for the specific language governing permissions and
// limitations under the License.

package apps

import (
	"context"
	"fmt"
	"time"

	"github.com/okteto/okteto/pkg/constants"
	oktetoErrors "github.com/okteto/okteto/pkg/errors"
	"github.com/okteto/okteto/pkg/k8s/deployments"
	"github.com/okteto/okteto/pkg/k8s/statefulsets"
	oktetoLog "github.com/okteto/okteto/pkg/log"
	"github.com/okteto/okteto/pkg/model"
	"github.com/okteto/okteto/pkg/okteto"
	apiv1 "k8s.io/api/core/v1"
	"k8s.io/client-go/kubernetes"
)

type ErrApplicationNotFound struct {
	Name string
}

func (e ErrApplicationNotFound) Error() string {
	return fmt.Sprintf("the application '%s' referred by your okteto manifest doesn't exist", e.Name)
}
func Get(ctx context.Context, dev *model.Dev, namespace string, c kubernetes.Interface) (App, error) {
	d, err := deployments.GetByDev(ctx, dev, namespace, c)

	if err == nil {
		return &DeploymentApp{d: d}, nil
	}

	if !oktetoErrors.IsNotFound(err) {
		return nil, err
	}

	sfs, err := statefulsets.GetByDev(ctx, dev, namespace, c)
	if err != nil {
		if oktetoErrors.IsNotFound(err) {
			return nil, ErrApplicationNotFound{Name: dev.Name}
		}
		return nil, err
	}
	return &StatefulSetApp{sfs: sfs}, nil
}

// IsDevModeOn returns if a statefulset is in devmode
func IsDevModeOn(app App) bool {
	return app.ObjectMeta().Labels[constants.DevLabel] == "true" || len(app.ObjectMeta().Labels[model.DevCloneLabel]) > 0
}

// GetRunningPodInLoop returns the dev pod for an app and loops until it success
func GetRunningPodInLoop(ctx context.Context, dev *model.Dev, app App, c kubernetes.Interface) (*apiv1.Pod, error) {
	ticker := time.NewTicker(500 * time.Millisecond)
	start := time.Now()
	to := start.Add(dev.Timeout.Resources)

	for retries := 0; ; retries++ {
		err := app.Refresh(ctx, c)
		if err != nil {
			return nil, err
		}
		if err = app.CheckConditionErrors(dev); err != nil {
			return nil, err
		}

		pod, err := app.GetRunningPod(ctx, c)

		if err == nil {
			return pod, nil
		}

		if !oktetoErrors.IsNotFound(err) {
			return nil, err
		}

		if time.Now().After(to) && retries > 10 {
			return nil, oktetoErrors.ErrKubernetesLongTimeToCreateDevContainer
		}

		select {
		case <-ticker.C:
			if retries%5 == 0 {
				oktetoLog.Info("development container is not ready yet, will retry")
			}
			continue
		case <-ctx.Done():
			oktetoLog.Debug("call to apps.GetRunningPodInLoop cancelled")
			return nil, ctx.Err()
		}
	}
}

// GetTranslations fills all the deployments pointed by a development container
func GetTranslations(ctx context.Context, namespace string, dev *model.Dev, app App, reset bool, c kubernetes.Interface) (map[string]*Translation, error) {
	mainTr := &Translation{
		MainDev: dev,
		Dev:     dev,
		App:     app,
<<<<<<< HEAD
		Rules:   []*model.TranslationRule{dev.ToTranslationRule(dev, okteto.GetContext().Username, reset)},
=======
		Rules:   []*model.TranslationRule{dev.ToTranslationRule(dev, namespace, reset)},
>>>>>>> 82125302
	}
	result := map[string]*Translation{app.ObjectMeta().Name: mainTr}

	if err := loadServiceTranslations(ctx, namespace, dev, reset, result, c); err != nil {
		return nil, err
	}

	for _, tr := range result {
		for _, rule := range tr.Rules {
			devContainer := GetDevContainer(tr.App.PodSpec(), rule.Container)
			if devContainer == nil {
				return nil, fmt.Errorf("%s '%s': container '%s' not found", tr.App.Kind(), tr.App.ObjectMeta().Name, rule.Container)
			}
			rule.Container = devContainer.Name
			if rule.Image == "" {
				rule.Image = devContainer.Image
			}
		}
	}

	return result, nil
}

func loadServiceTranslations(ctx context.Context, namespace string, dev *model.Dev, reset bool, result map[string]*Translation, c kubernetes.Interface) error {
	for _, s := range dev.Services {
		app, err := Get(ctx, s, namespace, c)
		if err != nil {
			return err
		}

<<<<<<< HEAD
		rule := s.ToTranslationRule(dev, okteto.GetContext().Username, reset)
=======
		rule := s.ToTranslationRule(dev, namespace, reset)
>>>>>>> 82125302

		if _, ok := result[app.ObjectMeta().Name]; ok {
			result[app.ObjectMeta().Name].Rules = append(result[app.ObjectMeta().Name].Rules, rule)
			continue
		}

		result[app.ObjectMeta().Name] = &Translation{
			MainDev: dev,
			Dev:     s,
			App:     app,
			Rules:   []*model.TranslationRule{rule},
		}
	}

	return nil
}

// TranslateDevMode translates the deployment manifests to put them in dev mode
func TranslateDevMode(trMap map[string]*Translation) error {
	for _, tr := range trMap {
		err := tr.translate()
		if err != nil {
			return err
		}
	}
	return nil
}

// ListDevModeOn returns a list of strings with the names of deployments or statefulsets in DevMode.
// If no app is found in dev mode, an empty slice is returned
func ListDevModeOn(ctx context.Context, devs model.ManifestDevs, ns string, c kubernetes.Interface) []string {
	devModeApps := make([]string, 0)
	for name, dev := range devs {
		// when autocreate is active, the app name has suffix -okteto
		// this should be taken into account when searching for dev mode apps
		// we just want to modify the dev
		var appDev = *dev

		if appDev.Autocreate {
			appDev.Name = model.DevCloneName(appDev.Name)
		}
		app, err := Get(ctx, &appDev, ns, c)
		if err != nil {
			oktetoLog.Debugf("error listing dev-mode %s: %v", name, err)
		}
		if app != nil && IsDevModeOn(app) {
			// only add to slice the dev apps
			devModeApps = append(devModeApps, name)
		}
	}
	return devModeApps
}<|MERGE_RESOLUTION|>--- conflicted
+++ resolved
@@ -110,11 +110,7 @@
 		MainDev: dev,
 		Dev:     dev,
 		App:     app,
-<<<<<<< HEAD
-		Rules:   []*model.TranslationRule{dev.ToTranslationRule(dev, okteto.GetContext().Username, reset)},
-=======
-		Rules:   []*model.TranslationRule{dev.ToTranslationRule(dev, namespace, reset)},
->>>>>>> 82125302
+		Rules:   []*model.TranslationRule{dev.ToTranslationRule(dev, namespace, okteto.GetContext().Username, reset)},
 	}
 	result := map[string]*Translation{app.ObjectMeta().Name: mainTr}
 
@@ -145,11 +141,7 @@
 			return err
 		}
 
-<<<<<<< HEAD
-		rule := s.ToTranslationRule(dev, okteto.GetContext().Username, reset)
-=======
-		rule := s.ToTranslationRule(dev, namespace, reset)
->>>>>>> 82125302
+		rule := s.ToTranslationRule(dev, okteto.GetContext().Username, okteto.GetContext().Username, reset)
 
 		if _, ok := result[app.ObjectMeta().Name]; ok {
 			result[app.ObjectMeta().Name].Rules = append(result[app.ObjectMeta().Name].Rules, rule)
