--- conflicted
+++ resolved
@@ -74,19 +74,6 @@
 	return &i.sfs.Spec.Template.Spec
 }
 
-<<<<<<< HEAD
-func (i *StatefulSetApp) NewTranslation(dev *model.Dev) *Translation {
-	return &Translation{
-		Interactive:         true,
-		Name:                dev.Name,
-		Version:             model.TranslationVersion,
-		Annotations:         dev.Metadata.Annotations,
-		Labels:              dev.Metadata.Labels,
-		Tolerations:         dev.Tolerations,
-		Replicas:            i.Replicas(),
-		App:                 i,
-		StatefulsetStrategy: i.sfs.Spec.UpdateStrategy,
-=======
 func (i *StatefulSetApp) DevClone() App {
 	clone := &appsv1.StatefulSet{
 		ObjectMeta: metav1.ObjectMeta{
@@ -96,7 +83,6 @@
 			Annotations: map[string]string{},
 		},
 		Spec: *i.sfs.Spec.DeepCopy(),
->>>>>>> 396789d7
 	}
 	clone.Labels[model.DevCloneLabel] = string(i.sfs.UID)
 	for k, v := range i.sfs.Labels {
