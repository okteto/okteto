--- conflicted
+++ resolved
@@ -154,12 +154,4 @@
 		result.Labels = map[string]string{model.DeployedByLabel: s.Labels[model.DeployedByLabel]}
 	}
 	return result
-<<<<<<< HEAD
-}
-
-func translateDev(dev *model.Dev, app apps.App) {
-	dev.Name = app.ObjectMeta().Name
-	dev.Selector = nil
-=======
->>>>>>> 396789d7
 }