package externalresource

import (
	"context"
	"fmt"
	"os"
	"time"

	"github.com/okteto/okteto/pkg/constants"
	"github.com/okteto/okteto/pkg/externalresource/k8s"
	"github.com/okteto/okteto/pkg/format"
	oktetoLog "github.com/okteto/okteto/pkg/log"
	k8sErrors "k8s.io/apimachinery/pkg/api/errors"
	"k8s.io/client-go/rest"

	metav1 "k8s.io/apimachinery/pkg/apis/meta/v1"
)

// K8sControl represents the controller that performs the actions with k8s
type K8sControl struct {
	ClientProvider func(*rest.Config) (k8s.ExternalResourceV1Interface, error)
	Cfg            *rest.Config
}

func (c *K8sControl) Deploy(ctx context.Context, name, ns string, externalInfo *ExternalResource) error {
	if err := setValuesFromOktetoEnvFile(name, externalInfo.Endpoints); err != nil {
		return err
	}

	k8sclient, err := c.ClientProvider(c.Cfg)
	if err != nil {
		return fmt.Errorf("error creating external CRD client: %s", err.Error())
	}

	externalResourceCRD := translate(name, externalInfo)

	old, err := k8sclient.ExternalResources(ns).Get(ctx, externalResourceCRD.Name, metav1.GetOptions{})
	if err != nil && !k8sErrors.IsNotFound(err) {
		return fmt.Errorf("error getting external resource CRD '%s': %w", externalResourceCRD.Name, err)
	}

	if old.Name == "" {
<<<<<<< HEAD
		oktetoLog.Infof("creating external resource CRD '%s'", externalResourceCRD.Name)
		_, err = k8sclient.ExternalResources(ns).Create(ctx, externalResourceCRD)
=======
		olog.Infof("creating external resource CRD '%s'", externalResourceCRD.Name)
		_, err = k8sclient.ExternalResources(ns).Create(ctx, externalResourceCRD, metav1.CreateOptions{})
>>>>>>> c537f87a
		if err != nil && !k8sErrors.IsAlreadyExists(err) {
			return fmt.Errorf("error creating external resource CRD '%s': %w", externalResourceCRD.Name, err)
		}
		oktetoLog.Infof("created external resource CRD '%s'", externalResourceCRD.Name)
	} else {
		oktetoLog.Infof("updating external resource CRD '%s'", externalResourceCRD.Name)
		old.TypeMeta = externalResourceCRD.TypeMeta
		old.Annotations = externalResourceCRD.Annotations
		old.Labels = externalResourceCRD.Labels
		old.Spec = externalResourceCRD.Spec
		_, err = k8sclient.ExternalResources(ns).Update(ctx, old)
		if err != nil {
			if !k8sErrors.IsConflict(err) {
				return fmt.Errorf("error updating external resource CRD '%s': %w", externalResourceCRD.Name, err)
			}
		}
		oktetoLog.Infof("updated external resource CRD '%s'.", externalResourceCRD.Name)
	}

	return nil
}

func (c *K8sControl) List(ctx context.Context, ns string, labelSelector string) ([]ExternalResource, error) {
	k8sclient, err := c.ClientProvider(c.Cfg)
	if err != nil {
		return nil, fmt.Errorf("error providing external resource client: %w", err)
	}

	externals, err := k8sclient.ExternalResources(ns).List(ctx, metav1.ListOptions{
		LabelSelector: labelSelector,
	})
	if err != nil {
		return nil, fmt.Errorf("error listing external resources: %w", err)
	}

	result := []ExternalResource{}
	for _, er := range externals.Items {
		result = append(result, translateK8sToExternal(er))
	}
	return result, nil
}

func (c *K8sControl) Validate(ctx context.Context, name, ns string, externalInfo *ExternalResource) error {
	k8sclient, err := c.ClientProvider(c.Cfg)
	if err != nil {
		return fmt.Errorf("error creating external CRD client: %s", err.Error())
	}

	externalResourceCRD := translate(name, externalInfo)

	_, err = k8sclient.ExternalResources(ns).Create(ctx, externalResourceCRD, metav1.CreateOptions{DryRun: []string{metav1.DryRunAll}})
	if err != nil && !k8sErrors.IsAlreadyExists(err) {
		return fmt.Errorf("error validating external resource CRD '%s': %w", externalResourceCRD.Name, err)
	}

	return nil
}

func translate(name string, externalResource *ExternalResource) *k8s.External {
	var externalEndpointsSpec []k8s.Endpoint
	for _, endpoint := range externalResource.Endpoints {
		externalEndpointsSpec = append(externalEndpointsSpec, k8s.Endpoint(*endpoint))
	}

	var notes *k8s.Notes
	if externalResource.Notes != nil {
		notes = &k8s.Notes{
			Path:     externalResource.Notes.Path,
			Markdown: externalResource.Notes.Markdown,
		}
	}

	return &k8s.External{
		TypeMeta: metav1.TypeMeta{
			Kind:       k8s.ExternalResourceKind,
			APIVersion: fmt.Sprintf("%s/%s", k8s.GroupName, k8s.GroupVersion),
		},
		ObjectMeta: metav1.ObjectMeta{
			Name: format.ResourceK8sMetaString(name),
			Annotations: map[string]string{
				constants.LastUpdatedAnnotation: time.Now().UTC().Format(constants.TimeFormat),
			},
		},
		Spec: k8s.ExternalResourceSpec{
			Icon:      externalResource.Icon,
			Name:      format.ResourceK8sMetaString(name),
			Notes:     notes,
			Endpoints: externalEndpointsSpec,
		},
	}
}

func translateK8sToExternal(er k8s.External) ExternalResource {
	var notes *Notes
	if er.Spec.Notes != nil {
		notes = &Notes{
			Path:     er.Spec.Notes.Path,
			Markdown: er.Spec.Notes.Markdown,
		}
	}

	endpoints := []*ExternalEndpoint{}
	for _, ep := range er.Spec.Endpoints {
		endpoints = append(endpoints, translateK8sToEndpoint(ep))
	}
	return ExternalResource{
		Notes:     notes,
		Endpoints: endpoints,
	}
}

func translateK8sToEndpoint(k8sEndpoint k8s.Endpoint) *ExternalEndpoint {
	return &ExternalEndpoint{
		Name: k8sEndpoint.Name,
		Url:  k8sEndpoint.Url,
	}
}

func setValuesFromOktetoEnvFile(name string, endpoints []*ExternalEndpoint) error {
	for _, endpoint := range endpoints {
		urlEnvKey := fmt.Sprintf(urlEnvFormat, sanitizeForEnv(name), sanitizeForEnv(endpoint.Name))
		urlValue := os.Getenv(urlEnvKey)
		if urlValue != "" {
			if endpoint.Url != "" {
				oktetoLog.Warning("the value of the URL '%s' for the external resource '%s' will be overwritten.", endpoint.Name, name)
			}
			endpoint.Url = urlValue
		}

		if endpoint.Url == "" {
			return fmt.Errorf("no value associated to the url '%s' of the external resource '%s'.", endpoint.Name, name)
		}
	}

	return nil
}<|MERGE_RESOLUTION|>--- conflicted
+++ resolved
@@ -40,13 +40,8 @@
 	}
 
 	if old.Name == "" {
-<<<<<<< HEAD
 		oktetoLog.Infof("creating external resource CRD '%s'", externalResourceCRD.Name)
-		_, err = k8sclient.ExternalResources(ns).Create(ctx, externalResourceCRD)
-=======
-		olog.Infof("creating external resource CRD '%s'", externalResourceCRD.Name)
 		_, err = k8sclient.ExternalResources(ns).Create(ctx, externalResourceCRD, metav1.CreateOptions{})
->>>>>>> c537f87a
 		if err != nil && !k8sErrors.IsAlreadyExists(err) {
 			return fmt.Errorf("error creating external resource CRD '%s': %w", externalResourceCRD.Name, err)
 		}
