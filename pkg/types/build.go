--- conflicted
+++ resolved
@@ -34,21 +34,6 @@
 
 // BuildOptions define the options available for build
 type BuildOptions struct {
-<<<<<<< HEAD
-	Manifest    *model.Manifest
-	File        string
-	OutputMode  string
-	Path        string
-	Platform    string
-	Tag         string
-	Target      string
-	Namespace   string
-	K8sContext  string
-	BuildArgs   []string
-	CacheFrom   []string
-	Secrets     []string
-	ExportCache []string
-=======
 	Manifest *model.Manifest
 	// LocalOutputPath sets for remote operation the root path to where the
 	// exported files are written to
@@ -61,11 +46,9 @@
 	Target          string
 	Namespace       string
 	K8sContext      string
-	DevTag          string
 	BuildArgs       []string
 	Secrets         []string
 	ExportCache     []string
->>>>>>> eb683fbc
 	// CommandArgs comes from the user input on the command
 	CommandArgs   []string
 	SshSessions   []BuildSshSession
