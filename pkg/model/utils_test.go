// Copyright 2022 The Okteto Authors
// Licensed under the Apache License, Version 2.0 (the "License");
// you may not use this file except in compliance with the License.
// You may obtain a copy of the License at
//
// http://www.apache.org/licenses/LICENSE-2.0
//
// Unless required by applicable law or agreed to in writing, software
// distributed under the License is distributed on an "AS IS" BASIS,
// WITHOUT WARRANTIES OR CONDITIONS OF ANY KIND, either express or implied.
// See the License for the specific language governing permissions and
// limitations under the License.

package model

import (
	"testing"
)

<<<<<<< HEAD
=======
func TestCopyFile(t *testing.T) {
	dir := t.TempDir()

	from := filepath.Join(dir, "from")
	to := filepath.Join(dir, "to")

	if err := CopyFile(from, to); err == nil {
		t.Error("failed to return error for missing file")
	}

	content := []byte("hello-world")
	if err := os.WriteFile(from, content, 0600); err != nil {
		t.Fatal(err)
	}

	if err := CopyFile(from, to); err != nil {
		t.Fatalf("failed to copy from %s to %s: %s", from, to, err)
	}

	copied, err := os.ReadFile(to)
	if err != nil {
		t.Fatal(err)
	}

	if string(content) != string(copied) {
		t.Fatalf("got %s, expected %s", string(content), string(copied))
	}

	if err := CopyFile(from, to); err != nil {
		t.Fatalf("failed to overwrite from %s to %s: %s", from, to, err)
	}

}

func TestFileExists(t *testing.T) {
	dir := t.TempDir()

	p := filepath.Join(dir, "exists")
	if FileExists(p) {
		t.Errorf("fail to detect non-existing file")
	}

	if err := os.WriteFile(p, []byte("hello-world"), 0600); err != nil {
		t.Fatal(err)
	}

	if !FileExists(p) {
		t.Errorf("fail to detect existing file")
	}
}

>>>>>>> 695fdaa8
func Test_GetValidNameFromFolder(t *testing.T) {
	var tests = []struct {
		name     string
		folder   string
		expected string
	}{
		{name: "all lower case", folder: "lowercase", expected: "lowercase"},
		{name: "with some lower case", folder: "lowerCase", expected: "lowercase"},
		{name: "upper case", folder: "UpperCase", expected: "uppercase"},
		{name: "valid symbols", folder: "getting-started.test", expected: "getting-started-test"},
		{name: "invalid symbols", folder: "getting_$#started", expected: "getting-started"},
		{name: "current folder", folder: ".", expected: "model"},
		{name: "parent folder", folder: "..", expected: "pkg"},
		{name: "okteto folder", folder: ".okteto", expected: "model"},
	}

	for _, tt := range tests {
		t.Run(tt.name, func(t *testing.T) {
			actual, err := GetValidNameFromFolder(tt.folder)
			if err != nil {
				t.Errorf("got an error in '%s': %s", tt.name, err)
			}
			if actual != tt.expected {
				t.Errorf("'%s' got '%s' expected '%s'", tt.name, actual, tt.expected)
			}
		})
	}
}

func Test_GetValidNameFromGitRepo(t *testing.T) {
	var tests = []struct {
		name     string
		gitRepo  string
		expected string
	}{
		{name: "https url", gitRepo: "https://github.com/okteto/stacks-getting-started", expected: "stacks-getting-started"},
		{name: "https with slash at the end", gitRepo: "https://github.com/okteto/stacks-getting-started/", expected: "stacks-getting-started"},
		{name: "ssh url", gitRepo: "git@github.com:okteto/stacks-getting-started.git", expected: "stacks-getting-started"},
		{name: "ssh url with slash at the end", gitRepo: "git@github.com:okteto/stacks-getting-started.git/", expected: "stacks-getting-started"},
		{name: "https with dots", gitRepo: "https://github.com/okteto/stacks.getting.started", expected: "stacks-getting-started"},
		{name: "URL with uppers", gitRepo: "https://github.com/okteto/StacksGettingStarted", expected: "stacksgettingstarted"},
	}

	for _, tt := range tests {
		t.Run(tt.name, func(t *testing.T) {
			result := TranslateURLToName(tt.gitRepo)

			if result != tt.expected {
				t.Errorf("'%s' got '%s' expected '%s'", tt.name, result, tt.expected)
			}
		})
	}

}<|MERGE_RESOLUTION|>--- conflicted
+++ resolved
@@ -17,60 +17,6 @@
 	"testing"
 )
 
-<<<<<<< HEAD
-=======
-func TestCopyFile(t *testing.T) {
-	dir := t.TempDir()
-
-	from := filepath.Join(dir, "from")
-	to := filepath.Join(dir, "to")
-
-	if err := CopyFile(from, to); err == nil {
-		t.Error("failed to return error for missing file")
-	}
-
-	content := []byte("hello-world")
-	if err := os.WriteFile(from, content, 0600); err != nil {
-		t.Fatal(err)
-	}
-
-	if err := CopyFile(from, to); err != nil {
-		t.Fatalf("failed to copy from %s to %s: %s", from, to, err)
-	}
-
-	copied, err := os.ReadFile(to)
-	if err != nil {
-		t.Fatal(err)
-	}
-
-	if string(content) != string(copied) {
-		t.Fatalf("got %s, expected %s", string(content), string(copied))
-	}
-
-	if err := CopyFile(from, to); err != nil {
-		t.Fatalf("failed to overwrite from %s to %s: %s", from, to, err)
-	}
-
-}
-
-func TestFileExists(t *testing.T) {
-	dir := t.TempDir()
-
-	p := filepath.Join(dir, "exists")
-	if FileExists(p) {
-		t.Errorf("fail to detect non-existing file")
-	}
-
-	if err := os.WriteFile(p, []byte("hello-world"), 0600); err != nil {
-		t.Fatal(err)
-	}
-
-	if !FileExists(p) {
-		t.Errorf("fail to detect existing file")
-	}
-}
-
->>>>>>> 695fdaa8
 func Test_GetValidNameFromFolder(t *testing.T) {
 	var tests = []struct {
 		name     string
