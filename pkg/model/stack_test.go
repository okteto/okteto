--- conflicted
+++ resolved
@@ -16,7 +16,6 @@
 import (
 	"testing"
 
-	apiv1 "k8s.io/api/core/v1"
 	"k8s.io/apimachinery/pkg/api/resource"
 )
 
@@ -81,7 +80,7 @@
 	if s.Services["vote"].Entrypoint.Values[0] != "sh" || s.Services["vote"].Entrypoint.Values[1] != "-c" || s.Services["vote"].Entrypoint.Values[2] != "python app.py" {
 		t.Errorf("'vote.entrypoint' was not parsed: %+v", s)
 	}
-	if s.Services["vote"].Deploy.Replicas != 2 {
+	if s.Services["vote"].Replicas != 2 {
 		t.Errorf("'vote.deploy.replicas' was not parsed: %+v", s)
 	}
 	if len(s.Services["vote"].Environment) != 2 {
@@ -102,19 +101,13 @@
 	if s.Services["vote"].StopGracePeriod != 5 {
 		t.Errorf("'vote.stop_grace_period' was not parsed: %+v", s)
 	}
-<<<<<<< HEAD
-	cpu := s.Services["vote"].Deploy.Resources.Limits[apiv1.ResourceCPU]
-=======
+
 	cpu := s.Services["vote"].Resources.Limits.CPU.Value
->>>>>>> 7ea5049d
 	if cpu.Cmp(resource.MustParse("100m")) != 0 {
 		t.Errorf("'vote.deploy.limits.cpu' was not parsed: %+v", s)
 	}
-<<<<<<< HEAD
-	memory := s.Services["vote"].Deploy.Resources.Limits[apiv1.ResourceMemory]
-=======
+
 	memory := s.Services["vote"].Resources.Limits.Memory.Value
->>>>>>> 7ea5049d
 	if memory.Cmp(resource.MustParse("258Mi")) != 0 {
 		t.Errorf("'vote.deploy.limits.memory' was not parsed: %+v", s)
 	}
@@ -128,7 +121,7 @@
 	if s.Services["db"].Image != "postgres:9.4" {
 		t.Errorf("'db.image' was not parsed: %+v", s)
 	}
-	if s.Services["db"].Deploy.Replicas != 1 {
+	if s.Services["db"].Replicas != 1 {
 		t.Errorf("'db.deploy.replicas' was not parsed: %+v", s)
 	}
 	if len(s.Services["db"].Entrypoint.Values) != 1 {
@@ -242,7 +235,7 @@
 						{Service: "app"},
 					},
 				},
-				Services: map[string]Service{
+				Services: map[string]*Service{
 					"name": {},
 				},
 			},
@@ -257,9 +250,11 @@
 							Port: 80},
 					},
 				},
-				Services: map[string]Service{
-					"name": {Ports: []int32{
-						8080,
+				Services: map[string]*Service{
+					"name": {Ports: []Port{
+						{
+							Port: 8080,
+						},
 					}},
 				},
 			},
