// Copyright 2023 The Okteto Authors
// Licensed under the Apache License, Version 2.0 (the "License");
// you may not use this file except in compliance with the License.
// You may obtain a copy of the License at
//
// http://www.apache.org/licenses/LICENSE-2.0
//
// Unless required by applicable law or agreed to in writing, software
// distributed under the License is distributed on an "AS IS" BASIS,
// WITHOUT WARRANTIES OR CONDITIONS OF ANY KIND, either express or implied.
// See the License for the specific language governing permissions and
// limitations under the License.

package model

import (
	"errors"
	"testing"

	"github.com/stretchr/testify/assert"
)

<<<<<<< HEAD
=======
func TestGetStructKeys(t *testing.T) {
	tests := []struct {
		input    interface{}
		expected map[string][]string
		name     string
	}{
		{
			name:     "int",
			input:    1,
			expected: map[string][]string{},
		},
		{
			name:     "string",
			input:    "field1",
			expected: map[string][]string{},
		},
		{
			name:     "bool",
			input:    true,
			expected: map[string][]string{},
		},
		{
			name:     "map",
			input:    map[string]string{},
			expected: map[string][]string{},
		},
		{
			name:     "pointer",
			input:    &struct{}{},
			expected: map[string][]string{},
		},
		{
			name: "map with struct values no yaml tags",
			input: map[string]struct {
				field1 string
				field2 int
			}{
				"key1": {"value1", 1},
			},
			expected: map[string][]string{},
		},
		{
			name: "map with struct values with yaml tags",
			input: map[string]struct {
				field1 string `yaml:"field1"`
				field2 int    `yaml:"field2"`
			}{
				"key1": {"value1", 1},
			},
			expected: map[string][]string{"_": {"field1", "field2"}},
		},
		{
			name:     "string",
			input:    "not a struct",
			expected: map[string][]string{},
		},
		{
			name:     "struct with no fields",
			input:    struct{}{},
			expected: map[string][]string{},
		},
		{
			name: "anonymous struct with fields but no yaml tags",
			input: struct {
				field1 string
				field2 string
			}{},
			expected: map[string][]string{},
		},
		{
			name: "anonymous struct with fields",
			input: struct {
				field1 string `yaml:"field1"`
				field2 string
			}{},
			expected: map[string][]string{"_": {"field1"}},
		},
		{
			name: "anonymous struct with nested struct",
			input: struct {
				field1 string `yaml:"field1"`
				nested struct {
					field2 string `yaml:"field2"`
				}
			}{},
			expected: map[string][]string{"_": {"field1", "field2"}},
		},
		{
			name: "anonymous struct with nested struct with no yaml tags",
			input: struct {
				field1 string `yaml:"field1"`
				nested struct {
					field2 string
				}
			}{},
			expected: map[string][]string{"_": {"field1"}},
		},
		{
			name: "anonymous struct with nested struct with pointer",
			input: struct {
				nested *struct {
					field2 string `yaml:"field2"`
				}
				field1 string `yaml:"field1"`
			}{},
			expected: map[string][]string{"_": {"field2", "field1"}},
		},
		{
			name: "anonymous struct with nested struct with pointer with no yaml tags",
			input: struct {
				nested *struct {
					field2 string
				}
				field1 string `yaml:"field1"`
			}{},
			expected: map[string][]string{"_": {"field1"}},
		},
		{
			name:  "okteto manifest",
			input: Manifest{},
			expected: map[string][]string{
				"forward.Forward":            {"labels", "name", "localPort", "remotePort"},
				"forward.GlobalForward":      {"labels", "name", "localPort", "remotePort"},
				"model.BuildInfo":            {"secrets", "name", "context", "dockerfile", "target", "image", "cache_from", "export_cache", "depends_on"},
				"model.Capabilities":         {"add", "drop"},
				"model.ComposeInfo":          {"file", "services"},
				"model.Dependency":           {"repository", "manifest", "branch", "namespace", "timeout", "wait"},
				"model.DeployCommand":        {"name", "command"},
				"model.DeployInfo":           {"endpoints", "image", "remote"},
				"model.DestroyInfo":          {"image", "remote"},
				"model.Dev":                  {"selector", "annotations", "labels", "nodeSelector", "replicas", "workdir", "name", "context", "namespace", "container", "serviceAccount", "interface", "mode", "imagePullPolicy", "envFiles", "services", "remote", "sshServerPort", "initFromImage", "autocreate", "healthchecks"},
				"model.DivertDeploy":         {"driver", "namespace", "service", "deployment", "port"},
				"model.DivertHost":           {"virtualService", "namespace"},
				"model.DivertVirtualService": {"name", "namespace", "routes"},
				"model.EnvVar":               {"name", "value"},
				"model.HTTPHealtcheck":       {"path", "port"},
				"model.HealthCheck":          {"test", "interval", "timeout", "retries", "start_period", "disable", "x-okteto-liveness", "x-okteto-readiness"},
				"model.InitContainer":        {"image"},
				"model.Lifecycle":            {"postStart", "postStop"},
				"model.Manifest":             {"name", "namespace", "context", "icon", "dev", "build", "dependencies", "external"},
				"model.Metadata":             {"labels", "annotations"},
				"model.PersistentVolumeInfo": {"storageClass", "size", "enabled"},
				"model.Probes":               {"liveness", "readiness", "startup"},
				"model.ResourceRequirements": {"limits", "requests"},
				"model.SecurityContext":      {"runAsUser", "runAsGroup", "fsGroup", "runAsNonRoot", "allowPrivilegeEscalation"},
				"model.Service":              {"labels", "x-node-selector", "depends_on", "workdir", "image", "restart", "cap_add", "cap_drop", "env_file", "annotations", "stop_grace_period", "replicas", "max_attempts", "public"},
				"model.Stack":                {"volumes", "services", "endpoints", "name", "namespace", "context"},
				"model.StackSecurityContext": {"runAsUser", "runAsGroup"},
				"model.StorageResource":      {"class"},
				"model.Sync":                 {"rescanInterval", "compression", "verbose"},
				"model.Timeout":              {"default", "resources"},
				"model.VolumeSpec":           {"labels", "annotations", "class"},
			},
		},
	}

	for _, tt := range tests {
		t.Run(tt.name, func(t *testing.T) {
			keys := getStructKeys(tt.input)
			assert.Equal(t, tt.expected, keys)
		})
	}
}

>>>>>>> 54bcbda1
func Test_isYamlErrorWithoutLinkToDocs(t *testing.T) {
	tests := []struct {
		input    error
		name     string
		expected bool
	}{
		{
			name:     "random error",
			input:    errors.New("random error"),
			expected: false,
		},
		{
			name:     "nil",
			input:    nil,
			expected: false,
		},
		{
			name:     "yaml error with link to docs",
			input:    errors.New("yaml: some random error. See https://www.okteto.com/docs"),
			expected: false,
		},
		{
			name:     "yaml error without link to docs",
			input:    errors.New("yaml: some random error"),
			expected: true,
		},
	}

	for _, tt := range tests {
		t.Run(tt.name, func(t *testing.T) {
			res := isYamlErrorWithoutLinkToDocs(tt.input)
			assert.Equal(t, tt.expected, res)
		})
	}
}

func TestUserFriendlyError(t *testing.T) {
	tests := []struct {
		name     string
		input    error
		expected string
	}{
		{
			name:  "yaml errors with heading and link to docs",
			input: errors.New("yaml: some random error"),
			expected: `your okteto manifest is not valid, please check the following errors:
yaml: some random error
    Check out the okteto manifest docs at: https://www.okteto.com/docs/reference/manifest`,
		},
		{
			name:  "yaml errors with heading and link to docs",
			input: errors.New("yaml: unmarshal errors:\n  line 4: field contest not found in type model.manifestRaw"),
			expected: `your okteto manifest is not valid, please check the following errors:
     - line 4: field 'contest' is not a property of the okteto manifest. Did you mean "context"?
    Check out the okteto manifest docs at: https://www.okteto.com/docs/reference/manifest`,
		},
	}

	for _, tt := range tests {
		t.Run(tt.name, func(t *testing.T) {
			err := newManifestFriendlyError(tt.input)
			assert.Equal(t, tt.expected, err.Error())
		})
	}
}<|MERGE_RESOLUTION|>--- conflicted
+++ resolved
@@ -20,173 +20,6 @@
 	"github.com/stretchr/testify/assert"
 )
 
-<<<<<<< HEAD
-=======
-func TestGetStructKeys(t *testing.T) {
-	tests := []struct {
-		input    interface{}
-		expected map[string][]string
-		name     string
-	}{
-		{
-			name:     "int",
-			input:    1,
-			expected: map[string][]string{},
-		},
-		{
-			name:     "string",
-			input:    "field1",
-			expected: map[string][]string{},
-		},
-		{
-			name:     "bool",
-			input:    true,
-			expected: map[string][]string{},
-		},
-		{
-			name:     "map",
-			input:    map[string]string{},
-			expected: map[string][]string{},
-		},
-		{
-			name:     "pointer",
-			input:    &struct{}{},
-			expected: map[string][]string{},
-		},
-		{
-			name: "map with struct values no yaml tags",
-			input: map[string]struct {
-				field1 string
-				field2 int
-			}{
-				"key1": {"value1", 1},
-			},
-			expected: map[string][]string{},
-		},
-		{
-			name: "map with struct values with yaml tags",
-			input: map[string]struct {
-				field1 string `yaml:"field1"`
-				field2 int    `yaml:"field2"`
-			}{
-				"key1": {"value1", 1},
-			},
-			expected: map[string][]string{"_": {"field1", "field2"}},
-		},
-		{
-			name:     "string",
-			input:    "not a struct",
-			expected: map[string][]string{},
-		},
-		{
-			name:     "struct with no fields",
-			input:    struct{}{},
-			expected: map[string][]string{},
-		},
-		{
-			name: "anonymous struct with fields but no yaml tags",
-			input: struct {
-				field1 string
-				field2 string
-			}{},
-			expected: map[string][]string{},
-		},
-		{
-			name: "anonymous struct with fields",
-			input: struct {
-				field1 string `yaml:"field1"`
-				field2 string
-			}{},
-			expected: map[string][]string{"_": {"field1"}},
-		},
-		{
-			name: "anonymous struct with nested struct",
-			input: struct {
-				field1 string `yaml:"field1"`
-				nested struct {
-					field2 string `yaml:"field2"`
-				}
-			}{},
-			expected: map[string][]string{"_": {"field1", "field2"}},
-		},
-		{
-			name: "anonymous struct with nested struct with no yaml tags",
-			input: struct {
-				field1 string `yaml:"field1"`
-				nested struct {
-					field2 string
-				}
-			}{},
-			expected: map[string][]string{"_": {"field1"}},
-		},
-		{
-			name: "anonymous struct with nested struct with pointer",
-			input: struct {
-				nested *struct {
-					field2 string `yaml:"field2"`
-				}
-				field1 string `yaml:"field1"`
-			}{},
-			expected: map[string][]string{"_": {"field2", "field1"}},
-		},
-		{
-			name: "anonymous struct with nested struct with pointer with no yaml tags",
-			input: struct {
-				nested *struct {
-					field2 string
-				}
-				field1 string `yaml:"field1"`
-			}{},
-			expected: map[string][]string{"_": {"field1"}},
-		},
-		{
-			name:  "okteto manifest",
-			input: Manifest{},
-			expected: map[string][]string{
-				"forward.Forward":            {"labels", "name", "localPort", "remotePort"},
-				"forward.GlobalForward":      {"labels", "name", "localPort", "remotePort"},
-				"model.BuildInfo":            {"secrets", "name", "context", "dockerfile", "target", "image", "cache_from", "export_cache", "depends_on"},
-				"model.Capabilities":         {"add", "drop"},
-				"model.ComposeInfo":          {"file", "services"},
-				"model.Dependency":           {"repository", "manifest", "branch", "namespace", "timeout", "wait"},
-				"model.DeployCommand":        {"name", "command"},
-				"model.DeployInfo":           {"endpoints", "image", "remote"},
-				"model.DestroyInfo":          {"image", "remote"},
-				"model.Dev":                  {"selector", "annotations", "labels", "nodeSelector", "replicas", "workdir", "name", "context", "namespace", "container", "serviceAccount", "interface", "mode", "imagePullPolicy", "envFiles", "services", "remote", "sshServerPort", "initFromImage", "autocreate", "healthchecks"},
-				"model.DivertDeploy":         {"driver", "namespace", "service", "deployment", "port"},
-				"model.DivertHost":           {"virtualService", "namespace"},
-				"model.DivertVirtualService": {"name", "namespace", "routes"},
-				"model.EnvVar":               {"name", "value"},
-				"model.HTTPHealtcheck":       {"path", "port"},
-				"model.HealthCheck":          {"test", "interval", "timeout", "retries", "start_period", "disable", "x-okteto-liveness", "x-okteto-readiness"},
-				"model.InitContainer":        {"image"},
-				"model.Lifecycle":            {"postStart", "postStop"},
-				"model.Manifest":             {"name", "namespace", "context", "icon", "dev", "build", "dependencies", "external"},
-				"model.Metadata":             {"labels", "annotations"},
-				"model.PersistentVolumeInfo": {"storageClass", "size", "enabled"},
-				"model.Probes":               {"liveness", "readiness", "startup"},
-				"model.ResourceRequirements": {"limits", "requests"},
-				"model.SecurityContext":      {"runAsUser", "runAsGroup", "fsGroup", "runAsNonRoot", "allowPrivilegeEscalation"},
-				"model.Service":              {"labels", "x-node-selector", "depends_on", "workdir", "image", "restart", "cap_add", "cap_drop", "env_file", "annotations", "stop_grace_period", "replicas", "max_attempts", "public"},
-				"model.Stack":                {"volumes", "services", "endpoints", "name", "namespace", "context"},
-				"model.StackSecurityContext": {"runAsUser", "runAsGroup"},
-				"model.StorageResource":      {"class"},
-				"model.Sync":                 {"rescanInterval", "compression", "verbose"},
-				"model.Timeout":              {"default", "resources"},
-				"model.VolumeSpec":           {"labels", "annotations", "class"},
-			},
-		},
-	}
-
-	for _, tt := range tests {
-		t.Run(tt.name, func(t *testing.T) {
-			keys := getStructKeys(tt.input)
-			assert.Equal(t, tt.expected, keys)
-		})
-	}
-}
-
->>>>>>> 54bcbda1
 func Test_isYamlErrorWithoutLinkToDocs(t *testing.T) {
 	tests := []struct {
 		input    error
