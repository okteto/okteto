--- conflicted
+++ resolved
@@ -347,20 +347,12 @@
 	if err != nil {
 		return err
 	}
-<<<<<<< HEAD
 
 	if uri, err := url.ParseRequestURI(dev.Image.Context); err != nil || (uri != nil && uri.Scheme == "") {
 		dev.Image.Context = loadAbsPath(devDir, dev.Image.Context)
 		dev.Image.Dockerfile = loadAbsPath(devDir, dev.Image.Dockerfile)
 	}
 	if uri, err := url.ParseRequestURI(dev.Push.Context); err != nil || (uri != nil && uri.Scheme == "") {
-=======
-	if _, err := url.ParseRequestURI(dev.Image.Context); err != nil {
-		dev.Image.Context = loadAbsPath(devDir, dev.Image.Context)
-		dev.Image.Dockerfile = loadAbsPath(devDir, dev.Image.Dockerfile)
-	}
-	if _, err := url.ParseRequestURI(dev.Push.Context); err != nil {
->>>>>>> 16995521
 		dev.Push.Context = loadAbsPath(devDir, dev.Push.Context)
 		dev.Push.Dockerfile = loadAbsPath(devDir, dev.Push.Dockerfile)
 	}
