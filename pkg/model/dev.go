// Copyright 2023 The Okteto Authors
// Licensed under the Apache License, Version 2.0 (the "License");
// you may not use this file except in compliance with the License.
// You may obtain a copy of the License at
//
// http://www.apache.org/licenses/LICENSE-2.0
//
// Unless required by applicable law or agreed to in writing, software
// distributed under the License is distributed on an "AS IS" BASIS,
// WITHOUT WARRANTIES OR CONDITIONS OF ANY KIND, either express or implied.
// See the License for the specific language governing permissions and
// limitations under the License.

package model

import (
	"errors"
	"fmt"
<<<<<<< HEAD
	"github.com/okteto/okteto/pkg/vars"
	"net/url"
=======
>>>>>>> 82125302
	"os"
	"path/filepath"
	"regexp"
	"sort"
	"strconv"
	"strings"
	"time"

	"github.com/compose-spec/godotenv"
	"github.com/google/uuid"
	"github.com/okteto/okteto/pkg/constants"
	"github.com/okteto/okteto/pkg/env"
	oktetoErrors "github.com/okteto/okteto/pkg/errors"
	"github.com/okteto/okteto/pkg/filesystem"
	oktetoLog "github.com/okteto/okteto/pkg/log"
	"github.com/okteto/okteto/pkg/model/forward"
	"github.com/spf13/afero"
	"gopkg.in/yaml.v2"
	apiv1 "k8s.io/api/core/v1"
	"k8s.io/apimachinery/pkg/api/resource"
	"k8s.io/utils/pointer"
)

var (
	// OktetoBinImageTag image tag with okteto internal binaries
	OktetoBinImageTag = "okteto/bin:1.5.0"

	errBadName = fmt.Errorf("Invalid name: must consist of lower case alphanumeric characters or '-', and must start and end with an alphanumeric character")

	// ValidKubeNameRegex is the regex to validate a kubernetes resource name
	ValidKubeNameRegex = regexp.MustCompile(`[^a-z0-9\-]+`)
)

// Dev represents a development container
type Dev struct {
	Resources            ResourceRequirements  `json:"resources,omitempty" yaml:"resources,omitempty"`
	Selector             Selector              `json:"selector,omitempty" yaml:"selector,omitempty"`
	PersistentVolumeInfo *PersistentVolumeInfo `json:"persistentVolume,omitempty" yaml:"persistentVolume,omitempty"`
	SecurityContext      *SecurityContext      `json:"securityContext,omitempty" yaml:"securityContext,omitempty"`
	Annotations          Annotations           `json:"annotations,omitempty" yaml:"annotations,omitempty"`
	Labels               Labels                `json:"labels,omitempty" yaml:"labels,omitempty"` // Deprecated field
	Probes               *Probes               `json:"probes,omitempty" yaml:"probes,omitempty"`
	NodeSelector         map[string]string     `json:"nodeSelector,omitempty" yaml:"nodeSelector,omitempty"`
	Metadata             *Metadata             `json:"metadata,omitempty" yaml:"metadata,omitempty"`
	Affinity             *Affinity             `json:"affinity,omitempty" yaml:"affinity,omitempty"`
	Image                string                `json:"image,omitempty" yaml:"image,omitempty"`
	Lifecycle            *Lifecycle            `json:"lifecycle,omitempty" yaml:"lifecycle,omitempty"`
	Replicas             *int                  `json:"replicas,omitempty" yaml:"replicas,omitempty"`
	InitContainer        InitContainer         `json:"initContainer,omitempty" yaml:"initContainer,omitempty"`
	Workdir              string                `json:"workdir,omitempty" yaml:"workdir,omitempty"`
	Name                 string                `json:"name,omitempty" yaml:"name,omitempty"`
	Username             string                `json:"-" yaml:"-"`
	RegistryURL          string                `json:"-" yaml:"-"`
	Container            string                `json:"container,omitempty" yaml:"container,omitempty"`
	ServiceAccount       string                `json:"serviceAccount,omitempty" yaml:"serviceAccount,omitempty"`
	parentSyncFolder     string
	Interface            string           `json:"interface,omitempty" yaml:"interface,omitempty"`
	Mode                 string           `json:"mode,omitempty" yaml:"mode,omitempty"`
	ImagePullPolicy      apiv1.PullPolicy `json:"imagePullPolicy,omitempty" yaml:"imagePullPolicy,omitempty"`

	Tolerations     []apiv1.Toleration `json:"tolerations,omitempty" yaml:"tolerations,omitempty"`
	Command         Command            `json:"command,omitempty" yaml:"command,omitempty"`
	Forward         []forward.Forward  `json:"forward,omitempty" yaml:"forward,omitempty"`
	Reverse         []Reverse          `json:"reverse,omitempty" yaml:"reverse,omitempty"`
	ExternalVolumes []ExternalVolume   `json:"externalVolumes,omitempty" yaml:"externalVolumes,omitempty"`
	Secrets         []Secret           `json:"secrets,omitempty" yaml:"secrets,omitempty"`
	Volumes         []Volume           `json:"volumes,omitempty" yaml:"volumes,omitempty"`
	EnvFiles        env.Files          `json:"envFiles,omitempty" yaml:"envFiles,omitempty"`
	Environment     env.Environment    `json:"environment,omitempty" yaml:"environment,omitempty"`
	Services        []*Dev             `json:"services,omitempty" yaml:"services,omitempty"`
	Args            Command            `json:"args,omitempty" yaml:"args,omitempty"`
	Sync            Sync               `json:"sync,omitempty" yaml:"sync,omitempty"`
	Timeout         Timeout            `json:"timeout,omitempty" yaml:"timeout,omitempty"`
	RemotePort      int                `json:"remote,omitempty" yaml:"remote,omitempty"`
	SSHServerPort   int                `json:"sshServerPort,omitempty" yaml:"sshServerPort,omitempty"`

	EmptyImage    bool `json:"-" yaml:"-"`
	InitFromImage bool `json:"initFromImage,omitempty" yaml:"initFromImage,omitempty"`
	Autocreate    bool `json:"autocreate,omitempty" yaml:"autocreate,omitempty"`
	Healthchecks  bool `json:"healthchecks,omitempty" yaml:"healthchecks,omitempty"` // Deprecated field
}

type Affinity apiv1.Affinity

// Entrypoint represents the start command of a development container
type Entrypoint struct {
	Values []string
}

// Command represents the start command of a development container
type Command struct {
	Values []string
}

// Args represents the args of a development container
type Args struct {
	Values []string
}

// Volume represents a volume in the development container
type Volume struct {
	LocalPath  string
	RemotePath string
}

// Sync represents a sync info in the development container
type Sync struct {
	LocalPath      string       `json:"-" yaml:"-"`
	RemotePath     string       `json:"-" yaml:"-"`
	Folders        []SyncFolder `json:"folders,omitempty" yaml:"folders,omitempty"`
	RescanInterval int          `json:"rescanInterval,omitempty" yaml:"rescanInterval,omitempty"`
	Compression    bool         `json:"compression" yaml:"compression"`
	Verbose        bool         `json:"verbose" yaml:"verbose"`
}

// SyncFolder represents a sync folder in the development container
type SyncFolder struct {
	LocalPath  string `json:"localPath,omitempty" yaml:"localPath,omitempty"`
	RemotePath string `json:"remotePath,omitempty" yaml:"remotePath,omitempty"`
}

// ExternalVolume represents a external volume in the development container
type ExternalVolume struct {
	Name      string
	SubPath   string
	MountPath string
}

// PersistentVolumeInfo info about the persistent volume
type PersistentVolumeInfo struct {
	StorageClass string `json:"storageClass,omitempty" yaml:"storageClass,omitempty"`
	Size         string `json:"size,omitempty" yaml:"size,omitempty"`
	Enabled      bool   `json:"enabled,omitempty" yaml:"enabled"`
}

// InitContainer represents the initial container
type InitContainer struct {
	Resources ResourceRequirements `json:"resources,omitempty" yaml:"resources,omitempty"`
	Image     string               `json:"image,omitempty" yaml:"image,omitempty"`
}

// Timeout represents the timeout for the command
type Timeout struct {
	Default   time.Duration `json:"default,omitempty" yaml:"default,omitempty"`
	Resources time.Duration `json:"resources,omitempty" yaml:"resources,omitempty"`
}

type Metadata struct {
	Labels      Labels      `json:"labels,omitempty" yaml:"labels,omitempty"`
	Annotations Annotations `json:"annotations,omitempty" yaml:"annotations,omitempty"`
}

// Duration represents a duration
type Duration time.Duration

// SecurityContext represents a pod security context
type SecurityContext struct {
	RunAsUser                *int64        `json:"runAsUser,omitempty" yaml:"runAsUser,omitempty"`
	RunAsGroup               *int64        `json:"runAsGroup,omitempty" yaml:"runAsGroup,omitempty"`
	FSGroup                  *int64        `json:"fsGroup,omitempty" yaml:"fsGroup,omitempty"`
	Capabilities             *Capabilities `json:"capabilities,omitempty" yaml:"capabilities,omitempty"`
	RunAsNonRoot             *bool         `json:"runAsNonRoot,omitempty" yaml:"runAsNonRoot,omitempty"`
	AllowPrivilegeEscalation *bool         `json:"allowPrivilegeEscalation,omitempty" yaml:"allowPrivilegeEscalation,omitempty"`
}

// Capabilities sets the linux capabilities of a container
type Capabilities struct {
	Add  []apiv1.Capability `json:"add,omitempty" yaml:"add,omitempty"`
	Drop []apiv1.Capability `json:"drop,omitempty" yaml:"drop,omitempty"`
}

// Secret represents a development secret
type Secret struct {
	LocalPath  string
	RemotePath string
	Mode       int32
}

// Reverse represents a remote forward port
type Reverse struct {
	Remote int
	Local  int
}

// ResourceRequirements describes the compute resource requirements.
type ResourceRequirements struct {
	Limits   ResourceList `json:"limits,omitempty" yaml:"limits,omitempty"`
	Requests ResourceList `json:"requests,omitempty" yaml:"requests,omitempty"`
}

// Probes defines probes for containers
type Probes struct {
	Liveness  bool `json:"liveness,omitempty" yaml:"liveness,omitempty"`
	Readiness bool `json:"readiness,omitempty" yaml:"readiness,omitempty"`
	Startup   bool `json:"startup,omitempty" yaml:"startup,omitempty"`
}

// Lifecycle defines the lifecycle for containers
type Lifecycle struct {
	PostStart bool `json:"postStart,omitempty" yaml:"postStart,omitempty"`
	PostStop  bool `json:"postStop,omitempty" yaml:"postStop,omitempty"`
}

// ResourceList is a set of (resource name, quantity) pairs.
type ResourceList map[apiv1.ResourceName]resource.Quantity

// Labels is a set of (key, value) pairs.
type Labels map[string]string

// Selector is a set of (key, value) pairs.
type Selector map[string]string

// Annotations is a set of (key, value) pairs.
type Annotations map[string]string

func NewDev() *Dev {
	return &Dev{
		Environment: make(env.Environment, 0),
		Secrets:     make([]Secret, 0),
		Forward:     make([]forward.Forward, 0),
		Volumes:     make([]Volume, 0),
		Sync: Sync{
			Folders: make([]SyncFolder, 0),
		},
		Services:             make([]*Dev, 0),
		PersistentVolumeInfo: &PersistentVolumeInfo{Enabled: true},
		Probes:               &Probes{},
		Lifecycle:            &Lifecycle{},
		InitContainer:        InitContainer{Image: OktetoBinImageTag},
		Metadata: &Metadata{
			Labels:      Labels{},
			Annotations: Annotations{},
		},
	}
}

// loadAbsPaths makes every path used in the dev struct an absolute paths
func (dev *Dev) loadAbsPaths(devPath string, fs afero.Fs) error {
	devDir, err := filepath.Abs(filepath.Dir(devPath))
	if err != nil {
		return err
	}

	dev.loadVolumeAbsPaths(devDir, fs)
	for _, s := range dev.Services {
		s.loadVolumeAbsPaths(devDir, fs)
	}
	return nil
}

func (dev *Dev) loadVolumeAbsPaths(folder string, fs afero.Fs) {
	for i := range dev.Volumes {
		if dev.Volumes[i].LocalPath == "" {
			continue
		}
		dev.Volumes[i].LocalPath = loadAbsPath(folder, dev.Volumes[i].LocalPath, fs)
	}
	for i := range dev.Sync.Folders {
		dev.Sync.Folders[i].LocalPath = loadAbsPath(folder, dev.Sync.Folders[i].LocalPath, fs)
	}
}

func loadAbsPath(folder, path string, fs afero.Fs) string {
	if filepath.IsAbs(path) {
		realpath, err := filesystem.Realpath(fs, path)
		if err != nil {
			oktetoLog.Infof("error getting real path of %s: %s", path, err.Error())
			return path
		}
		return realpath
	}

	path = filepath.Join(folder, path)
	realpath, err := filesystem.Realpath(fs, path)
	if err != nil {
		oktetoLog.Infof("error getting real path of %s: %s", path, err.Error())
		return path
	}
	return realpath
}

func (dev *Dev) expandEnvVars() error {
	if err := dev.loadName(); err != nil {
		return err
	}
	if err := dev.loadSelector(); err != nil {
		return err
	}

	return dev.loadImage()
}

func (dev *Dev) loadName() error {
	var err error
	if len(dev.Name) > 0 {
		dev.Name, err = vars.GlobalVarManager.ExpandExcLocal(dev.Name)
		if err != nil {
			return err
		}
	}
	return nil
}

<<<<<<< HEAD
func (dev *Dev) loadNamespace() error {
	var err error
	if len(dev.Namespace) > 0 {
		dev.Namespace, err = vars.GlobalVarManager.ExpandExcLocal(dev.Namespace)
		if err != nil {
			return err
		}
	}
	return nil
}

func (dev *Dev) loadContext() error {
	var err error
	if len(dev.Context) > 0 {
		dev.Context, err = vars.GlobalVarManager.ExpandExcLocal(dev.Context)
		if err != nil {
			return err
		}
	}
	return nil
}

=======
>>>>>>> 82125302
func (dev *Dev) loadSelector() error {
	var err error
	for i := range dev.Selector {
		dev.Selector[i], err = vars.GlobalVarManager.ExpandExcLocal(dev.Selector[i])
		if err != nil {
			return err
		}
	}
	return nil
}

func (dev *Dev) loadImage() error {
	var err error
<<<<<<< HEAD
	if dev.Image == nil {
		dev.Image = &build.Info{}
	}
	if len(dev.Image.Name) > 0 {
		dev.Image.Name, err = vars.GlobalVarManager.ExpandExcLocalIfNotEmpty(dev.Image.Name)
=======
	if dev.Image != "" {
		dev.Image, err = env.ExpandEnvIfNotEmpty(dev.Image)
>>>>>>> 82125302
		if err != nil {
			return err
		}
	}
	if dev.Image == "" {
		dev.EmptyImage = true
	}
	return nil
}

func (dev *Dev) IsHybridModeEnabled() bool {
	return dev.Mode == constants.OktetoHybridModeFieldValue
}

func (dev *Dev) SetDefaults() error {
	if dev.Command.Values == nil {
		dev.Command.Values = []string{"sh"}
	}
	if len(dev.Forward) > 0 {
		sort.SliceStable(dev.Forward, func(i, j int) bool {
			return dev.Forward[i].Less(&dev.Forward[j])
		})
	}

	if err := dev.setTimeout(); err != nil {
		return err
	}

	if dev.ImagePullPolicy == "" {
		dev.ImagePullPolicy = apiv1.PullAlways
	}
	if dev.Metadata == nil {
		dev.Metadata = &Metadata{}
	}
	if dev.Metadata.Annotations == nil {
		dev.Metadata.Annotations = make(Annotations)
	}
	if dev.Metadata.Labels == nil {
		dev.Metadata.Labels = make(Labels)
	}
	if dev.Selector == nil {
		dev.Selector = make(Selector)
	}

	if dev.InitContainer.Image == "" {
		dev.InitContainer.Image = OktetoBinImageTag
	}
	if dev.Healthchecks {
		oktetoLog.Yellow("The use of 'healthchecks' field is deprecated and will be removed in a future version. Please use the field 'probes' instead.")
		if dev.Probes == nil {
			dev.Probes = &Probes{Liveness: true, Readiness: true, Startup: true}
		}
	}
	if dev.Probes == nil {
		dev.Probes = &Probes{}
	}
	if dev.Lifecycle == nil {
		dev.Lifecycle = &Lifecycle{}
	}
	if dev.Interface == "" {
		dev.Interface = Localhost
	}
	if dev.SSHServerPort == 0 {
		dev.SSHServerPort = oktetoDefaultSSHServerPort
	}

	dev.setRunAsUserDefaults(dev)

	if os.Getenv(OktetoRescanIntervalEnvVar) != "" {
		rescanInterval, err := strconv.Atoi(os.Getenv(OktetoRescanIntervalEnvVar))
		if err != nil {
			return fmt.Errorf("cannot parse 'OKTETO_RESCAN_INTERVAL' into an integer: %w", err)
		}
		dev.Sync.RescanInterval = rescanInterval
	} else if dev.Sync.RescanInterval == 0 {
		dev.Sync.RescanInterval = DefaultSyncthingRescanInterval
	}

	for _, s := range dev.Services {
		if s.ImagePullPolicy == "" {
			s.ImagePullPolicy = apiv1.PullAlways
		}
		if s.Metadata == nil {
			s.Metadata = &Metadata{
				Annotations: make(Annotations),
				Labels:      make(Labels),
			}
		}
		if s.Metadata.Annotations == nil {
			s.Metadata.Annotations = map[string]string{}
		}
		if s.Metadata.Labels == nil {
			s.Metadata.Labels = map[string]string{}
		}
		if s.Selector == nil {
			s.Selector = map[string]string{}
		}
		if s.Annotations == nil {
			s.Annotations = Annotations{}
		}
		if s.Name != "" && len(s.Selector) > 0 {
			return fmt.Errorf("'name' and 'selector' cannot be defined at the same time for service '%s'", s.Name)
		}
		s.setRunAsUserDefaults(dev)
		s.Forward = make([]forward.Forward, 0)
		s.Reverse = make([]Reverse, 0)
		s.Secrets = make([]Secret, 0)
		s.Services = make([]*Dev, 0)
		s.Sync.Compression = false
		s.Sync.RescanInterval = DefaultSyncthingRescanInterval
		if s.Probes == nil {
			s.Probes = &Probes{}
		}
		if s.Lifecycle == nil {
			s.Lifecycle = &Lifecycle{}
		}
	}

	if dev.Mode == "" {
		dev.Mode = constants.OktetoSyncModeFieldValue
	}

	return nil
}

func (dev *Dev) setRunAsUserDefaults(main *Dev) {
	if !main.PersistentVolumeEnabled() {
		return
	}
	if dev.RunAsNonRoot() {
		return
	}
	if dev.SecurityContext == nil {
		dev.SecurityContext = &SecurityContext{}
	}
	if dev.SecurityContext.RunAsUser == nil {
		dev.SecurityContext.RunAsUser = pointer.Int64(0)
	}
	if dev.SecurityContext.RunAsGroup == nil {
		dev.SecurityContext.RunAsGroup = dev.SecurityContext.RunAsUser
	}
	if dev.SecurityContext.FSGroup == nil {
		dev.SecurityContext.FSGroup = dev.SecurityContext.RunAsUser
	}
}

func (dev *Dev) setTimeout() error {
	if dev.Timeout.Resources == 0 {
		dev.Timeout.Resources = 120 * time.Second
	}
	if dev.Timeout.Default != 0 {
		return nil
	}

	t, err := GetTimeout()
	if err != nil {
		return err
	}

	dev.Timeout.Default = t
	return nil
}

// expandEnvFiles reads each env file and append all the variables to the environment
func (dev *Dev) expandEnvFiles() error {
	for _, envFile := range dev.EnvFiles {
		filename, err := vars.GlobalVarManager.ExpandExcLocal(envFile)
		if err != nil {
			return err
		}

		f, err := os.Open(filename)
		if err != nil {
			return err
		}
		defer func() {
			if err := f.Close(); err != nil {
				oktetoLog.Debugf("Error closing file %s: %s", filename, err)
			}
		}()

		envMap, err := godotenv.ParseWithLookup(f, os.LookupEnv)
		if err != nil {
			return fmt.Errorf("error parsing env_file %s: %w", filename, err)
		}

		for _, e := range dev.Environment {
			delete(envMap, e.Name)
		}

		for name, value := range envMap {
			if value == "" {
				value = os.Getenv(name)
			}
			if value != "" {
				dev.Environment = append(
					dev.Environment,
					vars.Var{Name: name, Value: value},
				)
			}
		}
	}

	return nil
}

// Validate validates if a dev environment is correctly formed
func (dev *Dev) Validate() error {
	if dev.Name == "" {
		return fmt.Errorf("name cannot be empty")
	}

	if dev.Replicas != nil {
		return fmt.Errorf("replicas cannot be specified for main dev container")
	}

	if ValidKubeNameRegex.MatchString(dev.Name) {
		return errBadName
	}

	if strings.HasPrefix(dev.Name, "-") || strings.HasSuffix(dev.Name, "-") {
		return errBadName
	}

	if err := validatePullPolicy(dev.ImagePullPolicy); err != nil {
		return err
	}

	if err := validateSecrets(dev.Secrets); err != nil {
		return err
	}
	if err := dev.validateSecurityContext(); err != nil {
		return err
	}
	if err := dev.validatePersistentVolume(); err != nil {
		return err
	}

	if err := dev.validateVolumes(nil); err != nil {
		return err
	}

	if err := dev.validateExternalVolumes(); err != nil {
		return err
	}

	if err := dev.validateSync(); err != nil {
		return err
	}

	if _, err := resource.ParseQuantity(dev.PersistentVolumeSize()); err != nil {
		return fmt.Errorf("'persistentVolume.size' is not valid. A sample value would be '10Gi'")
	}

	if dev.SSHServerPort <= 0 {
		return fmt.Errorf("'sshServerPort' must be > 0")
	}

	for _, s := range dev.Services {
		if err := validatePullPolicy(s.ImagePullPolicy); err != nil {
			return err
		}
		if err := s.validateVolumes(dev); err != nil {
			return err
		}
	}

	return nil
}

// PreparePathsAndExpandEnvFiles calls other methods required to have the dev ready to use
func (dev *Dev) PreparePathsAndExpandEnvFiles(manifestPath string, fs afero.Fs) error {
	if err := dev.loadAbsPaths(manifestPath, fs); err != nil {
		return err
	}

	if err := dev.expandEnvFiles(); err != nil {
		return err
	}

	dev.computeParentSyncFolder()

	return nil
}

func (dev *Dev) validateSync() error {
	for _, folder := range dev.Sync.Folders {
		validPath, err := os.Stat(folder.LocalPath)

		if err != nil {
			if errors.Is(err, os.ErrNotExist) {
				return oktetoErrors.UserError{
					E:    fmt.Errorf("path '%s' does not exist", folder.LocalPath),
					Hint: "Update the 'sync' field in your okteto manifest file to a valid directory path",
				}
			}

			return oktetoErrors.UserError{
				E:    fmt.Errorf("File paths are not supported on sync fields"),
				Hint: "Update the 'sync' field in your okteto manifest file to a valid directory path",
			}
		}

		if !validPath.IsDir() {
			return oktetoErrors.UserError{
				E:    fmt.Errorf("File paths are not supported on sync fields"),
				Hint: "Update the 'sync' field in your okteto manifest file to a valid directory path",
			}
		}

	}
	return nil
}

func validatePullPolicy(pullPolicy apiv1.PullPolicy) error {
	switch pullPolicy {
	case apiv1.PullAlways:
	case apiv1.PullIfNotPresent:
	case apiv1.PullNever:
	default:
		return fmt.Errorf("supported values for 'imagePullPolicy' are: 'Always', 'IfNotPresent' or 'Never'")
	}
	return nil
}

func validateSecrets(secrets []Secret) error {
	seen := map[string]bool{}
	for _, s := range secrets {
		if err := s.validate(); err != nil {
			return err
		}

		if _, ok := seen[s.GetFileName()]; ok {
			return fmt.Errorf("secrets with the same basename '%s' are not supported", s.GetFileName())
		}
		seen[s.GetFileName()] = true
	}
	return nil
}

// RunAsNonRoot returns true if the development container must run as a non-root user
func (dev *Dev) RunAsNonRoot() bool {
	if dev.SecurityContext == nil {
		return false
	}
	if dev.SecurityContext.RunAsNonRoot == nil {
		return false
	}
	return *dev.SecurityContext.RunAsNonRoot
}

// isRootUser returns true if a root user is specified
func (dev *Dev) isRootUser() bool {
	if dev.SecurityContext == nil {
		return false
	}
	if dev.SecurityContext.RunAsUser == nil {
		return false
	}
	return *dev.SecurityContext.RunAsUser == 0
}

// validateSecurityContext checks to see if a root user is specified with runAsNonRoot enabled
func (dev *Dev) validateSecurityContext() error {
	if dev.isRootUser() && dev.RunAsNonRoot() {
		return fmt.Errorf("Running as the root user breaks runAsNonRoot constraint of the securityContext")
	}
	return nil
}

// LoadRemote configures remote execution
func (dev *Dev) LoadRemote(pubKeyPath string) {
	if dev.RemotePort == 0 {
		p, err := GetAvailablePort(dev.Interface)
		if err != nil {
			oktetoLog.Infof("failed to get random port for SSH connection: %s", err)
			p = oktetoDefaultSSHServerPort
		}

		dev.RemotePort = p
		oktetoLog.Infof("remote port not set, using %d", dev.RemotePort)
	}

	p := Secret{
		LocalPath:  pubKeyPath,
		RemotePath: authorizedKeysPath,
		Mode:       0644,
	}

	oktetoLog.Infof("enabled remote mode")

	for i := range dev.Secrets {
		if dev.Secrets[i].LocalPath == p.LocalPath {
			return
		}
	}

	dev.Secrets = append(dev.Secrets, p)
}

// LoadForcePull force the dev pods to be recreated and pull the latest version of their image
func (dev *Dev) LoadForcePull() {
	restartUUID := uuid.New().String()
	dev.ImagePullPolicy = apiv1.PullAlways
	dev.Metadata.Annotations[OktetoRestartAnnotation] = restartUUID
	for _, s := range dev.Services {
		s.ImagePullPolicy = apiv1.PullAlways
		s.Metadata.Annotations[OktetoRestartAnnotation] = restartUUID
	}
	oktetoLog.Infof("enabled force pull")
}

// Save saves the okteto manifest in a given path
func (dev *Dev) Save(path string) error {
	marshalled, err := yaml.Marshal(dev)
	if err != nil {
		oktetoLog.Infof("failed to marshall development container: %s", err)
		return fmt.Errorf("Failed to generate your manifest")
	}

	if err := os.WriteFile(path, marshalled, 0600); err != nil {
		oktetoLog.Infof("failed to write okteto manifest at %s: %s", path, err)
		return fmt.Errorf("Failed to write your manifest")
	}

	return nil
}

// SerializeEnvironmentVars returns environment variables as a list of strings
func SerializeEnvironmentVars(envs env.Environment) []string {
	result := []string{}
	for _, e := range envs {
		result = append(result, e.String())
	}
	// // stable serialization
	sort.Strings(result)
	return result
}

// SetLastBuiltAnnotation sets the dev timestacmp
func (dev *Dev) SetLastBuiltAnnotation() {
	if dev.Metadata.Annotations == nil {
		dev.Metadata.Annotations = Annotations{}
	}
	dev.Metadata.Annotations[LastBuiltAnnotation] = time.Now().UTC().Format(constants.TimeFormat)
}

// GetVolumeName returns the okteto volume name for a given development container
func (dev *Dev) GetVolumeName() string {
	return fmt.Sprintf(OktetoVolumeNameTemplate, dev.Name)
}

// LabelsSelector returns the labels of a Deployment as a k8s selector
func (dev *Dev) LabelsSelector() string {
	labels := ""
	for k := range dev.Selector {
		if labels == "" {
			labels = fmt.Sprintf("%s=%s", k, dev.Selector[k])
		} else {
			labels = fmt.Sprintf("%s, %s=%s", labels, k, dev.Selector[k])
		}
	}
	return labels
}

// ToTranslationRule translates a dev struct into a translation rule
func (dev *Dev) ToTranslationRule(main *Dev, namespace string, reset bool) *TranslationRule {
	rule := &TranslationRule{
		Container:        dev.Container,
		ImagePullPolicy:  dev.ImagePullPolicy,
		Environment:      dev.Environment,
		Secrets:          dev.Secrets,
		WorkDir:          dev.Workdir,
		PersistentVolume: main.PersistentVolumeEnabled(),
		Volumes:          []VolumeMount{},
		SecurityContext:  dev.SecurityContext,
		ServiceAccount:   dev.ServiceAccount,
		Resources:        dev.Resources,
		Healthchecks:     dev.Healthchecks,
		InitContainer:    dev.InitContainer,
		Probes:           dev.Probes,
		Lifecycle:        dev.Lifecycle,
		NodeSelector:     dev.NodeSelector,
		Affinity:         (*apiv1.Affinity)(dev.Affinity),
	}

	if dev.IsHybridModeEnabled() {
		rule.WorkDir = "/okteto"
	}

	if !dev.EmptyImage {
		rule.Image = dev.Image
	}

	if rule.Healthchecks {
		rule.Probes = &Probes{Liveness: true, Startup: true, Readiness: true}
	}

	if areProbesEnabled(rule.Probes) {
		rule.Healthchecks = true
	}
	if main == dev {
		rule.Marker = OktetoBinImageTag // for backward compatibility
		rule.OktetoBinImageTag = dev.InitContainer.Image
		rule.Environment = append(
			rule.Environment,
			vars.Var{
				Name:  "OKTETO_NAMESPACE",
				Value: namespace,
			},
			vars.Var{
				Name:  "OKTETO_NAME",
				Value: dev.Name,
			},
		)
		if dev.Username != "" {
			rule.Environment = append(
				rule.Environment,
				vars.Var{
					Name:  "OKTETO_USERNAME",
					Value: dev.Username,
				},
			)
		}

		// We want to minimize environment mutations, so only reconfigure the SSH
		// server port if a non-default is specified.
		if dev.SSHServerPort != oktetoDefaultSSHServerPort {
			rule.Environment = append(
				rule.Environment,
				vars.Var{
					Name:  oktetoSSHServerPortVariable,
					Value: strconv.Itoa(dev.SSHServerPort),
				},
			)
		}
		rule.Volumes = append(
			rule.Volumes,
			VolumeMount{
				Name:      main.GetVolumeName(),
				MountPath: OktetoSyncthingMountPath,
				SubPath:   SyncthingSubPath,
			},
		)
		if main.RemoteModeEnabled() {
			rule.Volumes = append(
				rule.Volumes,
				VolumeMount{
					Name:      main.GetVolumeName(),
					MountPath: RemoteMountPath,
					SubPath:   RemoteSubPath,
				},
			)
		}
		rule.Command = []string{"/var/okteto/bin/start.sh"}
		if main.RemoteModeEnabled() {
			rule.Args = []string{"-r"}
		} else {
			rule.Args = []string{}
		}
		if reset {
			rule.Args = append(rule.Args, "-e")
		}
		if dev.Sync.Verbose {
			rule.Args = append(rule.Args, "-v")
		}
		for _, s := range rule.Secrets {
			filename := s.GetFileName()
			if strings.Contains(filename, ".stignore") {
				filename = filepath.Base(s.LocalPath)
			}
			rule.Args = append(rule.Args, "-s", fmt.Sprintf("%s:%s", filename, s.RemotePath))
		}
	} else if len(dev.Args.Values) > 0 {
		rule.Args = dev.Args.Values
	} else if len(dev.Command.Values) > 0 {
		rule.Command = dev.Command.Values
		rule.Args = []string{}
	}

	if main.PersistentVolumeEnabled() {
		for _, v := range dev.Volumes {
			rule.Volumes = append(
				rule.Volumes,
				VolumeMount{
					Name:      main.GetVolumeName(),
					MountPath: v.RemotePath,
					SubPath:   getDataSubPath(v.RemotePath),
				},
			)
		}
		for _, sync := range dev.Sync.Folders {
			rule.Volumes = append(
				rule.Volumes,
				VolumeMount{
					Name:      main.GetVolumeName(),
					MountPath: sync.RemotePath,
					SubPath:   main.getSourceSubPath(sync.LocalPath),
				},
			)
		}
		enableHistoryVolume(rule, main)
	}

	for _, v := range dev.ExternalVolumes {
		rule.Volumes = append(
			rule.Volumes,
			VolumeMount{
				Name:      v.Name,
				MountPath: v.MountPath,
				SubPath:   v.SubPath,
			},
		)
	}

	return rule
}

func enableHistoryVolume(rule *TranslationRule, main *Dev) {
	rule.Volumes = append(rule.Volumes,
		VolumeMount{
			Name:      main.GetVolumeName(),
			MountPath: "/var/okteto/bashrc",
			SubPath:   "okteto-bash-history",
		})

	rule.Environment = append(rule.Environment,
		vars.Var{
			Name:  "HISTSIZE",
			Value: "10000000",
		},
		vars.Var{
			Name:  "HISTFILESIZE",
			Value: "10000000",
		},
		vars.Var{
			Name:  "HISTCONTROL",
			Value: "ignoreboth:erasedups",
		},
		vars.Var{
			Name:  "HISTFILE",
			Value: "/var/okteto/bashrc/.bash_history",
		},
		vars.Var{
			Name:  "BASHOPTS",
			Value: "histappend",
		},
		vars.Var{
			Name:  "PROMPT_COMMAND",
			Value: "history -a ; history -c ; history -r",
		})
}

func areProbesEnabled(probes *Probes) bool {
	if probes != nil {
		return probes.Liveness || probes.Readiness || probes.Startup
	}
	return false
}

func areAllProbesEnabled(probes *Probes) bool {
	if probes != nil {
		return probes.Liveness && probes.Readiness && probes.Startup
	}
	return false
}

// RemoteModeEnabled returns true if remote is enabled
func (dev *Dev) RemoteModeEnabled() bool {
	if dev == nil {
		return true
	}

	if dev.RemotePort > 0 {
		return true
	}

	if len(dev.Reverse) > 0 {
		return true
	}

	if v, ok := os.LookupEnv(OktetoExecuteSSHEnvVar); ok && v == "false" {
		return false
	}
	return true
}

// GetKeyName returns the secret key name
func (s *Secret) GetKeyName() string {
	return fmt.Sprintf("dev-secret-%s", filepath.Base(s.RemotePath))
}

// GetFileName returns the secret file name
func (s *Secret) GetFileName() string {
	return filepath.Base(s.RemotePath)
}

// GetTimeout returns the timeout override
func GetTimeout() (time.Duration, error) {
	defaultTimeout := 60 * time.Second

	t := os.Getenv(OktetoTimeoutEnvVar)
	if t == "" {
		return defaultTimeout, nil
	}

	parsed, err := time.ParseDuration(t)
	if err != nil {
		return 0, fmt.Errorf("OKTETO_TIMEOUT is not a valid duration: %s", t)
	}

	return parsed, nil
}

func (dev *Dev) translateDeprecatedMetadataFields() {
	if len(dev.Labels) > 0 {
		oktetoLog.Warning("The field 'labels' is deprecated and will be removed in a future version. Use the field 'selector' instead (https://okteto.com/docs/reference/okteto-manifest/#selector)")
		for k, v := range dev.Labels {
			dev.Selector[k] = v
		}
	}

	if len(dev.Annotations) > 0 {
		oktetoLog.Warning("The field 'annotations' is deprecated and will be removed in a future version. Use the field 'metadata.annotations' instead (https://okteto.com/docs/reference/okteto-manifest/#metadata)")
		for k, v := range dev.Annotations {
			dev.Metadata.Annotations[k] = v
		}
	}
	for indx, s := range dev.Services {
		if len(s.Labels) > 0 {
			oktetoLog.Warning("The field '%s.labels' is deprecated and will be removed in a future version. Use the field 'selector' instead (https://okteto.com/docs/reference/manifest/#selector)", s.Name)
			for k, v := range s.Labels {
				dev.Services[indx].Selector[k] = v
			}
		}

		if len(s.Annotations) > 0 {
			oktetoLog.Warning("The field 'annotations' is deprecated and will be removed in a future version. Use the field '%s.metadata.annotations' instead (https://okteto.com/docs/reference/okteto-manifest/#metadata)", s.Name)
			for k, v := range s.Annotations {
				dev.Services[indx].Metadata.Annotations[k] = v
			}
		}
	}
}

func (service *Dev) validateForExtraFields() error {
	errorMessage := "%q is not supported in Services. Please visit https://www.okteto.com/docs/reference/okteto-manifest/#services-object-optional for documentation"
	if service.Username != "" {
		return fmt.Errorf(errorMessage, "username")
	}
	if service.RegistryURL != "" {
		return fmt.Errorf(errorMessage, "registryURL")
	}
	if service.Autocreate {
		return fmt.Errorf(errorMessage, "autocreate")
	}
	if service.Secrets != nil {
		return fmt.Errorf(errorMessage, "secrets")
	}
	if service.Healthchecks {
		return fmt.Errorf(errorMessage, "healthchecks")
	}
	if service.Probes != nil {
		return fmt.Errorf(errorMessage, "probes")
	}
	if service.Lifecycle != nil {
		return fmt.Errorf(errorMessage, "lifecycle")
	}
	if service.SecurityContext != nil {
		return fmt.Errorf(errorMessage, "securityContext")
	}
	if service.ServiceAccount != "" {
		return fmt.Errorf(errorMessage, "serviceAccount")
	}
	if service.RemotePort != 0 {
		return fmt.Errorf(errorMessage, "remote")
	}
	if service.SSHServerPort != 0 {
		return fmt.Errorf(errorMessage, "sshServerPort")
	}
	if service.ExternalVolumes != nil {
		return fmt.Errorf(errorMessage, "externalVolumes")
	}
	if service.parentSyncFolder != "" {
		return fmt.Errorf(errorMessage, "parentSyncFolder")
	}
	if service.Forward != nil {
		return fmt.Errorf(errorMessage, "forward")
	}
	if service.Reverse != nil {
		return fmt.Errorf(errorMessage, "reverse")
	}
	if service.Interface != "" {
		return fmt.Errorf(errorMessage, "interface")
	}
	if service.Services != nil {
		return fmt.Errorf(errorMessage, "services")
	}
	if service.PersistentVolumeInfo != nil {
		return fmt.Errorf(errorMessage, "persistentVolume")
	}
	if service.InitContainer.Image != "" {
		return fmt.Errorf(errorMessage, "initContainer")
	}
	if service.InitFromImage {
		return fmt.Errorf(errorMessage, "initFromImage")
	}
	if service.Timeout != (Timeout{}) {
		return fmt.Errorf(errorMessage, "timeout")
	}
	return nil
}

// DevCloneName returns the name of the mirrored version of a given resource
func DevCloneName(name string) string {
	return fmt.Sprintf("%s-okteto", name)
}

func (dev *Dev) IsInteractive() bool {
	if len(dev.Command.Values) == 0 {
		return true
	}
	if len(dev.Command.Values) == 1 {
		switch dev.Command.Values[0] {
		case "sh", "bash":
			return true
		default:
			return false
		}
	}
	return false
}<|MERGE_RESOLUTION|>--- conflicted
+++ resolved
@@ -16,11 +16,7 @@
 import (
 	"errors"
 	"fmt"
-<<<<<<< HEAD
 	"github.com/okteto/okteto/pkg/vars"
-	"net/url"
-=======
->>>>>>> 82125302
 	"os"
 	"path/filepath"
 	"regexp"
@@ -324,31 +320,6 @@
 	return nil
 }
 
-<<<<<<< HEAD
-func (dev *Dev) loadNamespace() error {
-	var err error
-	if len(dev.Namespace) > 0 {
-		dev.Namespace, err = vars.GlobalVarManager.ExpandExcLocal(dev.Namespace)
-		if err != nil {
-			return err
-		}
-	}
-	return nil
-}
-
-func (dev *Dev) loadContext() error {
-	var err error
-	if len(dev.Context) > 0 {
-		dev.Context, err = vars.GlobalVarManager.ExpandExcLocal(dev.Context)
-		if err != nil {
-			return err
-		}
-	}
-	return nil
-}
-
-=======
->>>>>>> 82125302
 func (dev *Dev) loadSelector() error {
 	var err error
 	for i := range dev.Selector {
@@ -362,16 +333,8 @@
 
 func (dev *Dev) loadImage() error {
 	var err error
-<<<<<<< HEAD
-	if dev.Image == nil {
-		dev.Image = &build.Info{}
-	}
-	if len(dev.Image.Name) > 0 {
-		dev.Image.Name, err = vars.GlobalVarManager.ExpandExcLocalIfNotEmpty(dev.Image.Name)
-=======
 	if dev.Image != "" {
-		dev.Image, err = env.ExpandEnvIfNotEmpty(dev.Image)
->>>>>>> 82125302
+		dev.Image, err = vars.GlobalVarManager.ExpandExcLocalIfNotEmpty(dev.Image)
 		if err != nil {
 			return err
 		}
