// Copyright 2021 The Okteto Authors
// Licensed under the Apache License, Version 2.0 (the "License");
// you may not use this file except in compliance with the License.
// You may obtain a copy of the License at
//
// http://www.apache.org/licenses/LICENSE-2.0
//
// Unless required by applicable law or agreed to in writing, software
// distributed under the License is distributed on an "AS IS" BASIS,
// WITHOUT WARRANTIES OR CONDITIONS OF ANY KIND, either express or implied.
// See the License for the specific language governing permissions and
// limitations under the License.

package model

import (
	"errors"
	"fmt"
	"net/url"
	"os"
	"path/filepath"
	"regexp"
	"sort"
	"strconv"
	"strings"
	"sync"
	"time"

	"github.com/a8m/envsubst"
	"github.com/google/uuid"
	"github.com/okteto/okteto/pkg/log"
	yaml "gopkg.in/yaml.v2"
	apiv1 "k8s.io/api/core/v1"
	resource "k8s.io/apimachinery/pkg/api/resource"
	"k8s.io/utils/pointer"
)

var (
	//OktetoBinImageTag image tag with okteto internal binaries
	OktetoBinImageTag = "okteto/bin:1.3.4"

	errBadName = fmt.Errorf("Invalid name: must consist of lower case alphanumeric characters or '-', and must start and end with an alphanumeric character")

	// ValidKubeNameRegex is the regex to validate a kubernetes resource name
	ValidKubeNameRegex = regexp.MustCompile(`[^a-z0-9\-]+`)

	once sync.Once
)

// Dev represents a development container
type Dev struct {
	Name                 string                `json:"name" yaml:"name"`
	Username             string                `json:"-" yaml:"-"`
	RegistryURL          string                `json:"-" yaml:"-"`
	Autocreate           bool                  `json:"autocreate,omitempty" yaml:"autocreate,omitempty"`
	Labels               Labels                `json:"labels,omitempty" yaml:"labels,omitempty"`
	Selector             Selector              `json:"selector,omitempty" yaml:"selector,omitempty"`
	Annotations          Annotations           `json:"annotations,omitempty" yaml:"annotations,omitempty"`
	Tolerations          []apiv1.Toleration    `json:"tolerations,omitempty" yaml:"tolerations,omitempty"`
	Context              string                `json:"context,omitempty" yaml:"context,omitempty"`
	Namespace            string                `json:"namespace,omitempty" yaml:"namespace,omitempty"`
	Container            string                `json:"container,omitempty" yaml:"container,omitempty"`
	EmptyImage           bool                  `json:"-" yaml:"-"`
	Image                *BuildInfo            `json:"image,omitempty" yaml:"image,omitempty"`
	Push                 *BuildInfo            `json:"-" yaml:"push,omitempty"`
	ImagePullPolicy      apiv1.PullPolicy      `json:"imagePullPolicy,omitempty" yaml:"imagePullPolicy,omitempty"`
	Environment          Environment           `json:"environment,omitempty" yaml:"environment,omitempty"`
	Secrets              []Secret              `json:"secrets,omitempty" yaml:"secrets,omitempty"`
	Command              Command               `json:"command,omitempty" yaml:"command,omitempty"`
	Healthchecks         bool                  `json:"healthchecks,omitempty" yaml:"healthchecks,omitempty"`
	Probes               *Probes               `json:"probes,omitempty" yaml:"probes,omitempty"`
	Lifecycle            *Lifecycle            `json:"lifecycle,omitempty" yaml:"lifecycle,omitempty"`
	Workdir              string                `json:"workdir,omitempty" yaml:"workdir,omitempty"`
	SecurityContext      *SecurityContext      `json:"securityContext,omitempty" yaml:"securityContext,omitempty"`
	ServiceAccount       string                `json:"serviceAccount,omitempty" yaml:"serviceAccount,omitempty"`
	RemotePort           int                   `json:"remote,omitempty" yaml:"remote,omitempty"`
	SSHServerPort        int                   `json:"sshServerPort,omitempty" yaml:"sshServerPort,omitempty"`
	Volumes              []Volume              `json:"volumes,omitempty" yaml:"volumes,omitempty"`
	ExternalVolumes      []ExternalVolume      `json:"externalVolumes,omitempty" yaml:"externalVolumes,omitempty"`
	Sync                 Sync                  `json:"sync,omitempty" yaml:"sync,omitempty"`
	parentSyncFolder     string                `json:"-" yaml:"-"`
	Forward              []Forward             `json:"forward,omitempty" yaml:"forward,omitempty"`
	Reverse              []Reverse             `json:"reverse,omitempty" yaml:"reverse,omitempty"`
	Interface            string                `json:"interface,omitempty" yaml:"interface,omitempty"`
	Resources            ResourceRequirements  `json:"resources,omitempty" yaml:"resources,omitempty"`
	Services             []*Dev                `json:"services,omitempty" yaml:"services,omitempty"`
	PersistentVolumeInfo *PersistentVolumeInfo `json:"persistentVolume,omitempty" yaml:"persistentVolume,omitempty"`
	InitContainer        InitContainer         `json:"initContainer,omitempty" yaml:"initContainer,omitempty"`
	InitFromImage        bool                  `json:"initFromImage,omitempty" yaml:"initFromImage,omitempty"`
	Timeout              Timeout               `json:"timeout,omitempty" yaml:"timeout,omitempty"`
	Docker               DinDContainer         `json:"docker,omitempty" yaml:"docker,omitempty"`
	Divert               *Divert               `json:"divert,omitempty" yaml:"divert,omitempty"`
	NodeSelector         map[string]string     `json:"nodeSelector,omitempty" yaml:"nodeSelector,omitempty"`
	Affinity             *Affinity             `json:"affinity,omitempty" yaml:"affinity,omitempty"`
	Metadata             *Metadata             `json:"metadata,omitempty" yaml:"metadata,omitempty"`
}

type Affinity apiv1.Affinity

// Entrypoint represents the start command of a development container
type Entrypoint struct {
	Values []string
}

// Command represents the start command of a development container
type Command struct {
	Values []string
}

// Args represents the args of a development container
type Args struct {
	Values []string
}

// BuildInfo represents the build info to generate an image
type BuildInfo struct {
	Name       string      `yaml:"name,omitempty"`
	Context    string      `yaml:"context,omitempty"`
	Dockerfile string      `yaml:"dockerfile,omitempty"`
	CacheFrom  []string    `yaml:"cache_from,omitempty"`
	Target     string      `yaml:"target,omitempty"`
	Args       Environment `yaml:"args,omitempty"`
}

// Volume represents a volume in the development container
type Volume struct {
	LocalPath  string
	RemotePath string
}

// Sync represents a sync info in the development container
type Sync struct {
	Compression    bool         `json:"compression" yaml:"compression"`
	Verbose        bool         `json:"verbose" yaml:"verbose"`
	RescanInterval int          `json:"rescanInterval,omitempty" yaml:"rescanInterval,omitempty"`
	Folders        []SyncFolder `json:"folders,omitempty" yaml:"folders,omitempty"`
	LocalPath      string
	RemotePath     string
}

// SyncFolder represents a sync folder in the development container
type SyncFolder struct {
	LocalPath  string
	RemotePath string
}

// ExternalVolume represents a external volume in the development container
type ExternalVolume struct {
	Name      string
	SubPath   string
	MountPath string
}

// PersistentVolumeInfo info about the persistent volume
type PersistentVolumeInfo struct {
	Enabled      bool   `json:"enabled,omitempty" yaml:"enabled,omitempty"`
	StorageClass string `json:"storageClass,omitempty" yaml:"storageClass,omitempty"`
	Size         string `json:"size,omitempty" yaml:"size,omitempty"`
}

// InitContainer represents the initial container
type InitContainer struct {
	Image     string               `json:"image,omitempty" yaml:"image,omitempty"`
	Resources ResourceRequirements `json:"resources,omitempty" yaml:"resources,omitempty"`
}

// DinDContainer represents the DinD container
type DinDContainer struct {
	Enabled   bool                 `json:"enabled,omitempty" yaml:"enabled,omitempty"`
	Image     string               `json:"image,omitempty" yaml:"image,omitempty"`
	Resources ResourceRequirements `json:"resources,omitempty" yaml:"resources,omitempty"`
}

// Timeout represents the timeout for the command
type Timeout struct {
	Default   time.Duration `json:"default,omitempty" yaml:"default,omitempty"`
	Resources time.Duration `json:"resources,omitempty" yaml:"resources,omitempty"`
}

type Metadata struct {
	Labels      Labels      `json:"labels,omitempty" yaml:"labels,omitempty"`
	Annotations Annotations `json:"annotations,omitempty" yaml:"annotations,omitempty"`
}

// Duration represents a duration
type Duration time.Duration

// SecurityContext represents a pod security context
type SecurityContext struct {
	RunAsUser    *int64        `json:"runAsUser,omitempty" yaml:"runAsUser,omitempty"`
	RunAsGroup   *int64        `json:"runAsGroup,omitempty" yaml:"runAsGroup,omitempty"`
	FSGroup      *int64        `json:"fsGroup,omitempty" yaml:"fsGroup,omitempty"`
	Capabilities *Capabilities `json:"capabilities,omitempty" yaml:"capabilities,omitempty"`
	RunAsNonRoot *bool         `json:"runAsNonRoot,omitempty" yaml:"runAsNonRoot,omitempty"`
}

// Capabilities sets the linux capabilities of a container
type Capabilities struct {
	Add  []apiv1.Capability `json:"add,omitempty" yaml:"add,omitempty"`
	Drop []apiv1.Capability `json:"drop,omitempty" yaml:"drop,omitempty"`
}

// EnvVar represents an environment value. When loaded, it will expand from the current env
type EnvVar struct {
	Name  string `yaml:"name,omitempty"`
	Value string `yaml:"value,omitempty"`
}

// Secret represents a development secret
type Secret struct {
	LocalPath  string
	RemotePath string
	Mode       int32
}

// Reverse represents a remote forward port
type Reverse struct {
	Remote int
	Local  int
}

// ResourceRequirements describes the compute resource requirements.
type ResourceRequirements struct {
	Limits   ResourceList `json:"limits,omitempty" yaml:"limits,omitempty"`
	Requests ResourceList `json:"requests,omitempty" yaml:"requests,omitempty"`
}

// Probes defines probes for containers
type Probes struct {
	Liveness  bool `json:"liveness,omitempty" yaml:"liveness,omitempty"`
	Readiness bool `json:"readiness,omitempty" yaml:"readiness,omitempty"`
	Startup   bool `json:"startup,omitempty" yaml:"startup,omitempty"`
}

// Lifecycle defines the lifecycle for containers
type Lifecycle struct {
	PostStart bool `json:"postStart,omitempty" yaml:"postStart,omitempty"`
	PostStop  bool `json:"postStop,omitempty" yaml:"postStop,omitempty"`
}

// Divert defines how to divert a given service
type Divert struct {
	Ingress string `yaml:"ingress,omitempty"`
	Service string `yaml:"service,omitempty"`
	Port    int    `yaml:"port,omitempty"`
}

// ResourceList is a set of (resource name, quantity) pairs.
type ResourceList map[apiv1.ResourceName]resource.Quantity

// Labels is a set of (key, value) pairs.
type Labels map[string]string

// Selector is a set of (key, value) pairs.
type Selector map[string]string

// Annotations is a set of (key, value) pairs.
type Annotations map[string]string

// Environment is a list of environment variables (key, value pairs).
type Environment []EnvVar

// EnvFiles is a list of environment files
type EnvFiles []string

// Get returns a Dev object from a given file
func Get(devPath string) (*Dev, error) {
	b, err := os.ReadFile(devPath)
	if err != nil {
		return nil, err
	}

	dev, err := Read(b)
	if err != nil {
		return nil, err
	}

	if err := dev.translateDeprecatedVolumeFields(); err != nil {
		return nil, err
	}

	if err := dev.loadAbsPaths(devPath); err != nil {
		return nil, err
	}

	if err := dev.validate(); err != nil {
		return nil, err
	}

	dev.computeParentSyncFolder()

	return dev, nil
}

// Read reads an okteto manifests
func Read(bytes []byte) (*Dev, error) {
	dev := &Dev{
		Image:       &BuildInfo{},
		Push:        &BuildInfo{},
		Environment: make(Environment, 0),
		Secrets:     make([]Secret, 0),
		Forward:     make([]Forward, 0),
		Volumes:     make([]Volume, 0),
		Sync: Sync{
			Folders: make([]SyncFolder, 0),
		},
		Services:             make([]*Dev, 0),
		PersistentVolumeInfo: &PersistentVolumeInfo{Enabled: true},
		Probes:               &Probes{},
		Lifecycle:            &Lifecycle{},
		InitContainer:        InitContainer{Image: OktetoBinImageTag},
	}

	if bytes != nil {
		if err := yaml.UnmarshalStrict(bytes, dev); err != nil {
			if strings.HasPrefix(err.Error(), "yaml: unmarshal errors:") {
				var sb strings.Builder
				_, _ = sb.WriteString("Invalid manifest:\n")
				l := strings.Split(err.Error(), "\n")
				for i := 1; i < len(l); i++ {
					e := strings.TrimSuffix(l[i], "in type model.Dev")
					e = strings.TrimSpace(e)
					_, _ = sb.WriteString(fmt.Sprintf("    - %s\n", e))
				}

				_, _ = sb.WriteString("    See https://okteto.com/docs/reference/manifest/ for details")
				return nil, errors.New(sb.String())
			}

			msg := strings.Replace(err.Error(), "yaml: unmarshal errors:", "invalid manifest:", 1)
			msg = strings.TrimSuffix(msg, "in type model.Dev")
			return nil, errors.New(msg)
		}
	}

	if err := dev.expandEnvVars(); err != nil {
		return nil, err
	}
	for _, s := range dev.Services {
		if err := s.expandEnvVars(); err != nil {
			return nil, err
		}
	}

	if err := dev.setDefaults(); err != nil {
		return nil, err
	}
	if err := dev.translateDeprecatedMetadataFields(); err != nil {
		return nil, err
	}

	sort.SliceStable(dev.Forward, func(i, j int) bool {
		return dev.Forward[i].less(&dev.Forward[j])
	})

	sort.SliceStable(dev.Reverse, func(i, j int) bool {
		return dev.Reverse[i].Local < dev.Reverse[j].Local
	})

	return dev, nil
}

func (dev *Dev) loadAbsPaths(devPath string) error {
	devDir, err := filepath.Abs(filepath.Dir(devPath))
	if err != nil {
		return err
	}

	if uri, err := url.ParseRequestURI(dev.Image.Context); err != nil || (uri != nil && (uri.Scheme == "" || uri.Host == "")) {
		dev.Image.Context = loadAbsPath(devDir, dev.Image.Context)
		dev.Image.Dockerfile = loadAbsPath(devDir, dev.Image.Dockerfile)
	}
	if uri, err := url.ParseRequestURI(dev.Push.Context); err != nil || (uri != nil && (uri.Scheme == "" || uri.Host == "")) {
		dev.Push.Context = loadAbsPath(devDir, dev.Push.Context)
		dev.Push.Dockerfile = loadAbsPath(devDir, dev.Push.Dockerfile)
	}

	dev.loadVolumeAbsPaths(devDir)
	for _, s := range dev.Services {
		s.loadVolumeAbsPaths(devDir)
	}
	return nil
}

func (dev *Dev) loadVolumeAbsPaths(folder string) {
	for i := range dev.Volumes {
		if dev.Volumes[i].LocalPath == "" {
			continue
		}
		dev.Volumes[i].LocalPath = loadAbsPath(folder, dev.Volumes[i].LocalPath)
	}
	for i := range dev.Sync.Folders {
		dev.Sync.Folders[i].LocalPath = loadAbsPath(folder, dev.Sync.Folders[i].LocalPath)
	}
}

func loadAbsPath(folder, path string) string {
	if filepath.IsAbs(path) {
		return path
	}
	return filepath.Join(folder, path)
}

func (dev *Dev) expandEnvVars() error {
	if err := dev.loadName(); err != nil {
		return err
	}
	if err := dev.loadNamespace(); err != nil {
		return err
	}
	if err := dev.loadContext(); err != nil {
		return err
	}
	if err := dev.loadSelector(); err != nil {
		return err
	}

	return dev.loadImage()
}

func (dev *Dev) loadName() error {
	var err error
	if len(dev.Name) > 0 {
		dev.Name, err = ExpandEnv(dev.Name)
		if err != nil {
			return err
		}
	}
	return nil
}

func (dev *Dev) loadNamespace() error {
	var err error
	if len(dev.Namespace) > 0 {
		dev.Namespace, err = ExpandEnv(dev.Namespace)
		if err != nil {
			return err
		}
	}
	return nil
}

func (dev *Dev) loadContext() error {
	var err error
	if len(dev.Context) > 0 {
		dev.Context, err = ExpandEnv(dev.Context)
		if err != nil {
			return err
		}
	}
	return nil
}

func (dev *Dev) loadSelector() error {
	var err error
	for i := range dev.Selector {
		dev.Selector[i], err = ExpandEnv(dev.Selector[i])
		if err != nil {
			return err
		}
	}
	return nil
}

func (dev *Dev) loadImage() error {
	var err error
	if dev.Image == nil {
		dev.Image = &BuildInfo{}
	}
	if len(dev.Image.Name) > 0 {
		dev.Image.Name, err = ExpandEnv(dev.Image.Name)
		if err != nil {
			return err
		}
	}
	if dev.Image.Name == "" {
		dev.EmptyImage = true
	}
	return nil
}

func (dev *Dev) setDefaults() error {
	if dev.Command.Values == nil {
		dev.Command.Values = []string{"sh"}
	}
	setBuildDefaults(dev.Image)
	setBuildDefaults(dev.Push)

	if err := dev.setTimeout(); err != nil {
		return err
	}

	if dev.ImagePullPolicy == "" {
		dev.ImagePullPolicy = apiv1.PullAlways
	}
	if dev.Metadata == nil {
		dev.Metadata = &Metadata{}
	}
	if dev.Metadata.Annotations == nil {
		dev.Metadata.Annotations = make(Annotations)
	}
	if dev.Metadata.Labels == nil {
		dev.Metadata.Labels = make(Labels)
	}
	if dev.Selector == nil {
		dev.Selector = make(Selector)
	}

	if dev.Healthchecks {
		log.Yellow("The use of 'healthchecks' field is deprecated and will be removed in a future release. Please use the field 'probes' instead.")
		if dev.Probes == nil {
			dev.Probes = &Probes{Liveness: true, Readiness: true, Startup: true}
		}
	}
	if dev.Probes == nil {
		dev.Probes = &Probes{}
	}
	if dev.Lifecycle == nil {
		dev.Lifecycle = &Lifecycle{}
	}
	if dev.Interface == "" {
		dev.Interface = Localhost
	}
	if dev.SSHServerPort == 0 {
		dev.SSHServerPort = oktetoDefaultSSHServerPort
	}
	dev.setRunAsUserDefaults(dev)

	if os.Getenv("OKTETO_RESCAN_INTERVAL") != "" {
		rescanInterval, err := strconv.Atoi(os.Getenv("OKTETO_RESCAN_INTERVAL"))
		if err != nil {
			return fmt.Errorf("cannot parse 'OKTETO_RESCAN_INTERVAL' into an integer: %s", err.Error())
		}
		dev.Sync.RescanInterval = rescanInterval
	} else if dev.Sync.RescanInterval == 0 {
		dev.Sync.RescanInterval = DefaultSyncthingRescanInterval
	}

	if dev.Docker.Enabled && dev.Docker.Image == "" {
		dev.Docker.Image = DefaultDinDImage
	}

	for _, s := range dev.Services {
		if s.ImagePullPolicy == "" {
			s.ImagePullPolicy = apiv1.PullAlways
		}
		if s.Metadata == nil {
			s.Metadata = &Metadata{
				Annotations: make(Annotations),
				Labels:      make(Labels),
			}
		}
		if s.Metadata.Annotations == nil {
			s.Metadata.Annotations = map[string]string{}
		}
		if s.Metadata.Labels == nil {
			s.Metadata.Labels = map[string]string{}
		}
		if s.Selector == nil {
			s.Selector = map[string]string{}
		}
		if s.Annotations == nil {
			s.Annotations = Annotations{}
		}
		if s.Name != "" && len(s.Selector) > 0 {
			return fmt.Errorf("'name' and 'selector' cannot be defined at the same time for service '%s'", s.Name)
		}
		s.Namespace = ""
		s.Context = ""
		s.setRunAsUserDefaults(dev)
		s.Forward = make([]Forward, 0)
		s.Reverse = make([]Reverse, 0)
		s.Secrets = make([]Secret, 0)
		s.Services = make([]*Dev, 0)
		s.Sync.Compression = false
		s.Sync.RescanInterval = DefaultSyncthingRescanInterval
		if s.Probes == nil {
			s.Probes = &Probes{}
		}
		if s.Lifecycle == nil {
			s.Lifecycle = &Lifecycle{}
		}
	}

	return nil
}

func setBuildDefaults(build *BuildInfo) {
	if build.Context == "" {
		build.Context = "."
	}
	if _, err := url.ParseRequestURI(build.Context); err != nil && build.Dockerfile == "" {
		build.Dockerfile = "Dockerfile"
	}
}

func (dev *Dev) setRunAsUserDefaults(main *Dev) {
	if !main.PersistentVolumeEnabled() {
		return
	}
	if dev.RunAsNonRoot() {
		return
	}
	if dev.SecurityContext == nil {
		dev.SecurityContext = &SecurityContext{}
	}
	if dev.SecurityContext.RunAsUser == nil {
		dev.SecurityContext.RunAsUser = pointer.Int64Ptr(0)
	}
	if dev.SecurityContext.RunAsGroup == nil {
		dev.SecurityContext.RunAsGroup = dev.SecurityContext.RunAsUser
	}
	if dev.SecurityContext.FSGroup == nil {
		dev.SecurityContext.FSGroup = dev.SecurityContext.RunAsUser
	}
}

func (dev *Dev) setTimeout() error {
	if dev.Timeout.Resources == 0 {
		dev.Timeout.Resources = 120 * time.Second
	}
	if dev.Timeout.Default != 0 {
		return nil
	}

	t, err := GetTimeout()
	if err != nil {
		return err
	}

	dev.Timeout.Default = t
	return nil
}

func (dev *Dev) validate() error {
	if dev.Name == "" {
		return fmt.Errorf("Name cannot be empty")
	}

	if ValidKubeNameRegex.MatchString(dev.Name) {
		return errBadName
	}

	if strings.HasPrefix(dev.Name, "-") || strings.HasSuffix(dev.Name, "-") {
		return errBadName
	}

	if err := validatePullPolicy(dev.ImagePullPolicy); err != nil {
		return err
	}

	if err := validateSecrets(dev.Secrets); err != nil {
		return err
	}
	if err := dev.validateSecurityContext(); err != nil {
		return err
	}
	if err := dev.validatePersistentVolume(); err != nil {
		return err
	}

	if err := dev.validateVolumes(nil); err != nil {
		return err
	}

	if err := dev.validateExternalVolumes(); err != nil {
		return err
	}

	if _, err := resource.ParseQuantity(dev.PersistentVolumeSize()); err != nil {
		return fmt.Errorf("'persistentVolume.size' is not valid. A sample value would be '10Gi'")
	}

	if dev.SSHServerPort <= 0 {
		return fmt.Errorf("'sshServerPort' must be > 0")
	}

	for _, s := range dev.Services {
		if err := validatePullPolicy(s.ImagePullPolicy); err != nil {
			return err
		}
		if err := s.validateVolumes(dev); err != nil {
			return err
		}
	}

	if dev.Docker.Enabled && !dev.PersistentVolumeEnabled() {
		log.Information("https://okteto.com/docs/reference/manifest/#docker-object-optional")
		return fmt.Errorf("Docker support requires persistent volume to be enabled")
	}

	return nil
}

func validatePullPolicy(pullPolicy apiv1.PullPolicy) error {
	switch pullPolicy {
	case apiv1.PullAlways:
	case apiv1.PullIfNotPresent:
	case apiv1.PullNever:
	default:
		return fmt.Errorf("supported values for 'imagePullPolicy' are: 'Always', 'IfNotPresent' or 'Never'")
	}
	return nil
}

func validateSecrets(secrets []Secret) error {
	seen := map[string]bool{}
	for _, s := range secrets {
		if _, ok := seen[s.GetFileName()]; ok {
			return fmt.Errorf("Secrets with the same basename '%s' are not supported", s.GetFileName())
		}
		seen[s.GetFileName()] = true
	}
	return nil
}

// RunAsNonRoot returns true if the development container must run as a non-root user
func (dev *Dev) RunAsNonRoot() bool {
	if dev.SecurityContext == nil {
		return false
	}
	if dev.SecurityContext.RunAsNonRoot == nil {
		return false
	}
	return *dev.SecurityContext.RunAsNonRoot
}

// isRootUser returns true if a root user is specified
func (dev *Dev) isRootUser() bool {
	if dev.SecurityContext == nil {
		return false
	}
	if dev.SecurityContext.RunAsUser == nil {
		return false
	}
	return *dev.SecurityContext.RunAsUser == 0
}

// validateSecurityContext checks to see if a root user is specified with runAsNonRoot enabled
func (dev *Dev) validateSecurityContext() error {
	if dev.isRootUser() && dev.RunAsNonRoot() {
		return fmt.Errorf("Running as the root user breaks runAsNonRoot constraint of the securityContext")
	}
	return nil
}

// LoadRemote configures remote execution
func (dev *Dev) LoadRemote(pubKeyPath string) {
	if dev.RemotePort == 0 {
		p, err := GetAvailablePort(dev.Interface)
		if err != nil {
			log.Infof("failed to get random port for SSH connection: %s", err)
			p = oktetoDefaultSSHServerPort
		}

		dev.RemotePort = p
		log.Infof("remote port not set, using %d", dev.RemotePort)
	}

	p := Secret{
		LocalPath:  pubKeyPath,
		RemotePath: authorizedKeysPath,
		Mode:       0644,
	}

	log.Infof("enabled remote mode")

	for i := range dev.Secrets {
		if dev.Secrets[i].LocalPath == p.LocalPath {
			return
		}
	}

	dev.Secrets = append(dev.Secrets, p)
}

//LoadForcePull force the dev pods to be recreated and pull the latest version of their image
func (dev *Dev) LoadForcePull() {
	restartUUID := uuid.New().String()
	dev.ImagePullPolicy = apiv1.PullAlways
	dev.Annotations[OktetoRestartAnnotation] = restartUUID
	for _, s := range dev.Services {
		s.ImagePullPolicy = apiv1.PullAlways
		s.Annotations[OktetoRestartAnnotation] = restartUUID
	}
	log.Infof("enabled force pull")
}

//Save saves the okteto manifest in a given path
func (dev *Dev) Save(path string) error {
	marshalled, err := yaml.Marshal(dev)
	if err != nil {
		log.Infof("failed to marshall development container: %s", err)
		return fmt.Errorf("Failed to generate your manifest")
	}

	if err := os.WriteFile(path, marshalled, 0600); err != nil {
		log.Infof("failed to write okteto manifest at %s: %s", path, err)
		return fmt.Errorf("Failed to write your manifest")
	}

	return nil
}

//SerializeBuildArgs returns build  aaargs as a llist of strings
func SerializeBuildArgs(buildArgs Environment) []string {
	result := []string{}
	for _, e := range buildArgs {
		result = append(
			result,
			fmt.Sprintf("%s=%s", e.Name, e.Value),
		)
	}
	return result
}

//SetLastBuiltAnnotation sets the dev timestacmp
func (dev *Dev) SetLastBuiltAnnotation() {
	if dev.Annotations == nil {
		dev.Annotations = Annotations{}
	}
	dev.Annotations[LastBuiltAnnotation] = time.Now().UTC().Format(TimeFormat)
}

//GetVolumeName returns the okteto volume name for a given development container
func (dev *Dev) GetVolumeName() string {
	return fmt.Sprintf(OktetoVolumeNameTemplate, dev.Name)
}

// LabelsSelector returns the labels of a Deployment as a k8s selector
func (dev *Dev) LabelsSelector() string {
	labels := ""
	for k := range dev.Selector {
		if labels == "" {
			labels = fmt.Sprintf("%s=%s", k, dev.Selector[k])
		} else {
			labels = fmt.Sprintf("%s, %s=%s", labels, k, dev.Selector[k])
		}
	}
	return labels
}

// ToTranslationRule translates a dev struct into a translation rule
func (dev *Dev) ToTranslationRule(main *Dev, reset bool) *TranslationRule {
	rule := &TranslationRule{
		Container:        dev.Container,
		ImagePullPolicy:  dev.ImagePullPolicy,
		Environment:      dev.Environment,
		Secrets:          dev.Secrets,
		WorkDir:          dev.Workdir,
		PersistentVolume: main.PersistentVolumeEnabled(),
		Docker:           main.Docker,
		Volumes:          []VolumeMount{},
		SecurityContext:  dev.SecurityContext,
		ServiceAccount:   dev.ServiceAccount,
		Resources:        dev.Resources,
		Healthchecks:     dev.Healthchecks,
		InitContainer:    dev.InitContainer,
		Probes:           dev.Probes,
		Lifecycle:        dev.Lifecycle,
		NodeSelector:     dev.NodeSelector,
		Affinity:         (*apiv1.Affinity)(dev.Affinity),
	}

	if !dev.EmptyImage {
		rule.Image = dev.Image.Name
	}

	if rule.Healthchecks {
		rule.Probes = &Probes{Liveness: true, Startup: true, Readiness: true}
	}

	if areProbesEnabled(rule.Probes) {
		rule.Healthchecks = true
	}
	if main == dev {
		rule.Marker = OktetoBinImageTag //for backward compatibility
		rule.OktetoBinImageTag = dev.InitContainer.Image
		rule.Environment = append(
			rule.Environment,
			EnvVar{
				Name:  "OKTETO_NAMESPACE",
				Value: dev.Namespace,
			},
			EnvVar{
				Name:  "OKTETO_NAME",
				Value: dev.Name,
			},
		)
		if dev.Username != "" {
			rule.Environment = append(
				rule.Environment,
				EnvVar{
					Name:  "OKTETO_USERNAME",
					Value: dev.Username,
				},
			)
		}
		if dev.Docker.Enabled {
			rule.Environment = append(
				rule.Environment,
				EnvVar{
					Name:  "OKTETO_REGISTRY_URL",
					Value: dev.RegistryURL,
				},
				EnvVar{
					Name:  "DOCKER_HOST",
					Value: DefaultDockerHost,
				},
				EnvVar{
					Name:  "DOCKER_CERT_PATH",
					Value: "/certs/client",
				},
				EnvVar{
					Name:  "DOCKER_TLS_VERIFY",
					Value: "1",
				},
			)
			rule.Volumes = append(
				rule.Volumes,
				VolumeMount{
					Name:      main.GetVolumeName(),
					MountPath: DefaultDockerCertDir,
					SubPath:   DefaultDockerCertDirSubPath,
				},
				VolumeMount{
					Name:      main.GetVolumeName(),
					MountPath: DefaultDockerCacheDir,
					SubPath:   DefaultDockerCacheDirSubPath,
				},
			)
		}

		// We want to minimize environment mutations, so only reconfigure the SSH
		// server port if a non-default is specified.
		if dev.SSHServerPort != oktetoDefaultSSHServerPort {
			rule.Environment = append(
				rule.Environment,
				EnvVar{
					Name:  oktetoSSHServerPortVariable,
					Value: strconv.Itoa(dev.SSHServerPort),
				},
			)
		}
		rule.Volumes = append(
			rule.Volumes,
			VolumeMount{
				Name:      main.GetVolumeName(),
				MountPath: OktetoSyncthingMountPath,
				SubPath:   SyncthingSubPath,
			},
		)
		if main.RemoteModeEnabled() {
			rule.Volumes = append(
				rule.Volumes,
				VolumeMount{
					Name:      main.GetVolumeName(),
					MountPath: RemoteMountPath,
					SubPath:   RemoteSubPath,
				},
			)
		}
		rule.Command = []string{"/var/okteto/bin/start.sh"}
		if main.RemoteModeEnabled() {
			rule.Args = []string{"-r"}
		} else {
			rule.Args = []string{}
		}
		if reset {
			rule.Args = append(rule.Args, "-e")
		}
		if dev.Sync.Verbose {
			rule.Args = append(rule.Args, "-v")
		}
		for _, s := range rule.Secrets {
			rule.Args = append(rule.Args, "-s", fmt.Sprintf("%s:%s", s.GetFileName(), s.RemotePath))
		}
		if dev.Docker.Enabled {
			rule.Args = append(rule.Args, "-d")
		}
	} else if len(dev.Command.Values) > 0 {
		rule.Command = dev.Command.Values
		rule.Args = []string{}
	}

	if main.PersistentVolumeEnabled() {
		for _, v := range dev.Volumes {
			rule.Volumes = append(
				rule.Volumes,
				VolumeMount{
					Name:      main.GetVolumeName(),
					MountPath: v.RemotePath,
					SubPath:   getDataSubPath(v.RemotePath),
				},
			)
		}
		for _, sync := range dev.Sync.Folders {
			rule.Volumes = append(
				rule.Volumes,
				VolumeMount{
					Name:      main.GetVolumeName(),
					MountPath: sync.RemotePath,
					SubPath:   main.getSourceSubPath(sync.LocalPath),
				},
			)
		}
	}

	for _, v := range dev.ExternalVolumes {
		rule.Volumes = append(
			rule.Volumes,
			VolumeMount{
				Name:      v.Name,
				MountPath: v.MountPath,
				SubPath:   v.SubPath,
			},
		)
	}

	return rule
}

func areProbesEnabled(probes *Probes) bool {
	if probes != nil {
		return probes.Liveness || probes.Readiness || probes.Startup
	}
	return false
}

func areAllProbesEnabled(probes *Probes) bool {
	if probes != nil {
		return probes.Liveness && probes.Readiness && probes.Startup
	}
	return false
}

// RemoteModeEnabled returns true if remote is enabled
func (dev *Dev) RemoteModeEnabled() bool {
	if dev == nil {
		return true
	}

	if dev.RemotePort > 0 {
		return true
	}

	if len(dev.Reverse) > 0 {
		return true
	}

	if v, ok := os.LookupEnv("OKTETO_EXECUTE_SSH"); ok && v == "false" {
		return false
	}
	return true
}

// GetKeyName returns the secret key name
func (s *Secret) GetKeyName() string {
	return fmt.Sprintf("dev-secret-%s", filepath.Base(s.RemotePath))
}

// GetFileName returns the secret file name
func (s *Secret) GetFileName() string {
	return filepath.Base(s.RemotePath)
}

//ExpandEnv expands the environments supporting the notation "${var:-$DEFAULT}"
func ExpandEnv(value string) (string, error) {
	result, err := envsubst.String(value)
	if err != nil {
		return "", fmt.Errorf("error expanding environment on '%s': %s", value, err.Error())
	}
	return result, nil
}

// GetTimeout returns the timeout override
func GetTimeout() (time.Duration, error) {
	defaultTimeout := (60 * time.Second)

	t := os.Getenv("OKTETO_TIMEOUT")
	if t == "" {
		return defaultTimeout, nil
	}

	parsed, err := time.ParseDuration(t)
	if err != nil {
		return 0, fmt.Errorf("OKTETO_TIMEOUT is not a valid duration: %s", t)
	}

	return parsed, nil
}

<<<<<<< HEAD
func (dev *Dev) translateDeprecatedMetadataFields() error {
	if len(dev.Labels) > 0 {
		log.Warning("The field 'labels' is deprecated. Use the field 'selector' instead (https://okteto.com/docs/reference/manifest/#selector-mapstringstring-optional)")
		for k, v := range dev.Labels {
			dev.Selector[k] = v
		}
	}

	if len(dev.Annotations) > 0 {
		log.Warning("The field 'annotations' is deprecated. Use the field 'metadata.Annotations' instead (https://okteto.com/docs/reference/manifest/#metadata-object-optional)")
		for k, v := range dev.Annotations {
			dev.Metadata.Annotations[k] = v
		}
	}
	for _, s := range dev.Services {
		if len(s.Labels) > 0 {
			log.Warning("The field '%s.labels' is deprecated. Use the field 'selector' instead (https://okteto.com/docs/reference/manifest/#selector-mapstringstring-optional)", s.Name)
			for k, v := range s.Labels {
				s.Selector[k] = v
			}
		}

		if len(s.Annotations) > 0 {
			log.Warning("The field 'annotations' is deprecated. Use the field '%s.metadata.Annotations' instead (https://okteto.com/docs/reference/manifest/#metadata-object-optional)", s.Name)
			for k, v := range s.Annotations {
				s.Metadata.Annotations[k] = v
			}
		}
	}
	return nil
=======
// DivertName returns the name of the diverted version of a given resource
func DivertName(name, username string) string {
	return fmt.Sprintf("%s-%s", name, username)
}

// DevCloneName returns the name of the mirrored version of a given resource
func DevCloneName(name string) string {
	return fmt.Sprintf("%s-okteto", name)
>>>>>>> 396789d7
}<|MERGE_RESOLUTION|>--- conflicted
+++ resolved
@@ -1090,7 +1090,6 @@
 	return parsed, nil
 }
 
-<<<<<<< HEAD
 func (dev *Dev) translateDeprecatedMetadataFields() error {
 	if len(dev.Labels) > 0 {
 		log.Warning("The field 'labels' is deprecated. Use the field 'selector' instead (https://okteto.com/docs/reference/manifest/#selector-mapstringstring-optional)")
@@ -1121,7 +1120,8 @@
 		}
 	}
 	return nil
-=======
+}
+
 // DivertName returns the name of the diverted version of a given resource
 func DivertName(name, username string) string {
 	return fmt.Sprintf("%s-%s", name, username)
@@ -1130,5 +1130,4 @@
 // DevCloneName returns the name of the mirrored version of a given resource
 func DevCloneName(name string) string {
 	return fmt.Sprintf("%s-okteto", name)
->>>>>>> 396789d7
 }