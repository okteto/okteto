// Copyright 2020 The Okteto Authors
// Licensed under the Apache License, Version 2.0 (the "License");
// you may not use this file except in compliance with the License.
// You may obtain a copy of the License at
//
// http://www.apache.org/licenses/LICENSE-2.0
//
// Unless required by applicable law or agreed to in writing, software
// distributed under the License is distributed on an "AS IS" BASIS,
// WITHOUT WARRANTIES OR CONDITIONS OF ANY KIND, either express or implied.
// See the License for the specific language governing permissions and
// limitations under the License.

package model

import (
	"errors"
	"fmt"
	"io/ioutil"
	"path/filepath"
	"strings"
	"time"

	"github.com/okteto/okteto/pkg/k8s/labels"
	yaml "gopkg.in/yaml.v2"
	apiv1 "k8s.io/api/core/v1"
	resource "k8s.io/apimachinery/pkg/api/resource"
)

var (
	errBadStackName = "must consist of lower case alphanumeric characters or '-', and must start and end with an alphanumeric character"
)

// Stack represents an okteto stack
type Stack struct {
	Manifest  []byte                 `yaml:"-"`
	Warnings  StackWarnings          `yaml:"-"`
	IsCompose bool                   `yaml:"-"`
	Name      string                 `yaml:"name"`
	Volumes   map[string]*VolumeSpec `yaml:"volumes,omitempty"`
	Namespace string                 `yaml:"namespace,omitempty"`
	Services  map[string]*Service    `yaml:"services,omitempty"`
	Endpoints EndpointSpec           `yaml:"endpoints,omitempty"`
}

// Service represents an okteto stack service
type Service struct {
	Build      *BuildInfo         `yaml:"build,omitempty"`
	CapAdd     []apiv1.Capability `yaml:"cap_add,omitempty"`
	CapDrop    []apiv1.Capability `yaml:"cap_drop,omitempty"`
	Entrypoint Entrypoint         `yaml:"entrypoint,omitempty"`
	Command    Command            `yaml:"command,omitempty"`
	EnvFiles   EnvFiles           `yaml:"env_file,omitempty"`

	Environment     Environment   `yaml:"environment,omitempty"`
	Expose          []int32       `yaml:"expose,omitempty"`
	Image           string        `yaml:"image,omitempty"`
	Labels          Labels        `json:"labels,omitempty" yaml:"labels,omitempty"`
	Annotations     Annotations   `json:"annotations,omitempty" yaml:"annotations,omitempty"`
	Ports           []Port        `yaml:"ports,omitempty"`
	StopGracePeriod int64         `yaml:"stop_grace_period,omitempty"`
	Volumes         []StackVolume `yaml:"volumes,omitempty"`
	Workdir         string        `yaml:"workdir,omitempty"`

	Public    bool            `yaml:"public,omitempty"`
	Replicas  int32           `yaml:"replicas,omitempty"`
	Resources *StackResources `yaml:"resources,omitempty"`

	VolumeMounts []StackVolume `yaml:"-"`
}

type StackVolume struct {
	LocalPath  string
	RemotePath string
}

type VolumeSpec struct {
	Labels      Labels      `yaml:"labels,omitempty"`
	Annotations Annotations `yaml:"annotations,omitempty"`
	Size        Quantity    `json:"size,omitempty" yaml:"size,omitempty"`
	Class       string      `json:"class,omitempty" yaml:"class,omitempty"`
}
type Envs struct {
	List Environment
}

// StackResources represents an okteto stack resources
type StackResources struct {
	Limits   ServiceResources `json:"limits,omitempty" yaml:"limits,omitempty"`
	Requests ServiceResources `json:"requests,omitempty" yaml:"requests,omitempty"`
}

// ServiceResources represents an okteto stack service resources
type ServiceResources struct {
	CPU     Quantity        `json:"cpu,omitempty" yaml:"cpu,omitempty"`
	Memory  Quantity        `json:"memory,omitempty" yaml:"memory,omitempty"`
	Storage StorageResource `json:"storage,omitempty" yaml:"storage,omitempty"`
}

// StorageResource represents an okteto stack service storage resource
type StorageResource struct {
	Size  Quantity `json:"size,omitempty" yaml:"size,omitempty"`
	Class string   `json:"class,omitempty" yaml:"class,omitempty"`
}

// Quantity represents an okteto stack service storage resource
type Quantity struct {
	Value resource.Quantity
}

type Port struct {
	Port     int32
	Protocol apiv1.Protocol
}

type EndpointSpec map[string]Endpoint

// Endpoints represents an okteto stack ingress
type Endpoint struct {
	Labels      Labels         `json:"labels,omitempty" yaml:"labels,omitempty"`
	Annotations Annotations    `json:"annotations,omitempty" yaml:"annotations,omitempty"`
	Rules       []EndpointRule `yaml:"rules,omitempty"`
}

// CommandStack represents an okteto stack command
type CommandStack struct {
	Values []string
}

// ArgsStack represents an okteto stack args
type ArgsStack struct {
	Values []string
}

// EndpointRule represents an okteto ingress rule
type EndpointRule struct {
	Path    string `yaml:"path,omitempty"`
	Service string `yaml:"service,omitempty"`
	Port    int32  `yaml:"port,omitempty"`
}

type StackWarnings struct {
	NotSupportedFields  []string          `yaml:"-"`
	SanitizedServices   map[string]string `yaml:"-"`
	VolumeMountWarnings []string          `yaml:"-"`
}

// GetStack returns an okteto stack object from a given file
func GetStack(name, stackPath string, isCompose bool) (*Stack, error) {
	b, err := ioutil.ReadFile(stackPath)
	if err != nil {
		return nil, err
	}

	s, err := ReadStack(b, isCompose)
	if err != nil {
		return nil, err
	}

	if name != "" {
		s.Name = name
	}
	if s.Name == "" {
		s.Name, err = GetValidNameFromGitRepo(filepath.Dir(stackPath))
		if err != nil {
			s.Name, err = GetValidNameFromFolder(filepath.Dir(stackPath))
			if err != nil {
				return nil, err
			}
		}
	}

	if err := s.validate(); err != nil {
		return nil, err
	}

	stackDir, err := filepath.Abs(filepath.Dir(stackPath))
	if err != nil {
		return nil, err
	}

	for _, svc := range s.Services {
		svc.extendPorts()
		if svc.Build == nil {
			continue
		}
		svc.Build.Context = loadAbsPath(stackDir, svc.Build.Context)
		svc.Build.Dockerfile = loadAbsPath(stackDir, svc.Build.Dockerfile)

	}
	return s, nil
}

// ReadStack reads an okteto stack
func ReadStack(bytes []byte, isCompose bool) (*Stack, error) {
	s := &Stack{
		Manifest:  bytes,
		IsCompose: isCompose,
	}

	if err := yaml.UnmarshalStrict(bytes, s); err != nil {
		if strings.HasPrefix(err.Error(), "yaml: unmarshal errors:") {
			var sb strings.Builder
			_, _ = sb.WriteString("Invalid stack manifest:\n")
			l := strings.Split(err.Error(), "\n")
			for i := 1; i < len(l); i++ {
				e := strings.TrimSuffix(l[i], "in type model.Stack")
				e = strings.TrimSpace(e)
				_, _ = sb.WriteString(fmt.Sprintf("    - %s\n", e))
			}

			_, _ = sb.WriteString("    See https://okteto.com/docs/reference/stacks for details")
			return nil, errors.New(sb.String())
		}

		msg := strings.Replace(err.Error(), "yaml: unmarshal errors:", "invalid stack manifest:", 1)
		msg = strings.TrimSuffix(msg, "in type model.Stack")
		return nil, errors.New(msg)
	}
	for _, svc := range s.Services {
		if svc.Build != nil {
			if svc.Build.Name != "" {
				svc.Build.Context = svc.Build.Name
				svc.Build.Name = ""
			}
			setBuildDefaults(svc.Build)
		}
		if svc.Resources.Requests.Storage.Size.Value.Cmp(resource.MustParse("0")) == 0 {
			svc.Resources.Requests.Storage.Size.Value = resource.MustParse("1Gi")
		}

		if svc.Replicas == 0 {
			svc.Replicas = 1
		}

		if len(svc.Expose) > 0 && len(svc.Ports) == 0 {
			svc.Public = false
		}

		if len(svc.Expose) > 0 {
			svc.extendPorts()
		}
	}
	for _, volume := range s.Volumes {
		if volume.Size.Value.Cmp(resource.MustParse("0")) == 0 {
			volume.Size.Value = resource.MustParse("1Gi")
		}
	}
	return s, nil
}

func (svc *Service) IgnoreSyncVolumes(s *Stack) {
	notIgnoredVolumes := make([]StackVolume, 0)
	for _, volume := range svc.VolumeMounts {
		if !strings.HasPrefix(volume.LocalPath, "/") {
			notIgnoredVolumes = append(notIgnoredVolumes, volume)
		}
	}
	svc.VolumeMounts = notIgnoredVolumes
}

func (s *Stack) validate() error {
	if err := validateStackName(s.Name); err != nil {
		return fmt.Errorf("Invalid stack name: %s", err)
	}
	if len(s.Services) == 0 {
		return fmt.Errorf("Invalid stack: 'services' cannot be empty")
	}

<<<<<<< HEAD
	for endpointName, endpoint := range s.Endpoints {
		for _, endpointRule := range endpoint.Rules {
			if service, ok := s.Services[endpointRule.Service]; ok {
				if !IsPortInService(endpointRule.Port, service.Ports) {
					return fmt.Errorf("Invalid endpoint '%s': service '%s' does not have port '%d'.", endpointName, endpointRule.Service, endpointRule.Port)
				}
			}
		}
	}

=======
>>>>>>> 08549e5b
	for name, svc := range s.Services {
		if err := validateStackName(name); err != nil {
			return fmt.Errorf("Invalid service name '%s': %s", name, err)
		}

		if svc.Image == "" && svc.Build == nil {
			return fmt.Errorf(fmt.Sprintf("Invalid service '%s': image cannot be empty", name))
		}

		for _, v := range svc.VolumeMounts {
			if strings.HasPrefix(v.LocalPath, "/") {
				s.Warnings.VolumeMountWarnings = append(s.Warnings.VolumeMountWarnings, fmt.Sprintf("[%s]: volume '%s:%s' will be ignored. You can synchronize code to your containers using 'okteto up'. More information available here: https://okteto.com/docs/reference/cli/index.html#up", name, v.LocalPath, v.RemotePath))
			}
			if !strings.HasPrefix(v.RemotePath, "/") {
				return fmt.Errorf(fmt.Sprintf("Invalid volume '%s' in service '%s': must be an absolute path", v.ToString(), name))
			}
		}
		svc.IgnoreSyncVolumes(s)
	}

	return nil
}

func validateStackName(name string) error {
	if name == "" {
		return fmt.Errorf("name cannot be empty")
	}
	if ValidKubeNameRegex.MatchString(name) {
		return fmt.Errorf(errBadStackName)
	}
	if strings.HasPrefix(name, "-") || strings.HasSuffix(name, "-") {
		return fmt.Errorf(errBadStackName)
	}
	return nil
}

//UpdateNamespace updates the dev namespace
func (s *Stack) UpdateNamespace(namespace string) error {
	if namespace == "" {
		return nil
	}
	if s.Namespace != "" && s.Namespace != namespace {
		return fmt.Errorf("the namespace in the okteto stack manifest '%s' does not match the namespace '%s'", s.Namespace, namespace)
	}
	s.Namespace = namespace
	return nil
}

//GetLabelSelector returns the label selector for the stack name
func (s *Stack) GetLabelSelector() string {
	return fmt.Sprintf("%s=%s", labels.StackNameLabel, s.Name)
}

//GetLabelSelector returns the label selector for the stack name
func (s *Stack) GetConfigMapName() string {
	return fmt.Sprintf("okteto-%s", s.Name)
}

//SetLastBuiltAnnotation sets the dev timestamp
func (svc *Service) SetLastBuiltAnnotation() {
	if svc.Annotations == nil {
		svc.Annotations = Annotations{}
	}
	svc.Annotations[labels.LastBuiltAnnotation] = time.Now().UTC().Format(labels.TimeFormat)
}

//extendPorts adds the ports that are in expose field to the port list.
func (svc *Service) extendPorts() {
	for _, port := range svc.Expose {
		if !svc.IsAlreadyAdded(port) {
			svc.Ports = append(svc.Ports, Port{Port: port, Protocol: apiv1.ProtocolTCP})
		}
	}
}

//isAlreadyAdded checks if a port is already on port list
func (svc *Service) IsAlreadyAdded(p int32) bool {
	for _, port := range svc.Ports {
		if port.Port == p {
			return true
		}
	}
	return false
}

func GroupWarningsBySvc(fields []string) []string {
	notSupportedMap := make(map[string][]string)
	result := make([]string, 0)
	for _, field := range fields {

		if strings.Contains(field, "[") {
			bracketStart := strings.Index(field, "[")
			bracketEnds := strings.Index(field, "]")

			svcName := field[bracketStart+1 : bracketEnds]

			beforeBrackets := field[:bracketStart]
			afterBrackets := field[bracketEnds+1:]
			field = beforeBrackets + "[%s]" + afterBrackets
			if elem, ok := notSupportedMap[field]; ok {
				elem = append(elem, svcName)
				notSupportedMap[field] = elem
			} else {
				notSupportedMap[field] = []string{svcName}
			}
		} else {
			result = append(result, field)
		}
	}
	for f, svcNames := range notSupportedMap {
		names := strings.Join(svcNames, ", ")
		result = append(result, fmt.Sprintf(f, names))
	}
	return result
}

func isInVolumesTopLevelSection(volumeName string, s *Stack) bool {
	_, ok := s.Volumes[volumeName]
	return ok
}<|MERGE_RESOLUTION|>--- conflicted
+++ resolved
@@ -267,7 +267,6 @@
 		return fmt.Errorf("Invalid stack: 'services' cannot be empty")
 	}
 
-<<<<<<< HEAD
 	for endpointName, endpoint := range s.Endpoints {
 		for _, endpointRule := range endpoint.Rules {
 			if service, ok := s.Services[endpointRule.Service]; ok {
@@ -278,8 +277,6 @@
 		}
 	}
 
-=======
->>>>>>> 08549e5b
 	for name, svc := range s.Services {
 		if err := validateStackName(name); err != nil {
 			return fmt.Errorf("Invalid service name '%s': %s", name, err)
@@ -336,6 +333,15 @@
 //GetLabelSelector returns the label selector for the stack name
 func (s *Stack) GetConfigMapName() string {
 	return fmt.Sprintf("okteto-%s", s.Name)
+}
+
+func IsPortInService(port int32, ports []Port) bool {
+	for _, p := range ports {
+		if p.Port == port {
+			return true
+		}
+	}
+	return false
 }
 
 //SetLastBuiltAnnotation sets the dev timestamp
