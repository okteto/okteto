// Copyright 2020 The Okteto Authors
// Licensed under the Apache License, Version 2.0 (the "License");
// you may not use this file except in compliance with the License.
// You may obtain a copy of the License at
//
// http://www.apache.org/licenses/LICENSE-2.0
//
// Unless required by applicable law or agreed to in writing, software
// distributed under the License is distributed on an "AS IS" BASIS,
// WITHOUT WARRANTIES OR CONDITIONS OF ANY KIND, either express or implied.
// See the License for the specific language governing permissions and
// limitations under the License.

package model

import (
	"errors"
	"fmt"
	"io/ioutil"
	"path/filepath"
	"strings"
	"time"

	"github.com/okteto/okteto/pkg/k8s/labels"
	yaml "gopkg.in/yaml.v2"
	apiv1 "k8s.io/api/core/v1"
	resource "k8s.io/apimachinery/pkg/api/resource"
)

var (
	errBadStackName = "must consist of lower case alphanumeric characters or '-', and must start and end with an alphanumeric character"
)

// Stack represents an okteto stack
type Stack struct {
	Manifest  []byte                 `yaml:"-"`
	Warnings  StackWarnings          `yaml:"-"`
	IsCompose bool                   `yaml:"-"`
	Name      string                 `yaml:"name"`
	Volumes   map[string]*VolumeSpec `yaml:"volumes,omitempty"`
	Namespace string                 `yaml:"namespace,omitempty"`
	Services  map[string]*Service    `yaml:"services,omitempty"`
	Endpoints EndpointSpec           `yaml:"endpoints,omitempty"`
}

// Service represents an okteto stack service
type Service struct {
	Build         *BuildInfo         `yaml:"build,omitempty"`
	CapAdd        []apiv1.Capability `yaml:"cap_add,omitempty"`
	CapDrop       []apiv1.Capability `yaml:"cap_drop,omitempty"`
	Entrypoint    Entrypoint         `yaml:"entrypoint,omitempty"`
	Command       Command            `yaml:"command,omitempty"`
	EnvFiles      EnvFiles           `yaml:"env_file,omitempty"`
	ContainerName string             `yaml:"container_name,omitempty"`

	Environment     Environment   `yaml:"environment,omitempty"`
	Expose          []int32       `yaml:"expose,omitempty"`
	Image           string        `yaml:"image,omitempty"`
	Labels          Labels        `json:"labels,omitempty" yaml:"labels,omitempty"`
	Annotations     Annotations   `json:"annotations,omitempty" yaml:"annotations,omitempty"`
	Ports           []Port        `yaml:"ports,omitempty"`
	StopGracePeriod int64         `yaml:"stop_grace_period,omitempty"`
	Volumes         []StackVolume `yaml:"volumes,omitempty"`
	Workdir         string        `yaml:"workdir,omitempty"`

	Public    bool            `yaml:"public,omitempty"`
	Replicas  int32           `yaml:"replicas,omitempty"`
	Resources *StackResources `yaml:"resources,omitempty"`

	VolumeMounts []StackVolume `yaml:"-"`
}

type StackVolume struct {
	LocalPath  string
	RemotePath string
}

type VolumeSpec struct {
	Labels      Labels      `yaml:"labels,omitempty"`
	Annotations Annotations `yaml:"annotations,omitempty"`
	Size        Quantity    `json:"size,omitempty" yaml:"size,omitempty"`
	Class       string      `json:"class,omitempty" yaml:"class,omitempty"`
}
type Envs struct {
	List Environment
}

// StackResources represents an okteto stack resources
type StackResources struct {
	Limits   ServiceResources `json:"limits,omitempty" yaml:"limits,omitempty"`
	Requests ServiceResources `json:"requests,omitempty" yaml:"requests,omitempty"`
}

// ServiceResources represents an okteto stack service resources
type ServiceResources struct {
	CPU     Quantity        `json:"cpu,omitempty" yaml:"cpu,omitempty"`
	Memory  Quantity        `json:"memory,omitempty" yaml:"memory,omitempty"`
	Storage StorageResource `json:"storage,omitempty" yaml:"storage,omitempty"`
}

// StorageResource represents an okteto stack service storage resource
type StorageResource struct {
	Size  Quantity `json:"size,omitempty" yaml:"size,omitempty"`
	Class string   `json:"class,omitempty" yaml:"class,omitempty"`
}

// Quantity represents an okteto stack service storage resource
type Quantity struct {
	Value resource.Quantity
}

type Port struct {
	Port     int32
	Protocol apiv1.Protocol
}

type EndpointSpec map[string]Endpoint

// Endpoints represents an okteto stack ingress
type Endpoint struct {
	Labels      Labels         `json:"labels,omitempty" yaml:"labels,omitempty"`
	Annotations Annotations    `json:"annotations,omitempty" yaml:"annotations,omitempty"`
	Rules       []EndpointRule `yaml:"rules,omitempty"`
}

// CommandStack represents an okteto stack command
type CommandStack struct {
	Values []string
}

// ArgsStack represents an okteto stack args
type ArgsStack struct {
	Values []string
}

// EndpointRule represents an okteto ingress rule
type EndpointRule struct {
	Path    string `yaml:"path,omitempty"`
	Service string `yaml:"service,omitempty"`
	Port    int32  `yaml:"port,omitempty"`
}

<<<<<<< HEAD
// GetStack returns an okteto stack object from a given file
=======
type StackWarnings struct {
	NotSupportedFields  []string          `yaml:"-"`
	SanitizedServices   map[string]string `yaml:"-"`
	VolumeMountWarnings []string          `yaml:"-"`
}

//GetStack returns an okteto stack object from a given file
>>>>>>> d32652ae
func GetStack(name, stackPath string, isCompose bool) (*Stack, error) {
	b, err := ioutil.ReadFile(stackPath)
	if err != nil {
		return nil, err
	}

	s, err := ReadStack(b, isCompose)
	if err != nil {
		return nil, err
	}

	if name != "" {
		s.Name = name
	}
	if s.Name == "" {
		s.Name, err = GetValidNameFromFolder(filepath.Dir(stackPath))
		if err != nil {
			return nil, err
		}
	}

	if err := s.validate(); err != nil {
		return nil, err
	}

	stackDir, err := filepath.Abs(filepath.Dir(stackPath))
	if err != nil {
		return nil, err
	}

	for _, svc := range s.Services {
		svc.extendPorts()
		if svc.Build == nil {
			continue
		}
		svc.Build.Context = loadAbsPath(stackDir, svc.Build.Context)
		svc.Build.Dockerfile = loadAbsPath(stackDir, svc.Build.Dockerfile)

	}
	return s, nil
}

// ReadStack reads an okteto stack
func ReadStack(bytes []byte, isCompose bool) (*Stack, error) {
	s := &Stack{
		Manifest:  bytes,
		IsCompose: isCompose,
	}

	if err := yaml.UnmarshalStrict(bytes, s); err != nil {
		if strings.HasPrefix(err.Error(), "yaml: unmarshal errors:") {
			var sb strings.Builder
			_, _ = sb.WriteString("Invalid stack manifest:\n")
			l := strings.Split(err.Error(), "\n")
			for i := 1; i < len(l); i++ {
				e := strings.TrimSuffix(l[i], "in type model.Stack")
				e = strings.TrimSpace(e)
				_, _ = sb.WriteString(fmt.Sprintf("    - %s\n", e))
			}

			_, _ = sb.WriteString("    See https://okteto.com/docs/reference/stacks for details")
			return nil, errors.New(sb.String())
		}

		msg := strings.Replace(err.Error(), "yaml: unmarshal errors:", "invalid stack manifest:", 1)
		msg = strings.TrimSuffix(msg, "in type model.Stack")
		return nil, errors.New(msg)
	}
	for svcName, svc := range s.Services {
		if svc.Build != nil {
			if svc.Build.Name != "" {
				svc.Build.Context = svc.Build.Name
				svc.Build.Name = ""
			}
			setBuildDefaults(svc.Build)
		}
		if svc.Resources.Requests.Storage.Size.Value.Cmp(resource.MustParse("0")) == 0 {
			svc.Resources.Requests.Storage.Size.Value = resource.MustParse("1Gi")
		}

		if svc.Replicas == 0 {
			svc.Replicas = 1
		}

		if len(svc.Expose) > 0 && len(svc.Ports) == 0 {
			svc.Public = false
		}

		if len(svc.Expose) > 0 {
			svc.extendPorts()
		}
		if svc.ContainerName == "" {
			svc.ContainerName = svcName
		}
	}
	for _, volume := range s.Volumes {
		if volume.Size.Value.Cmp(resource.MustParse("0")) == 0 {
			volume.Size.Value = resource.MustParse("1Gi")
		}
	}
	return s, nil
}

func (svc *Service) IgnoreSyncVolumes(s *Stack) {
	notIgnoredVolumes := make([]StackVolume, 0)
	for _, volume := range svc.VolumeMounts {
		if !strings.HasPrefix(volume.LocalPath, "/") {
			notIgnoredVolumes = append(notIgnoredVolumes, volume)
		}
	}
	svc.VolumeMounts = notIgnoredVolumes
}

func (s *Stack) validate() error {
	if err := validateStackName(s.Name); err != nil {
		return fmt.Errorf("Invalid stack name: %s", err)
	}
	if len(s.Services) == 0 {
		return fmt.Errorf("Invalid stack: 'services' cannot be empty")
	}

	for endpointName, endpoint := range s.Endpoints {
		for _, endpointRule := range endpoint.Rules {
			if service, ok := s.Services[endpointRule.Service]; !ok {
				return fmt.Errorf("Invalid endpoint '%s': service '%s' does not exist.", endpointName, endpointRule.Service)
			} else if !IsPortInService(endpointRule.Port, service.Ports) {
				return fmt.Errorf("Invalid endpoint '%s': service '%s' does not have port '%d'.", endpointName, endpointRule.Service, endpointRule.Port)
			}
		}
	}

	for name, svc := range s.Services {
		if err := validateStackName(name); err != nil {
			return fmt.Errorf("Invalid service name '%s': %s", name, err)
		}

		if svc.Image == "" && svc.Build == nil {
			return fmt.Errorf(fmt.Sprintf("Invalid service '%s': image cannot be empty", name))
		}

		for _, v := range svc.VolumeMounts {
			if strings.HasPrefix(v.LocalPath, "/") {
				s.Warnings.VolumeMountWarnings = append(s.Warnings.VolumeMountWarnings, fmt.Sprintf("[%s]: volume '%s:%s' will be ignored. You can synchronize code to your containers using 'okteto up'. More information available here: https://okteto.com/docs/reference/cli/index.html#up", name, v.LocalPath, v.RemotePath))
			}
			if !strings.HasPrefix(v.RemotePath, "/") {
				return fmt.Errorf(fmt.Sprintf("Invalid volume '%s' in service '%s': must be an absolute path", v.ToString(), name))
			}
		}
		svc.IgnoreSyncVolumes(s)
	}

	return nil
}

func IsPortInService(port int32, portList []Port) bool {
	for _, p := range portList {
		if p.Port == port {
			return true
		}
	}
	return false
}

func validateStackName(name string) error {
	if name == "" {
		return fmt.Errorf("name cannot be empty")
	}
	if ValidKubeNameRegex.MatchString(name) {
		return fmt.Errorf(errBadStackName)
	}
	if strings.HasPrefix(name, "-") || strings.HasSuffix(name, "-") {
		return fmt.Errorf(errBadStackName)
	}
	return nil
}

//UpdateNamespace updates the dev namespace
func (s *Stack) UpdateNamespace(namespace string) error {
	if namespace == "" {
		return nil
	}
	if s.Namespace != "" && s.Namespace != namespace {
		return fmt.Errorf("the namespace in the okteto stack manifest '%s' does not match the namespace '%s'", s.Namespace, namespace)
	}
	s.Namespace = namespace
	return nil
}

//GetLabelSelector returns the label selector for the stack name
func (s *Stack) GetLabelSelector() string {
	return fmt.Sprintf("%s=%s", labels.StackNameLabel, s.Name)
}

//GetLabelSelector returns the label selector for the stack name
func (s *Stack) GetConfigMapName() string {
	return fmt.Sprintf("okteto-%s", s.Name)
}

//SetLastBuiltAnnotation sets the dev timestamp
func (svc *Service) SetLastBuiltAnnotation() {
	if svc.Annotations == nil {
		svc.Annotations = Annotations{}
	}
	svc.Annotations[labels.LastBuiltAnnotation] = time.Now().UTC().Format(labels.TimeFormat)
}

//extendPorts adds the ports that are in expose field to the port list.
func (svc *Service) extendPorts() {
	for _, port := range svc.Expose {
		if !svc.IsAlreadyAdded(port) {
			svc.Ports = append(svc.Ports, Port{Port: port, Protocol: apiv1.ProtocolTCP})
		}
	}
}

//isAlreadyAdded checks if a port is already on port list
func (svc *Service) IsAlreadyAdded(p int32) bool {
	for _, port := range svc.Ports {
		if port.Port == p {
			return true
		}
	}
	return false
}

func GroupWarningsBySvc(fields []string) []string {
	notSupportedMap := make(map[string][]string)
	result := make([]string, 0)
	for _, field := range fields {

		if strings.Contains(field, "[") {
			bracketStart := strings.Index(field, "[")
			bracketEnds := strings.Index(field, "]")

			svcName := field[bracketStart+1 : bracketEnds]

			beforeBrackets := field[:bracketStart]
			afterBrackets := field[bracketEnds+1:]
			field = beforeBrackets + "[%s]" + afterBrackets
			if elem, ok := notSupportedMap[field]; ok {
				elem = append(elem, svcName)
				notSupportedMap[field] = elem
			} else {
				notSupportedMap[field] = []string{svcName}
			}
		} else {
			result = append(result, field)
		}
	}
	for f, svcNames := range notSupportedMap {
		names := strings.Join(svcNames, ", ")
		result = append(result, fmt.Sprintf(f, names))
	}
	return result
}

func isInVolumesTopLevelSection(volumeName string, s *Stack) bool {
	_, ok := s.Volumes[volumeName]
	return ok
}<|MERGE_RESOLUTION|>--- conflicted
+++ resolved
@@ -140,17 +140,13 @@
 	Port    int32  `yaml:"port,omitempty"`
 }
 
-<<<<<<< HEAD
-// GetStack returns an okteto stack object from a given file
-=======
 type StackWarnings struct {
 	NotSupportedFields  []string          `yaml:"-"`
 	SanitizedServices   map[string]string `yaml:"-"`
 	VolumeMountWarnings []string          `yaml:"-"`
 }
 
-//GetStack returns an okteto stack object from a given file
->>>>>>> d32652ae
+// GetStack returns an okteto stack object from a given file
 func GetStack(name, stackPath string, isCompose bool) (*Stack, error) {
 	b, err := ioutil.ReadFile(stackPath)
 	if err != nil {
