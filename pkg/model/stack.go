--- conflicted
+++ resolved
@@ -34,27 +34,17 @@
 
 //Stack represents an okteto stack
 type Stack struct {
-<<<<<<< HEAD
-	Name      string              `yaml:"name"`
-	Namespace string              `yaml:"namespace,omitempty"`
-	Services  map[string]*Service `yaml:"services,omitempty"`
-
-	Manifest  []byte   `yaml:"-"`
-	Warnings  []string `yaml:"-"`
-	IsCompose bool     `yaml:"-"`
-=======
 	Name      string                `yaml:"name"`
 	Namespace string                `yaml:"namespace,omitempty"`
-	Services  map[string]Service    `yaml:"services,omitempty"`
+	Services  map[string]*Service   `yaml:"services,omitempty"`
 	Endpoints map[string][]Endpoint `yaml:"endpoints,omitempty"`
-	Manifest  []byte                `yaml:"-"`
->>>>>>> 7ea5049d
+
+	Manifest []byte   `yaml:"-"`
+	Warnings []string `yaml:"-"`
 }
 
 //Service represents an okteto stack service
 type Service struct {
-<<<<<<< HEAD
-	Deploy     *DeployInfo        `yaml:"deploy,omitempty"`
 	Build      *BuildInfo         `yaml:"build,omitempty"`
 	CapAdd     []apiv1.Capability `yaml:"cap_add,omitempty"`
 	CapDrop    []apiv1.Capability `yaml:"cap_drop,omitempty"`
@@ -85,33 +75,12 @@
 
 type Envs struct {
 	List []EnvVar
-=======
-	Labels          map[string]string  `json:"labels,omitempty" yaml:"labels,omitempty"`
-	Annotations     map[string]string  `json:"annotations,omitempty" yaml:"annotations,omitempty"`
-	Public          bool               `yaml:"public,omitempty"`
-	Image           string             `yaml:"image"`
-	Build           *BuildInfo         `yaml:"build,omitempty"`
-	Replicas        int32              `yaml:"replicas"`
-	Entrypoint      Entrypoint         `yaml:"entrypoint,omitempty"`
-	Command         Command            `yaml:"command,omitempty"`
-	Args            Args               `yaml:"args,omitempty"`
-	Environment     []EnvVar           `yaml:"environment,omitempty"`
-	EnvFiles        []string           `yaml:"env_file,omitempty"`
-	CapAdd          []apiv1.Capability `yaml:"cap_add,omitempty"`
-	CapDrop         []apiv1.Capability `yaml:"cap_drop,omitempty"`
-	Healthchecks    bool               `yaml:"healthchecks,omitempty"`
-	Ports           []int32            `yaml:"ports,omitempty"`
-	Expose          []int32            `yaml:"expose,omitempty"`
-	Volumes         []string           `yaml:"volumes,omitempty"`
-	StopGracePeriod int64              `yaml:"stop_grace_period,omitempty"`
-	Resources       StackResources     `yaml:"resources,omitempty"`
 }
 
 //StackResources represents an okteto stack resources
 type StackResources struct {
 	Limits   ServiceResources `json:"limits,omitempty" yaml:"limits,omitempty"`
 	Requests ServiceResources `json:"requests,omitempty" yaml:"requests,omitempty"`
->>>>>>> 7ea5049d
 }
 
 //ServiceResources represents an okteto stack service resources
@@ -132,23 +101,17 @@
 	Value resource.Quantity
 }
 
-<<<<<<< HEAD
-type DeployInfo struct {
-	Replicas  int32                `yaml:"replicas,omitempty"`
-	Resources ResourceRequirements `yaml:"resources,omitempty"`
-}
-
 type Port struct {
 	Port     int32
 	Public   bool
 	Protocol apiv1.Protocol
-=======
+}
+
 //Endpoints represents an okteto stack ingress
 type Endpoint struct {
 	Path    string `yaml:"path,omitempty"`
 	Service string `yaml:"service,omitempty"`
 	Port    int32  `yaml:"port,omitempty"`
->>>>>>> 7ea5049d
 }
 
 //GetStack returns an okteto stack object from a given file
@@ -198,8 +161,7 @@
 //ReadStack reads an okteto stack
 func ReadStack(bytes []byte, isCompose bool) (*Stack, error) {
 	s := &Stack{
-		IsCompose: isCompose,
-		Manifest:  bytes,
+		Manifest: bytes,
 	}
 
 	if err := yaml.UnmarshalStrict(bytes, s); err != nil {
@@ -229,21 +191,14 @@
 			}
 			setBuildDefaults(svc.Build)
 		}
-<<<<<<< HEAD
 		if svc.Resources.Storage.Size.Value.Cmp(resource.MustParse("0")) == 0 {
 			svc.Resources.Storage.Size.Value = resource.MustParse("1Gi")
 		}
 
-=======
 		if svc.Replicas == 0 {
 			svc.Replicas = 1
 		}
-		if len(svc.Entrypoint.Values) > 0 {
-			svc.Args.Values = nil
-			svc.Args.Values = svc.Command.Values
-			svc.Command.Values = svc.Entrypoint.Values
-		}
->>>>>>> 7ea5049d
+
 		if len(svc.Expose) > 0 && len(svc.Ports) == 0 {
 			svc.Public = false
 		}
@@ -306,9 +261,9 @@
 	return nil
 }
 
-func IsPortInService(port int32, portList []int32) bool {
+func IsPortInService(port int32, portList []Port) bool {
 	for _, p := range portList {
-		if p == port {
+		if p.Port == port {
 			return true
 		}
 	}
