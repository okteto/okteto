// Copyright 2020 The Okteto Authors
// Licensed under the Apache License, Version 2.0 (the "License");
// you may not use this file except in compliance with the License.
// You may obtain a copy of the License at
//
// http://www.apache.org/licenses/LICENSE-2.0
//
// Unless required by applicable law or agreed to in writing, software
// distributed under the License is distributed on an "AS IS" BASIS,
// WITHOUT WARRANTIES OR CONDITIONS OF ANY KIND, either express or implied.
// See the License for the specific language governing permissions and
// limitations under the License.

package model

import (
	"errors"
	"fmt"
	"io/ioutil"
	"path/filepath"
	"strings"
	"time"

	"github.com/okteto/okteto/pkg/k8s/labels"
	yaml "gopkg.in/yaml.v2"
	apiv1 "k8s.io/api/core/v1"
	resource "k8s.io/apimachinery/pkg/api/resource"
)

var (
	errBadStackName = "must consist of lower case alphanumeric characters or '-', and must start and end with an alphanumeric character"
)

//Stack represents an okteto stack
type Stack struct {
<<<<<<< HEAD
	Manifest            []byte              `yaml:"-"`
	Warnings            []string            `yaml:"-"`
	VolumeMountWarnings []string            `yaml:"-"`
	IsCompose           bool                `yaml:"-"`
	Name                string              `yaml:"name"`
	Namespace           string              `yaml:"namespace,omitempty"`
	Services            map[string]*Service `yaml:"services,omitempty"`
	Endpoints           EndpointSpec        `yaml:"endpoints,omitempty"`
=======
	Manifest            []byte                 `yaml:"-"`
	Warnings            []string               `yaml:"-"`
	VolumeMountWarnings []string               `yaml:"-"`
	IsCompose           bool                   `yaml:"-"`
	Name                string                 `yaml:"name"`
	Volumes             map[string]*VolumeSpec `yaml:"volumes,omitempty"`
	Namespace           string                 `yaml:"namespace,omitempty"`
	Services            map[string]*Service    `yaml:"services,omitempty"`
	Endpoints           map[string]Endpoint    `yaml:"endpoints,omitempty"`
>>>>>>> 4fe5358c
}

//Service represents an okteto stack service
type Service struct {
	Build      *BuildInfo         `yaml:"build,omitempty"`
	CapAdd     []apiv1.Capability `yaml:"cap_add,omitempty"`
	CapDrop    []apiv1.Capability `yaml:"cap_drop,omitempty"`
	Entrypoint Entrypoint         `yaml:"entrypoint,omitempty"`
	Command    Command            `yaml:"command,omitempty"`
	EnvFiles   EnvFiles           `yaml:"env_file,omitempty"`

	Environment     Environment   `yaml:"environment,omitempty"`
	Expose          []int32       `yaml:"expose,omitempty"`
	Image           string        `yaml:"image,omitempty"`
	Labels          Labels        `json:"labels,omitempty" yaml:"labels,omitempty"`
	Annotations     Annotations   `json:"annotations,omitempty" yaml:"annotations,omitempty"`
	Ports           []Port        `yaml:"ports,omitempty"`
	StopGracePeriod int64         `yaml:"stop_grace_period,omitempty"`
	Volumes         []StackVolume `yaml:"volumes,omitempty"`
	WorkingDir      string        `yaml:"working_dir,omitempty"`

	Public    bool            `yaml:"public,omitempty"`
	Replicas  int32           `yaml:"replicas,omitempty"`
	Resources *StackResources `yaml:"resources,omitempty"`
}

type StackVolume struct {
	LocalPath  string
	RemotePath string
}

type VolumeSpec struct {
	Name        string            `yaml:"name,omitempty"`
	Labels      map[string]string `yaml:"labels,omitempty"`
	Annotations map[string]string `yaml:"annotations,omitempty"`
	Storage     StorageResource   `json:"storage,omitempty" yaml:"storage,omitempty"`
}
type Envs struct {
	List Environment
}

//StackResources represents an okteto stack resources
type StackResources struct {
	Limits   ServiceResources `json:"limits,omitempty" yaml:"limits,omitempty"`
	Requests ServiceResources `json:"requests,omitempty" yaml:"requests,omitempty"`
}

//ServiceResources represents an okteto stack service resources
type ServiceResources struct {
	CPU     Quantity        `json:"cpu,omitempty" yaml:"cpu,omitempty"`
	Memory  Quantity        `json:"memory,omitempty" yaml:"memory,omitempty"`
	Storage StorageResource `json:"storage,omitempty" yaml:"storage,omitempty"`
}

//StorageResource represents an okteto stack service storage resource
type StorageResource struct {
	Size  Quantity `json:"size,omitempty" yaml:"size,omitempty"`
	Class string   `json:"class,omitempty" yaml:"class,omitempty"`
}

//Quantity represents an okteto stack service storage resource
type Quantity struct {
	Value resource.Quantity
}

type Port struct {
	Port     int32
	Protocol apiv1.Protocol
}

type EndpointSpec map[string]Endpoint

//Endpoints represents an okteto stack ingress
type Endpoint struct {
	Labels      Labels         `json:"labels,omitempty" yaml:"labels,omitempty"`
	Annotations Annotations    `json:"annotations,omitempty" yaml:"annotations,omitempty"`
	Rules       []EndpointRule `yaml:"rules,omitempty"`
}

// EndpointRule represents an okteto ingress rule
type EndpointRule struct {
	Path    string `yaml:"path,omitempty"`
	Service string `yaml:"service,omitempty"`
	Port    int32  `yaml:"port,omitempty"`
}

//GetStack returns an okteto stack object from a given file
func GetStack(name, stackPath string, isCompose bool) (*Stack, error) {
	b, err := ioutil.ReadFile(stackPath)
	if err != nil {
		return nil, err
	}

	s, err := ReadStack(b, isCompose)
	if err != nil {
		return nil, err
	}

	if name != "" {
		s.Name = name
	}
	if s.Name == "" {
		s.Name, err = GetValidNameFromFolder(filepath.Dir(stackPath))
		if err != nil {
			return nil, err
		}
	}

	if err := s.validate(); err != nil {
		return nil, err
	}

	stackDir, err := filepath.Abs(filepath.Dir(stackPath))
	if err != nil {
		return nil, err
	}

	for _, svc := range s.Services {
		svc.extendPorts()
		svc.IgnoreSyncVolumes(s)
		if svc.Build == nil {
			continue
		}
		svc.Build.Context = loadAbsPath(stackDir, svc.Build.Context)
		svc.Build.Dockerfile = loadAbsPath(stackDir, svc.Build.Dockerfile)

	}
	return s, nil
}

//ReadStack reads an okteto stack
func ReadStack(bytes []byte, isCompose bool) (*Stack, error) {
	s := &Stack{
		Manifest:  bytes,
		IsCompose: isCompose,
	}

	if err := yaml.UnmarshalStrict(bytes, s); err != nil {
		if strings.HasPrefix(err.Error(), "yaml: unmarshal errors:") {
			var sb strings.Builder
			_, _ = sb.WriteString("Invalid stack manifest:\n")
			l := strings.Split(err.Error(), "\n")
			for i := 1; i < len(l); i++ {
				e := strings.TrimSuffix(l[i], "in type model.Stack")
				e = strings.TrimSpace(e)
				_, _ = sb.WriteString(fmt.Sprintf("    - %s\n", e))
			}

			_, _ = sb.WriteString("    See https://okteto.com/docs/reference/stacks for details")
			return nil, errors.New(sb.String())
		}

		msg := strings.Replace(err.Error(), "yaml: unmarshal errors:", "invalid stack manifest:", 1)
		msg = strings.TrimSuffix(msg, "in type model.Stack")
		return nil, errors.New(msg)
	}
	for _, svc := range s.Services {
		if svc.Build != nil {
			if svc.Build.Name != "" {
				svc.Build.Context = svc.Build.Name
				svc.Build.Name = ""
			}
			setBuildDefaults(svc.Build)
		}
		if svc.Resources.Requests.Storage.Size.Value.Cmp(resource.MustParse("0")) == 0 {
			svc.Resources.Requests.Storage.Size.Value = resource.MustParse("1Gi")
		}

		if svc.Replicas == 0 {
			svc.Replicas = 1
		}

		if len(svc.Expose) > 0 && len(svc.Ports) == 0 {
			svc.Public = false
		}

		if len(svc.Expose) > 0 {
			svc.extendPorts()
		}

	}
	for _, volume := range s.Volumes {
		if volume.Storage.Size.Value.Cmp(resource.MustParse("0")) == 0 {
			volume.Storage.Size.Value = resource.MustParse("1Gi")
		}
	}
	return s, nil
}

func (svc *Service) IgnoreSyncVolumes(s *Stack) {
	notIgnoredVolumes := make([]StackVolume, 0)
	for _, volume := range svc.Volumes {
		if volume.LocalPath == "" || isInVolumesTopLevelSection(volume.LocalPath, s) {
			notIgnoredVolumes = append(notIgnoredVolumes, volume)
		}
	}
	svc.Volumes = notIgnoredVolumes
}

func (s *Stack) validate() error {
	if err := validateStackName(s.Name); err != nil {
		return fmt.Errorf("Invalid stack name: %s", err)
	}
	if len(s.Services) == 0 {
		return fmt.Errorf("Invalid stack: 'services' cannot be empty")
	}

	for endpointName, endpoint := range s.Endpoints {
		for _, endpointRule := range endpoint.Rules {
			if service, ok := s.Services[endpointRule.Service]; !ok {
				return fmt.Errorf("Invalid endpoint '%s': service '%s' does not exist.", endpointName, endpointRule.Service)
			} else if !IsPortInService(endpointRule.Port, service.Ports) {
				return fmt.Errorf("Invalid endpoint '%s': service '%s' does not have port '%d'.", endpointName, endpointRule.Service, endpointRule.Port)
			}
		}
	}

	for name, svc := range s.Services {
		if err := validateStackName(name); err != nil {
			return fmt.Errorf("Invalid service name '%s': %s", name, err)
		}

		if svc.Image == "" && svc.Build == nil {
			return fmt.Errorf(fmt.Sprintf("Invalid service '%s': image cannot be empty", name))
		}

		for _, v := range svc.Volumes {
			if v.LocalPath != "" {
				s.VolumeMountWarnings = append(s.VolumeMountWarnings, fmt.Sprintf("[%s]: volume '%s:%s' will be ignored. You can synchronize code to your containers using 'okteto up'. More information available here: https://okteto.com/docs/reference/cli/index.html#up", name, v.LocalPath, v.RemotePath))
			}
			if !strings.HasPrefix(v.RemotePath, "/") {
				return fmt.Errorf(fmt.Sprintf("Invalid volume '%s' in service '%s': must be an absolute path", v.ToString(), name))
			}
		}
	}

	return nil
}

func IsPortInService(port int32, portList []Port) bool {
	for _, p := range portList {
		if p.Port == port {
			return true
		}
	}
	return false
}

func validateStackName(name string) error {
	if name == "" {
		return fmt.Errorf("name cannot be empty")
	}
	if ValidKubeNameRegex.MatchString(name) {
		return fmt.Errorf(errBadStackName)
	}
	if strings.HasPrefix(name, "-") || strings.HasSuffix(name, "-") {
		return fmt.Errorf(errBadStackName)
	}
	return nil
}

//UpdateNamespace updates the dev namespace
func (s *Stack) UpdateNamespace(namespace string) error {
	if namespace == "" {
		return nil
	}
	if s.Namespace != "" && s.Namespace != namespace {
		return fmt.Errorf("the namespace in the okteto stack manifest '%s' does not match the namespace '%s'", s.Namespace, namespace)
	}
	s.Namespace = namespace
	return nil
}

//GetLabelSelector returns the label selector for the stack name
func (s *Stack) GetLabelSelector() string {
	return fmt.Sprintf("%s=%s", labels.StackNameLabel, s.Name)
}

//GetLabelSelector returns the label selector for the stack name
func (s *Stack) GetConfigMapName() string {
	return fmt.Sprintf("okteto-%s", s.Name)
}

//SetLastBuiltAnnotation sets the dev timestamp
func (svc *Service) SetLastBuiltAnnotation() {
	if svc.Annotations == nil {
		svc.Annotations = Annotations{}
	}
	svc.Annotations[labels.LastBuiltAnnotation] = time.Now().UTC().Format(labels.TimeFormat)
}

//extendPorts adds the ports that are in expose field to the port list.
func (svc *Service) extendPorts() {
	for _, port := range svc.Expose {
		if !svc.isAlreadyAdded(port) {
			svc.Ports = append(svc.Ports, Port{Port: port, Protocol: apiv1.ProtocolTCP})
		}
	}
}

//isAlreadyAdded checks if a port is already on port list
func (svc *Service) isAlreadyAdded(p int32) bool {
	for _, port := range svc.Ports {
		if port.Port == p {
			return true
		}
	}
	return false
}

func GroupWarningsBySvc(fields []string) []string {
	notSupportedMap := make(map[string][]string)
	result := make([]string, 0)
	for _, field := range fields {

		if strings.Contains(field, "[") {
			bracketStart := strings.Index(field, "[")
			bracketEnds := strings.Index(field, "]")

			svcName := field[bracketStart+1 : bracketEnds]

			beforeBrackets := field[:bracketStart]
			afterBrackets := field[bracketEnds+1:]
			field = beforeBrackets + "[%s]" + afterBrackets
			if elem, ok := notSupportedMap[field]; ok {
				elem = append(elem, svcName)
				notSupportedMap[field] = elem
			} else {
				notSupportedMap[field] = []string{svcName}
			}
		} else {
			result = append(result, field)
		}
	}
	for f, svcNames := range notSupportedMap {
		names := strings.Join(svcNames, ", ")
		result = append(result, fmt.Sprintf(f, names))
	}
	return result
}

func isInVolumesTopLevelSection(volumeName string, s *Stack) bool {
	for _, volume := range s.Volumes {
		if volume.Name == volumeName {
			return true
		}
	}
	return false
}<|MERGE_RESOLUTION|>--- conflicted
+++ resolved
@@ -33,16 +33,6 @@
 
 //Stack represents an okteto stack
 type Stack struct {
-<<<<<<< HEAD
-	Manifest            []byte              `yaml:"-"`
-	Warnings            []string            `yaml:"-"`
-	VolumeMountWarnings []string            `yaml:"-"`
-	IsCompose           bool                `yaml:"-"`
-	Name                string              `yaml:"name"`
-	Namespace           string              `yaml:"namespace,omitempty"`
-	Services            map[string]*Service `yaml:"services,omitempty"`
-	Endpoints           EndpointSpec        `yaml:"endpoints,omitempty"`
-=======
 	Manifest            []byte                 `yaml:"-"`
 	Warnings            []string               `yaml:"-"`
 	VolumeMountWarnings []string               `yaml:"-"`
@@ -51,8 +41,7 @@
 	Volumes             map[string]*VolumeSpec `yaml:"volumes,omitempty"`
 	Namespace           string                 `yaml:"namespace,omitempty"`
 	Services            map[string]*Service    `yaml:"services,omitempty"`
-	Endpoints           map[string]Endpoint    `yaml:"endpoints,omitempty"`
->>>>>>> 4fe5358c
+	Endpoints           EndpointSpec           `yaml:"endpoints,omitempty"`
 }
 
 //Service represents an okteto stack service
