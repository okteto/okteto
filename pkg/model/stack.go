--- conflicted
+++ resolved
@@ -33,24 +33,14 @@
 
 //Stack represents an okteto stack
 type Stack struct {
-<<<<<<< HEAD
 	Manifest            []byte              `yaml:"-"`
 	Warnings            []string            `yaml:"-"`
 	VolumeMountWarnings []string            `yaml:"-"`
-	isCompose           bool                `yaml:"-"`
+	IsCompose           bool                `yaml:"-"`
 	Name                string              `yaml:"name"`
 	Namespace           string              `yaml:"namespace,omitempty"`
 	Services            map[string]*Service `yaml:"services,omitempty"`
 	Endpoints           map[string]Endpoint `yaml:"endpoints,omitempty"`
-=======
-	Manifest  []byte              `yaml:"-"`
-	Warnings  []string            `yaml:"-"`
-	IsCompose bool                `yaml:"-"`
-	Name      string              `yaml:"name"`
-	Namespace string              `yaml:"namespace,omitempty"`
-	Services  map[string]*Service `yaml:"services,omitempty"`
-	Endpoints map[string]Endpoint `yaml:"endpoints,omitempty"`
->>>>>>> b64902fc
 }
 
 //Service represents an okteto stack service
