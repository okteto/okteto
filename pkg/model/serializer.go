// Copyright 2022 The Okteto Authors
// Licensed under the Apache License, Version 2.0 (the "License");
// you may not use this file except in compliance with the License.
// You may obtain a copy of the License at
//
// http://www.apache.org/licenses/LICENSE-2.0
//
// Unless required by applicable law or agreed to in writing, software
// distributed under the License is distributed on an "AS IS" BASIS,
// WITHOUT WARRANTIES OR CONDITIONS OF ANY KIND, either express or implied.
// See the License for the specific language governing permissions and
// limitations under the License.

package model

import (
	"encoding/json"
	"fmt"
	"net/url"
	"os"
	"path/filepath"
	"runtime"
	"sort"
	"strconv"
	"strings"
	"time"

	"github.com/kballard/go-shellquote"
	oktetoLog "github.com/okteto/okteto/pkg/log"
	"github.com/okteto/okteto/pkg/model/forward"
	giturls "github.com/whilp/git-urls"
	apiv1 "k8s.io/api/core/v1"
	resource "k8s.io/apimachinery/pkg/api/resource"
	metav1 "k8s.io/apimachinery/pkg/apis/meta/v1"
)

// BuildInfoRaw represents the build info for serialization
type buildInfoRaw struct {
	Name             string        `yaml:"name,omitempty"`
	Context          string        `yaml:"context,omitempty"`
	Dockerfile       string        `yaml:"dockerfile,omitempty"`
	CacheFrom        []string      `yaml:"cache_from,omitempty"`
	Target           string        `yaml:"target,omitempty"`
	Args             Environment   `yaml:"args,omitempty"`
	Image            string        `yaml:"image,omitempty"`
	VolumesToInclude []StackVolume `yaml:"-"`
	ExportCache      string        `yaml:"export_cache,omitempty"`
}

type syncRaw struct {
	Compression    bool         `json:"compression" yaml:"compression"`
	Verbose        bool         `json:"verbose" yaml:"verbose"`
	RescanInterval int          `json:"rescanInterval,omitempty" yaml:"rescanInterval,omitempty"`
	Folders        []SyncFolder `json:"folders,omitempty" yaml:"folders,omitempty"`
	LocalPath      string
	RemotePath     string
}

type storageResourceRaw struct {
	Size  Quantity `json:"size,omitempty" yaml:"size,omitempty"`
	Class string   `json:"class,omitempty" yaml:"class,omitempty"`
}

// probesRaw represents the healthchecks info for serialization
type probesRaw struct {
	Liveness  bool `json:"liveness,omitempty" yaml:"liveness,omitempty"`
	Readiness bool `json:"readiness,omitempty" yaml:"readiness,omitempty"`
	Startup   bool `json:"startup,omitempty" yaml:"startup,omitempty"`
}

// lifecycleRaw represents the lifecycle info for serialization
type lifecycleRaw struct {
	PostStart bool `json:"postStart,omitempty" yaml:"postStart,omitempty"`
	PostStop  bool `json:"postStop,omitempty" yaml:"postStop,omitempty"`
}

type AffinityRaw struct {
	NodeAffinity    *NodeAffinity    `yaml:"nodeAffinity,omitempty" json:"nodeAffinity,omitempty"`
	PodAffinity     *PodAffinity     `yaml:"podAffinity,omitempty" json:"podAffinity,omitempty"`
	PodAntiAffinity *PodAntiAffinity `yaml:"podAntiAffinity,omitempty" json:"podAntiAffinity,omitempty"`
}

// Describes node affinity scheduling rules for the pod.
type NodeAffinity struct {
	RequiredDuringSchedulingIgnoredDuringExecution  *NodeSelector             `yaml:"requiredDuringSchedulingIgnoredDuringExecution,omitempty" json:"requiredDuringSchedulingIgnoredDuringExecution,omitempty"`
	PreferredDuringSchedulingIgnoredDuringExecution []PreferredSchedulingTerm `yaml:"preferredDuringSchedulingIgnoredDuringExecution,omitempty" json:"preferredDuringSchedulingIgnoredDuringExecution,omitempty"`
}

type NodeSelector struct {
	NodeSelectorTerms []NodeSelectorTerm `yaml:"nodeSelectorTerms" json:"nodeSelectorTerms"`
}

type NodeSelectorTerm struct {
	MatchExpressions []NodeSelectorRequirement `yaml:"matchExpressions,omitempty" json:"matchExpressions,omitempty"`
	MatchFields      []NodeSelectorRequirement `yaml:"matchFields,omitempty" json:"matchFields,omitempty"`
}

type NodeSelectorRequirement struct {
	Key      string                     `yaml:"key" json:"key"`
	Operator apiv1.NodeSelectorOperator `yaml:"operator" json:"operator"`
	Values   []string                   `yaml:"values,omitempty" json:"values,omitempty"`
}

type PreferredSchedulingTerm struct {
	// Weight associated with matching the corresponding nodeSelectorTerm, in the range 1-100.
	Weight int32 `yaml:"weight" json:"weight"`
	// A node selector term, associated with the corresponding weight.
	Preference NodeSelectorTerm `yaml:"preference" json:"preference"`
}

// Describes pod affinity scheduling rules (e.g. co-locate this pod in the same node, zone, etc. as some other pod(s)).
type PodAffinity struct {
	RequiredDuringSchedulingIgnoredDuringExecution  []PodAffinityTerm         `yaml:"requiredDuringSchedulingIgnoredDuringExecution,omitempty" json:"requiredDuringSchedulingIgnoredDuringExecution,omitempty"`
	PreferredDuringSchedulingIgnoredDuringExecution []WeightedPodAffinityTerm `yaml:"preferredDuringSchedulingIgnoredDuringExecution,omitempty" json:"preferredDuringSchedulingIgnoredDuringExecution,omitempty"`
}

// Describes pod anti-affinity scheduling rules (e.g. avoid putting this pod in the same node, zone, etc. as some other pod(s)).
type PodAntiAffinity struct {
	RequiredDuringSchedulingIgnoredDuringExecution  []PodAffinityTerm         `yaml:"requiredDuringSchedulingIgnoredDuringExecution,omitempty" json:"requiredDuringSchedulingIgnoredDuringExecution,omitempty"`
	PreferredDuringSchedulingIgnoredDuringExecution []WeightedPodAffinityTerm `yaml:"preferredDuringSchedulingIgnoredDuringExecution,omitempty" json:"preferredDuringSchedulingIgnoredDuringExecution,omitempty"`
}

type PodAffinityTerm struct {
	LabelSelector *LabelSelector `yaml:"labelSelector,omitempty" json:"labelSelector,omitempty"`
	Namespaces    []string       `yaml:"namespaces,omitempty" json:"namespaces,omitempty"`
	TopologyKey   string         `yaml:"topologyKey" json:"topologyKey"`
}

type LabelSelector struct {
	MatchLabels      map[string]string          `yaml:"matchLabels,omitempty" json:"matchLabels,omitempty"`
	MatchExpressions []LabelSelectorRequirement `yaml:"matchExpressions,omitempty" json:"matchExpressions,omitempty"`
}
type LabelSelectorRequirement struct {
	Key      string                       `yaml:"key" json:"key"`
	Operator metav1.LabelSelectorOperator `yaml:"operator" json:"operator"`
	Values   []string                     `yaml:"values,omitempty" json:"values,omitempty"`
}

type WeightedPodAffinityTerm struct {
	Weight          int32           `yaml:"weight" json:"weight"`
	PodAffinityTerm PodAffinityTerm `yaml:"podAffinityTerm" json:"podAffinityTerm"`
}

// UnmarshalYAML Implements the Unmarshaler interface of the yaml pkg.
func (e *EnvVar) UnmarshalYAML(unmarshal func(interface{}) error) error {
	var raw string
	err := unmarshal(&raw)
	if err != nil {
		return err
	}

	parts := strings.SplitN(raw, "=", 2)
	e.Name = parts[0]
	if len(parts) == 2 {
		e.Value, err = ExpandEnv(parts[1], true)
		if err != nil {
			return err
		}
		return nil
	}

	e.Name, err = ExpandEnv(parts[0], true)
	if err != nil {
		return err
	}
	e.Value = os.Getenv(e.Name)
	return nil
}

// MarshalYAML Implements the marshaler interface of the yaml pkg.
func (e EnvVar) MarshalYAML() (interface{}, error) {
	return e.Name + "=" + e.Value, nil
}

// UnmarshalYAML Implements the Unmarshaler interface of the yaml pkg.
func (e *Entrypoint) UnmarshalYAML(unmarshal func(interface{}) error) error {
	var multi []string
	err := unmarshal(&multi)
	if err != nil {
		var single string
		err := unmarshal(&single)
		if err != nil {
			return err
		}
		if strings.Contains(single, " && ") {
			e.Values = []string{"sh", "-c", single}
		} else {
			e.Values, err = shellquote.Split(single)
			if err != nil {
				return err
			}
		}
	} else {
		e.Values = multi
	}
	return nil
}

// MarshalYAML Implements the marshaler interface of the yaml pkg.
func (e Entrypoint) MarshalYAML() (interface{}, error) {
	if len(e.Values) == 1 && !strings.Contains(e.Values[0], " ") {
		return e.Values[0], nil
	}
	return e.Values, nil
}

// UnmarshalYAML Implements the Unmarshaler interface of the yaml pkg.
func (c *Command) UnmarshalYAML(unmarshal func(interface{}) error) error {
	var multi []string
	err := unmarshal(&multi)
	if err != nil {
		var single string
		err := unmarshal(&single)
		if err != nil {
			return err
		}
		if strings.Contains(single, " ") {
			c.Values = []string{"sh", "-c", single}
		} else {
			c.Values = []string{single}
		}
	} else {
		c.Values = multi
	}
	return nil
}

// MarshalYAML Implements the marshaler interface of the yaml pkg.
func (c Command) MarshalYAML() (interface{}, error) {
	if len(c.Values) == 1 && !strings.Contains(c.Values[0], " ") {
		return c.Values[0], nil
	}
	return c.Values, nil
}

// UnmarshalYAML Implements the Unmarshaler interface of the yaml pkg.
func (a *Args) UnmarshalYAML(unmarshal func(interface{}) error) error {
	var multi []string
	err := unmarshal(&multi)
	if err != nil {
		var single string
		err := unmarshal(&single)
		if err != nil {
			return err
		}
		a.Values = []string{single}
	} else {
		a.Values = multi
	}
	return nil
}

// MarshalYAML Implements the marshaler interface of the yaml pkg.
func (a Args) MarshalYAML() (interface{}, error) {
	return a.Values, nil
}

// UnmarshalYAML Implements the Unmarshaler interface of the yaml pkg.
func (sync *Sync) UnmarshalYAML(unmarshal func(interface{}) error) error {
	var rawFolders []SyncFolder
	err := unmarshal(&rawFolders)
	if err == nil {
		sync.Compression = true
		sync.Verbose = oktetoLog.IsDebug()
		sync.RescanInterval = DefaultSyncthingRescanInterval
		sync.Folders = rawFolders
		return nil
	}

	var rawSync syncRaw
	rawSync.Verbose = oktetoLog.IsDebug()
	err = unmarshal(&rawSync)
	if err != nil {
		return err
	}

	sync.Compression = rawSync.Compression
	sync.Verbose = rawSync.Verbose
	sync.RescanInterval = rawSync.RescanInterval
	sync.Folders = rawSync.Folders
	return nil
}

// MarshalYAML Implements the marshaler interface of the yaml pkg.
func (sync Sync) MarshalYAML() (interface{}, error) {
	if !sync.Compression && sync.RescanInterval == DefaultSyncthingRescanInterval {
		return sync.Folders, nil
	}
	return syncRaw(sync), nil
}

// UnmarshalYAML Implements the Unmarshaler interface of the yaml pkg.
func (buildInfo *BuildInfo) UnmarshalYAML(unmarshal func(interface{}) error) error {
	var rawString string
	err := unmarshal(&rawString)
	if err == nil {
		buildInfo.Name = rawString
		return nil
	}

	var rawBuildInfo buildInfoRaw
	err = unmarshal(&rawBuildInfo)
	if err != nil {
		return err
	}

	buildInfo.Name = rawBuildInfo.Name
	buildInfo.Context = rawBuildInfo.Context
	buildInfo.Dockerfile = rawBuildInfo.Dockerfile
	buildInfo.Target = rawBuildInfo.Target
	buildInfo.Args = rawBuildInfo.Args
	buildInfo.Image = rawBuildInfo.Image
	buildInfo.CacheFrom = rawBuildInfo.CacheFrom
	buildInfo.ExportCache = rawBuildInfo.ExportCache
	return nil
}

// MarshalYAML Implements the marshaler interface of the yaml pkg.
func (buildInfo *BuildInfo) MarshalYAML() (interface{}, error) {
	if buildInfo.Context != "" && buildInfo.Context != "." {
		return buildInfoRaw(*buildInfo), nil
	}
	if buildInfo.Dockerfile != "" && buildInfo.Dockerfile != "./Dockerfile" {
		return buildInfoRaw(*buildInfo), nil
	}
	if buildInfo.Target != "" {
		return buildInfoRaw(*buildInfo), nil
	}
	if buildInfo.Args != nil && len(buildInfo.Args) != 0 {
		return buildInfoRaw(*buildInfo), nil
	}
	return buildInfo.Name, nil
}

// UnmarshalYAML Implements the Unmarshaler interface of the yaml pkg.
func (s *StorageResource) UnmarshalYAML(unmarshal func(interface{}) error) error {
	var rawQuantity Quantity
	err := unmarshal(&rawQuantity)
	if err == nil {
		s.Size = rawQuantity
		return nil
	}

	var rawStorageResource storageResourceRaw
	err = unmarshal(&rawStorageResource)
	if err != nil {
		return err
	}

	s.Size = rawStorageResource.Size
	s.Class = rawStorageResource.Class
	return nil
}

// UnmarshalYAML Implements the Unmarshaler interface of the yaml pkg.
func (q *Quantity) UnmarshalYAML(unmarshal func(interface{}) error) error {
	var rawString string
	err := unmarshal(&rawString)
	if err == nil {
		qK8s, err := resource.ParseQuantity(rawString)
		if err != nil {
			return err
		}
		q.Value = qK8s
		return nil
	}

	var rawQuantity resource.Quantity
	err = unmarshal(&rawQuantity)
	if err != nil {
		return err
	}

	q.Value = rawQuantity
	return nil
}

// MarshalYAML Implements the marshaler interface of the yaml pkg.
func (q Quantity) MarshalYAML() (interface{}, error) {
	return q.Value.String(), nil
}

// UnmarshalYAML Implements the Unmarshaler interface of the yaml pkg.
func (s *Secret) UnmarshalYAML(unmarshal func(interface{}) error) error {
	var raw string
	err := unmarshal(&raw)
	if err != nil {
		return err
	}

	rawExpanded, err := ExpandEnv(raw, true)
	if err != nil {
		return err
	}
	parts := strings.Split(rawExpanded, ":")
	if runtime.GOOS == "windows" {
		if len(parts) >= 3 {
			localPath := fmt.Sprintf("%s:%s", parts[0], parts[1])
			if filepath.IsAbs(localPath) {
				parts = append([]string{localPath}, parts[2:]...)
			}
		}
	}

	if len(parts) < 2 || len(parts) > 3 {
		return fmt.Errorf("secrets must follow the syntax 'LOCAL_PATH:REMOTE_PATH:MODE'")
	}
	s.LocalPath = parts[0]
	if err := checkFileAndNotDirectory(s.LocalPath); err != nil {
		return err
	}
	s.RemotePath = parts[1]
	if !strings.HasPrefix(s.RemotePath, "/") {
		return fmt.Errorf("Secret remote path '%s' must be an absolute path", s.RemotePath)
	}
	if len(parts) == 3 {
		mode, err := strconv.ParseInt(parts[2], 8, 32)
		if err != nil {
			return fmt.Errorf("error parsing secret '%s' mode: %s", parts[0], err)
		}
		s.Mode = int32(mode)
	} else {
		s.Mode = 420
	}
	return nil
}

// MarshalYAML Implements the marshaler interface of the yaml pkg.
func (s Secret) MarshalYAML() (interface{}, error) {
	if s.Mode == 420 {
		return fmt.Sprintf("%s:%s:%s", s.LocalPath, s.RemotePath, strconv.FormatInt(int64(s.Mode), 8)), nil
	}
	return fmt.Sprintf("%s:%s", s.LocalPath, s.RemotePath), nil
}

// UnmarshalYAML Implements the Unmarshaler interface of the yaml pkg.
func (f *Reverse) UnmarshalYAML(unmarshal func(interface{}) error) error {
	var raw string
	err := unmarshal(&raw)
	if err != nil {
		return err
	}

	parts := strings.SplitN(raw, ":", 2)
	if len(parts) != 2 {
		return fmt.Errorf("Wrong port-forward syntax '%s', must be of the form 'localPort:RemotePort'", raw)
	}
	remotePort, err := strconv.Atoi(parts[0])
	if err != nil {
		return fmt.Errorf("Cannot convert remote port '%s' in reverse '%s'", parts[0], raw)
	}

	localPort, err := strconv.Atoi(parts[1])
	if err != nil {
		return fmt.Errorf("Cannot convert local port '%s' in reverse '%s'", parts[1], raw)
	}

	f.Local = localPort
	f.Remote = remotePort
	return nil
}

// MarshalYAML Implements the marshaler interface of the yaml pkg.
func (f Reverse) MarshalYAML() (interface{}, error) {
	return fmt.Sprintf("%d:%d", f.Remote, f.Local), nil
}

// UnmarshalYAML Implements the Unmarshaler interface of the yaml pkg.
func (r *ResourceList) UnmarshalYAML(unmarshal func(interface{}) error) error {
	var raw map[apiv1.ResourceName]string
	err := unmarshal(&raw)
	if err != nil {
		return err
	}

	if *r == nil {
		*r = ResourceList{}
	}

	for k, v := range raw {
		parsed, err := resource.ParseQuantity(v)
		if err != nil {
			return err
		}

		(*r)[k] = parsed
	}

	return nil
}

// MarshalYAML Implements the marshaler interface of the yaml pkg.
func (r ResourceList) MarshalYAML() (interface{}, error) {
	m := make(map[apiv1.ResourceName]string)
	for k, v := range r {
		m[k] = v.String()
	}

	return m, nil
}

// UnmarshalYAML Implements the Unmarshaler interface of the yaml pkg.
func (v *Volume) UnmarshalYAML(unmarshal func(interface{}) error) error {
	var raw string
	err := unmarshal(&raw)
	if err != nil {
		return err
	}

	parts := strings.SplitN(raw, ":", 2)
	if len(parts) == 2 {
		oktetoLog.Yellow("The syntax '%s' is deprecated in the 'volumes' field and will be removed in a future version. Use the field 'sync' instead (%s)", raw, syncFieldDocsURL)
		v.LocalPath, err = ExpandEnv(parts[0], true)
		if err != nil {
			return err
		}
		v.RemotePath = parts[1]
	} else {
		v.RemotePath = parts[0]
	}
	return nil
}

// MarshalYAML Implements the marshaler interface of the yaml pkg.
func (v Volume) MarshalYAML() (interface{}, error) {
	return v.RemotePath, nil
}

// UnmarshalYAML Implements the Unmarshaler interface of the yaml pkg.
func (s *SyncFolder) UnmarshalYAML(unmarshal func(interface{}) error) error {
	var raw string
	err := unmarshal(&raw)
	if err != nil {
		return err
	}

	parts := strings.Split(raw, ":")
	if len(parts) == 2 {
		s.LocalPath, err = ExpandEnv(parts[0], true)
		if err != nil {
			return err
		}
		s.RemotePath, err = ExpandEnv(parts[1], true)
		if err != nil {
			return err
		}
		return nil
	} else if len(parts) == 3 {
		windowsPath := fmt.Sprintf("%s:%s", parts[0], parts[1])
		s.LocalPath, err = ExpandEnv(windowsPath, true)
		if err != nil {
			return err
		}
		s.RemotePath, err = ExpandEnv(parts[2], true)
		if err != nil {
			return err
		}
		return nil
	}

	return fmt.Errorf("each element in the 'sync' field must follow the syntax 'localPath:remotePath'")
}

// MarshalYAML Implements the marshaler interface of the yaml pkg.
func (s SyncFolder) MarshalYAML() (interface{}, error) {
	cwd, err := os.Getwd()
	if err != nil {
		return s.LocalPath + ":" + s.RemotePath, nil
	}
	relPath, err := filepath.Rel(cwd, s.LocalPath)
	if err != nil {
		return s.LocalPath + ":" + s.RemotePath, nil
	}
	return relPath + ":" + s.RemotePath, nil
}

// UnmarshalYAML Implements the Unmarshaler interface of the yaml pkg.
func (v *ExternalVolume) UnmarshalYAML(unmarshal func(interface{}) error) error {
	var raw string
	err := unmarshal(&raw)
	if err != nil {
		return err
	}

	parts := strings.SplitN(raw, ":", 3)
	switch len(parts) {
	case 2:
		v.Name = parts[0]
		v.MountPath = parts[1]
	case 3:
		v.Name = parts[0]
		v.SubPath = parts[1]
		v.MountPath = parts[2]
	default:
		return fmt.Errorf("external volume must follow the syntax 'name:subpath:mountpath', where subpath is optional")
	}
	return nil
}

// MarshalYAML Implements the marshaler interface of the yaml pkg.
func (v ExternalVolume) MarshalYAML() (interface{}, error) {
	if v.SubPath == "" {
		return v.Name + ":" + v.MountPath, nil
	}
	return v.Name + ":" + v.SubPath + ":" + v.MountPath, nil
}

// UnmarshalYAML Implements the Unmarshaler interface of the yaml pkg.
func (p *Probes) UnmarshalYAML(unmarshal func(interface{}) error) error {
	var rawBool bool
	err := unmarshal(&rawBool)
	if err == nil {
		p.Liveness = rawBool
		p.Startup = rawBool
		p.Readiness = rawBool
		return nil
	}

	var healthCheckProbesRaw probesRaw
	err = unmarshal(&healthCheckProbesRaw)
	if err != nil {
		return err
	}

	p.Liveness = healthCheckProbesRaw.Liveness
	p.Startup = healthCheckProbesRaw.Startup
	p.Readiness = healthCheckProbesRaw.Readiness
	return nil
}

// MarshalYAML Implements the marshaler interface of the yaml pkg.
func (p Probes) MarshalYAML() (interface{}, error) {
	if p.Liveness && p.Readiness && p.Startup {
		return true, nil
	}
	return probesRaw(p), nil
}

// UnmarshalYAML Implements the Unmarshaler interface of the yaml pkg.
func (l *Lifecycle) UnmarshalYAML(unmarshal func(interface{}) error) error {
	var rawBool bool
	err := unmarshal(&rawBool)
	if err == nil {
		l.PostStart = rawBool
		l.PostStop = rawBool
		return nil
	}

	var lifecycleRaw lifecycleRaw
	err = unmarshal(&lifecycleRaw)
	if err != nil {
		return err
	}

	l.PostStart = lifecycleRaw.PostStart
	l.PostStop = lifecycleRaw.PostStop
	return nil
}

// MarshalYAML Implements the marshaler interface of the yaml pkg.
func (l Lifecycle) MarshalYAML() (interface{}, error) {
	if l.PostStart && l.PostStop {
		return true, nil
	}
	return lifecycleRaw(l), nil
}

func checkFileAndNotDirectory(path string) error {
	fileInfo, err := os.Stat(path)
	if err != nil {
		return fmt.Errorf("File '%s' not found. Please make sure the file exists", path)
	}
	if fileInfo.Mode().IsRegular() {
		return nil
	}
	return fmt.Errorf("Secret '%s' is not a regular file", path)
}

func (d *Dev) UnmarshalYAML(unmarshal func(interface{}) error) error {
	type devType Dev //Prevent recursion
	dev := devType(*d)
	err := unmarshal(&dev)
	if err != nil {
		return fmt.Errorf("Unmarshal error: '%s'", err)
	}
	*d = Dev(dev)

	return nil
}

type manifestRaw struct {
	Name          string                  `json:"name,omitempty" yaml:"name,omitempty"`
	Namespace     string                  `json:"namespace,omitempty" yaml:"namespace,omitempty"`
	Context       string                  `json:"context,omitempty" yaml:"context,omitempty"`
	Icon          string                  `json:"icon,omitempty" yaml:"icon,omitempty"`
	Deploy        *DeployInfo             `json:"deploy,omitempty" yaml:"deploy,omitempty"`
	Dev           ManifestDevs            `json:"dev,omitempty" yaml:"dev,omitempty"`
	Destroy       []DeployCommand         `json:"destroy,omitempty" yaml:"destroy,omitempty"`
	Build         ManifestBuild           `json:"build,omitempty" yaml:"build,omitempty"`
	Dependencies  ManifestDependencies    `json:"dependencies,omitempty" yaml:"dependencies,omitempty"`
	GlobalForward []forward.GlobalForward `json:"forward,omitempty" yaml:"forward,omitempty"`

	DeprecatedDevs []string `yaml:"devs"`
}

type dependenciesRaw struct {
	Repository   string      `json:"repository,omitempty" yaml:"repository,omitempty"`
	ManifestPath string      `json:"manifest,omitempty" yaml:"manifest,omitempty"`
	Branch       string      `json:"branch,omitempty" yaml:"branch,omitempty"`
	Variables    Environment `json:"variables,omitempty" yaml:"variables,omitempty"`
	Wait         bool        `json:"wait,omitempty" yaml:"wait,omitempty"`
}

func getRepoNameFromGitURL(repo *url.URL) string {
	repoPath := strings.Split(strings.TrimPrefix(repo.Path, "/"), "/")
	return strings.ReplaceAll(repoPath[1], ".git", "")
}

// UnmarshalYAML Implements the Unmarshaler interface of the yaml pkg.
func (md *ManifestDependencies) UnmarshalYAML(unmarshal func(interface{}) error) error {
	var rawList []string
	err := unmarshal(&rawList)
	if err == nil {
		rawMd := ManifestDependencies{}
		for _, repo := range rawList {
			r, err := giturls.Parse(repo)
			if err != nil {
				return err
			}
			name := getRepoNameFromGitURL(r)
			rawMd[name] = &Dependency{
				Repository: r.String(),
			}
		}
		*md = rawMd
		return nil
	}

	type manifestDependencies ManifestDependencies
	var rawMap manifestDependencies
	err = unmarshal(&rawMap)
	if err != nil {
		return err
	}
	*md = ManifestDependencies(rawMap)
	return nil
}

// UnmarshalYAML Implements the Unmarshaler interface of the yaml pkg.
func (dependency *Dependency) UnmarshalYAML(unmarshal func(interface{}) error) error {
	var rawString string
	err := unmarshal(&rawString)
	if err == nil {
		dependency.Repository = rawString
		return nil
	}

	var rawDependency dependenciesRaw
	err = unmarshal(&rawDependency)
	if err != nil {
		return err
	}

	dependency.Repository = rawDependency.Repository
	dependency.ManifestPath = rawDependency.ManifestPath
	dependency.Branch = rawDependency.Branch
	dependency.Variables = rawDependency.Variables
	dependency.Wait = rawDependency.Wait

	return nil
}

func (d *Manifest) UnmarshalYAML(unmarshal func(interface{}) error) error {
	dev := NewDev()
	err := unmarshal(&dev)
	if err == nil {
		*d = *NewManifestFromDev(dev)
		return nil
	}
	if !isManifestFieldNotFound(err) {
		return err
	}

	manifest := manifestRaw{
		Dev:          map[string]*Dev{},
		Build:        map[string]*BuildInfo{},
		Dependencies: map[string]*Dependency{},
	}
	err = unmarshal(&manifest)
	if err != nil {
		return err
	}
	d.Deploy = manifest.Deploy
	d.Destroy = manifest.Destroy
	d.Dev = manifest.Dev
	d.Icon = manifest.Icon
	d.Build = manifest.Build
	d.Namespace = manifest.Namespace
	d.Context = manifest.Context
	d.IsV2 = true
	d.Dependencies = manifest.Dependencies
	d.Name = manifest.Name
	d.GlobalForward = manifest.GlobalForward
	return nil
}

func (d *DeployCommand) UnmarshalYAML(unmarshal func(interface{}) error) error {
	var command string
	err := unmarshal(&command)
	if err == nil {
		d.Command = command
		d.Name = command
		return nil
	}

	//prevent recursion
	type deployCommand DeployCommand
	var extendedCommand deployCommand
	err = unmarshal(&extendedCommand)
	if err != nil {
		return err
	}
	*d = DeployCommand(extendedCommand)
	return nil
}

func (d *DeployInfo) MarshalYAML() (interface{}, error) {
	if d.ComposeSection != nil && len(d.ComposeSection.ComposesInfo) != 0 {
		return d, nil
	}
	isCommandList := true
	for _, cmd := range d.Commands {
		if cmd.Command != cmd.Name {
			isCommandList = false
		}
	}
	if isCommandList {
		result := []string{}
		for _, cmd := range d.Commands {
			result = append(result, cmd.Command)
		}
		return result, nil
	}
	return d, nil
}

func (d *DeployInfo) UnmarshalYAML(unmarshal func(interface{}) error) error {
	var commandsString []string
	err := unmarshal(&commandsString)
	if err == nil {
		d.Commands = []DeployCommand{}
		for _, cmdString := range commandsString {
			d.Commands = append(d.Commands, DeployCommand{
				Name:    cmdString,
				Command: cmdString,
			})
		}
		return nil
	}
	var commands []DeployCommand
	err = unmarshal(&commands)
	if err == nil {
		d.Commands = commands
		return nil
	}
	type deployInfoRaw DeployInfo
	var deploy deployInfoRaw
	err = unmarshal(&deploy)
	if err != nil {
		return err
	}
	*d = DeployInfo(deploy)
	return nil
}

// UnmarshalYAML Implements the Unmarshaler interface of the yaml pkg.
func (c *ComposeSectionInfo) UnmarshalYAML(unmarshal func(interface{}) error) error {
	var composeInfoList ComposeInfoList
	err := unmarshal(&composeInfoList)
	if err == nil {
		c.ComposesInfo = composeInfoList
		return nil
	}

	type composeSectionInfoRaw ComposeSectionInfo // This is necessary to prevent recursion
	var compose composeSectionInfoRaw
	err = unmarshal(&compose)
	if err == nil {
		*c = ComposeSectionInfo(compose)
		return nil
	}
	return err
}

// MarshalYAML Implements the Unmarshaler interface of the yaml pkg.
func (c *ComposeSectionInfo) MarshalYAML() (interface{}, error) {
	if len(c.ComposesInfo) == 1 {
		return c.ComposesInfo[0], nil
	} else if len(c.ComposesInfo) > 1 {
		return c.ComposesInfo, nil
	}
	return c, nil
}

func (c *ComposeInfoList) UnmarshalYAML(unmarshal func(interface{}) error) error {
	var singleComposeInfo ComposeInfo
	err := unmarshal(&singleComposeInfo)
	if err == nil {
		*c = []ComposeInfo{
			singleComposeInfo,
		}
		return nil
	}

	var multipleComposeInfo []ComposeInfo
	err = unmarshal(&multipleComposeInfo)
	if err == nil {
		*c = multipleComposeInfo
		return nil
	}

	return err
}

// UnmarshalYAML Implements the Unmarshaler interface of the yaml pkg.
func (c *ComposeInfo) UnmarshalYAML(unmarshal func(interface{}) error) error {
	var rawString string
	err := unmarshal(&rawString)
	if err == nil {
		*c = ComposeInfo{File: rawString}
		return nil
	}

	type composeInfoRaw ComposeInfo
	var composeHolder composeInfoRaw
	err = unmarshal(&composeHolder)
	if err == nil {
		*c = ComposeInfo(composeHolder)
		return nil
	}
	return err
}

func (s *ServicesToDeploy) UnmarshalYAML(unmarshal func(interface{}) error) error {
	var rawString string
	err := unmarshal(&rawString)
	if err == nil {
		*s = ServicesToDeploy{
			rawString,
		}
		return nil
	}

	type servicesToDeployRaw ServicesToDeploy
	var servicesToDeployHolder servicesToDeployRaw
	err = unmarshal(&servicesToDeployHolder)
	if err == nil {
		*s = ServicesToDeploy(servicesToDeployHolder)
		return nil
	}
	return err
}

type devRaw Dev

func (d *devRaw) UnmarshalYAML(unmarshal func(interface{}) error) error {
	devRawPointer := NewDev()
	err := unmarshal(devRawPointer)
	if err != nil {
		return err
	}

	*d = devRaw(*devRawPointer)
	return nil
}

func (d *ManifestDevs) UnmarshalYAML(unmarshal func(interface{}) error) error {
	type manifestDevsList []string
	devsList := manifestDevsList{}
	err := unmarshal(&devsList)
	if err == nil {
		return nil
	}
	type manifestDevs map[string]devRaw
	devs := make(manifestDevs)
	err = unmarshal(&devs)
	if err != nil {
		return err
	}
	result := ManifestDevs{}
<<<<<<< HEAD
	for k := range devs {
		v := devs[k]
		dev := Dev(v)
=======
	for i := range devs {
		dev := Dev(devs[i])
>>>>>>> ed3f1b49
		devPointer := &dev
		result[i] = devPointer
	}
	*d = result
	return nil
}

func isManifestFieldNotFound(err error) bool {
	manifestFields := []string{"devs", "dev", "name", "icon", "variables", "deploy", "destroy", "build", "namespace", "context"}
	for _, field := range manifestFields {
		if strings.Contains(err.Error(), fmt.Sprintf("field %s not found", field)) {
			return true
		}
	}
	return false
}

func (d *Dev) MarshalYAML() (interface{}, error) {
	type dev Dev // prevent recursion
	toMarshall := dev(*d)
	if isDefaultProbes(d) {
		toMarshall.Probes = nil
	}
	if areAllProbesEnabled(d.Probes) {
		toMarshall.Probes = nil
		toMarshall.Healthchecks = true
	}
	if d.AreDefaultPersistentVolumeValues() {
		toMarshall.PersistentVolumeInfo = nil
	}
	if toMarshall.ImagePullPolicy == apiv1.PullAlways {
		toMarshall.ImagePullPolicy = ""
	}
	if toMarshall.Lifecycle != nil && (!toMarshall.Lifecycle.PostStart || !toMarshall.Lifecycle.PostStop) {
		toMarshall.Lifecycle = nil
	}
	if toMarshall.Metadata != nil && len(toMarshall.Metadata.Annotations) == 0 && len(toMarshall.Metadata.Labels) == 0 {
		toMarshall.Metadata = nil
	}
	if toMarshall.InitContainer.Image == OktetoBinImageTag {
		toMarshall.InitContainer.Image = ""
	}
	if toMarshall.Timeout.Default == 1*time.Minute && toMarshall.Timeout.Resources == 2*time.Minute {
		toMarshall.Timeout.Default = 0
		toMarshall.Timeout.Resources = 0
	}
	if toMarshall.Sync.RescanInterval == DefaultSyncthingRescanInterval && toMarshall.Sync.Compression {
		toMarshall.Sync.Compression = false
	}
	if toMarshall.Interface == Localhost || toMarshall.Interface == PrivilegedLocalhost {
		toMarshall.Interface = ""
	}
	if toMarshall.SSHServerPort == oktetoDefaultSSHServerPort {
		toMarshall.SSHServerPort = 0
	}
	if toMarshall.Workdir == "/okteto" {
		toMarshall.Workdir = ""
	}
	if isDefaultSecurityContext((*Dev)(&toMarshall)) {
		toMarshall.SecurityContext = nil
	}
	return Dev(toMarshall), nil

}

func isDefaultProbes(d *Dev) bool {
	if d.Probes != nil {
		if d.Probes.Liveness || d.Probes.Readiness || d.Probes.Startup {
			return false
		}
	}
	return true
}
func isDefaultSecurityContext(d *Dev) bool {
	if d.SecurityContext == nil {
		return true
	}
	if d.SecurityContext.Capabilities != nil {
		return false
	}
	if d.SecurityContext.RunAsNonRoot != nil {
		return false
	}
	if d.SecurityContext.FSGroup != nil && *d.SecurityContext.FSGroup != 0 {
		return false
	}
	if d.SecurityContext.RunAsGroup != nil && *d.SecurityContext.RunAsGroup != 0 {
		return false
	}
	if d.SecurityContext.RunAsUser != nil && *d.SecurityContext.RunAsUser != 0 {
		return false
	}
	return true
}

// UnmarshalYAML Implements the Unmarshaler interface of the yaml pkg.
func (endpoint *Endpoint) UnmarshalYAML(unmarshal func(interface{}) error) error {
	var rules []EndpointRule
	err := unmarshal(&rules)
	endpoint.Labels = make(Labels)
	if err == nil {
		endpoint.Rules = rules
		endpoint.Annotations = make(map[string]string)
		return nil
	}
	type endpointType Endpoint // prevent recursion
	var endpointRaw endpointType
	err = unmarshal(&endpointRaw)
	if err != nil {
		return err
	}

	endpoint.Rules = endpointRaw.Rules
	endpoint.Annotations = endpointRaw.Annotations
	if endpoint.Annotations == nil {
		endpoint.Annotations = make(Annotations)
	}
	for key, value := range endpointRaw.Labels {
		endpoint.Annotations[key] = value
	}

	return nil
}

func (l *Labels) UnmarshalYAML(unmarshal func(interface{}) error) error {
	labels := make(Labels)
	result, err := getKeyValue(unmarshal)
	if err != nil {
		return err
	}
	for key, value := range result {
		labels[key] = value
	}
	*l = labels
	return nil
}

func (a *Annotations) UnmarshalYAML(unmarshal func(interface{}) error) error {
	annotations := make(Annotations)
	result, err := getKeyValue(unmarshal)
	if err != nil {
		return err
	}
	for key, value := range result {
		annotations[key] = value
	}
	*a = annotations
	return nil
}

func (e *Environment) UnmarshalYAML(unmarshal func(interface{}) error) error {
	envs := make(Environment, 0)
	result, err := getKeyValue(unmarshal)
	if err != nil {
		return err
	}
	for key, value := range result {
		envs = append(envs, EnvVar{Name: key, Value: value})
	}
	sort.SliceStable(envs, func(i, j int) bool {
		return strings.Compare(envs[i].Name, envs[j].Name) < 0
	})
	*e = envs
	return nil
}

func getKeyValue(unmarshal func(interface{}) error) (map[string]string, error) {
	result := make(map[string]string)

	var rawList []EnvVar
	err := unmarshal(&rawList)
	if err == nil {
		for _, label := range rawList {
			result[label.Name] = label.Value
		}
		return result, nil
	}
	var rawMap map[string]string
	err = unmarshal(&rawMap)
	if err != nil {
		return nil, err
	}
	for key, value := range rawMap {
		value, err = ExpandEnv(value, true)
		if err != nil {
			return nil, err
		}
		result[key] = value
	}
	return result, nil
}

// UnmarshalYAML Implements the Unmarshaler interface of the yaml pkg.
func (envFiles *EnvFiles) UnmarshalYAML(unmarshal func(interface{}) error) error {
	result := make(EnvFiles, 0)
	var single string
	err := unmarshal(&single)
	if err != nil {
		var multi []string
		err := unmarshal(&multi)
		if err != nil {
			return err
		}
		result = multi
		*envFiles = result
		return nil
	}

	result = append(result, single)
	*envFiles = result
	return nil
}

// UnmarshalYAML Implements the Unmarshaler interface of the yaml pkg.
func (t *Timeout) UnmarshalYAML(unmarshal func(interface{}) error) error {
	type timeout Timeout // prevent recursion
	var extendedNotation timeout
	err := unmarshal(&extendedNotation)
	if err != nil {
		var reducedNotation Duration
		err := unmarshal(&reducedNotation)
		if err != nil {
			return err
		}
		t.Default = time.Duration(reducedNotation)
		return nil
	}
	t.Default = extendedNotation.Default
	t.Resources = extendedNotation.Resources
	return nil
}

// UnmarshalYAML Implements the Unmarshaler interface of the yaml pkg.
func (d *Duration) UnmarshalYAML(unmarshal func(interface{}) error) error {
	var durationString string
	err := unmarshal(&durationString)
	if err != nil {
		return err
	}
	seconds, err := strconv.Atoi(durationString)
	if err == nil {
		duration, err := time.ParseDuration(fmt.Sprintf("%ds", seconds))
		if err != nil {
			return err
		}
		*d = Duration(duration)
		return nil
	}

	var duration time.Duration
	err = unmarshal(&duration)
	if err != nil {
		return err
	}
	*d = Duration(duration)
	return nil
}

// UnmarshalYAML Implements the Unmarshaler interface of the yaml pkg.
// Unmarshal into our yaml affinity to marshal it into json and unmarshal it with the apiv1.Affinity.
func (a *Affinity) UnmarshalYAML(unmarshal func(interface{}) error) error {
	var affinityRaw AffinityRaw
	err := unmarshal(&affinityRaw)
	if err != nil {
		return err
	}
	bytes, err := json.Marshal(affinityRaw)
	if err != nil {
		return err
	}
	affinity := &apiv1.Affinity{}
	err = json.Unmarshal(bytes, affinity)
	if err != nil {
		return err
	}

	*a = Affinity(*affinity)

	return nil
}<|MERGE_RESOLUTION|>--- conflicted
+++ resolved
@@ -988,14 +988,9 @@
 		return err
 	}
 	result := ManifestDevs{}
-<<<<<<< HEAD
-	for k := range devs {
-		v := devs[k]
-		dev := Dev(v)
-=======
+
 	for i := range devs {
 		dev := Dev(devs[i])
->>>>>>> ed3f1b49
 		devPointer := &dev
 		result[i] = devPointer
 	}
