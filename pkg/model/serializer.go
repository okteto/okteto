// Copyright 2023 The Okteto Authors
// Licensed under the Apache License, Version 2.0 (the "License");
// you may not use this file except in compliance with the License.
// You may obtain a copy of the License at
//
// http://www.apache.org/licenses/LICENSE-2.0
//
// Unless required by applicable law or agreed to in writing, software
// distributed under the License is distributed on an "AS IS" BASIS,
// WITHOUT WARRANTIES OR CONDITIONS OF ANY KIND, either express or implied.
// See the License for the specific language governing permissions and
// limitations under the License.

package model

import (
	"encoding/json"
	"errors"
	"fmt"
	"github.com/okteto/okteto/pkg/vars"
	"os"
	"path/filepath"
	"runtime"
	"sort"
	"strconv"
	"strings"
	"time"

	"github.com/kballard/go-shellquote"
	"github.com/okteto/okteto/pkg/build"
	"github.com/okteto/okteto/pkg/constants"
	"github.com/okteto/okteto/pkg/deps"
	"github.com/okteto/okteto/pkg/env"
	"github.com/okteto/okteto/pkg/externalresource"
	oktetoLog "github.com/okteto/okteto/pkg/log"
	"github.com/okteto/okteto/pkg/model/forward"
	apiv1 "k8s.io/api/core/v1"
	"k8s.io/apimachinery/pkg/api/resource"
	metav1 "k8s.io/apimachinery/pkg/apis/meta/v1"
)

const (
	maxVolumeParamDefinition   = 3
	volumeParamsWithSubPath    = 3
	volumeParamsWithoutSubpath = 2
	defaultSecretMode          = 420
)

var (

	// errDevModeNotValid is raised when development mode in manifest is not 'sync' nor 'hybrid'
	errDevModeNotValid = errors.New("development mode not valid. Value must be one of: ['sync', 'hybrid']")
)

type syncRaw struct {
	LocalPath      string
	RemotePath     string
	Folders        []SyncFolder `json:"folders,omitempty" yaml:"folders,omitempty"`
	RescanInterval int          `json:"rescanInterval,omitempty" yaml:"rescanInterval,omitempty"`
	Compression    bool         `json:"compression" yaml:"compression"`
	Verbose        bool         `json:"verbose" yaml:"verbose"`
}

type storageResourceRaw struct {
	Size  Quantity `json:"size,omitempty" yaml:"size,omitempty"`
	Class string   `json:"class,omitempty" yaml:"class,omitempty"`
}

// probesRaw represents the healthchecks info for serialization
type probesRaw struct {
	Liveness  bool `json:"liveness,omitempty" yaml:"liveness,omitempty"`
	Readiness bool `json:"readiness,omitempty" yaml:"readiness,omitempty"`
	Startup   bool `json:"startup,omitempty" yaml:"startup,omitempty"`
}

// lifecycleRaw represents the lifecycle info for serialization
type lifecycleRaw struct {
	PostStart bool `json:"postStart,omitempty" yaml:"postStart,omitempty"`
	PostStop  bool `json:"postStop,omitempty" yaml:"postStop,omitempty"`
}

type AffinityRaw struct {
	NodeAffinity    *NodeAffinity    `yaml:"nodeAffinity,omitempty" json:"nodeAffinity,omitempty"`
	PodAffinity     *PodAffinity     `yaml:"podAffinity,omitempty" json:"podAffinity,omitempty"`
	PodAntiAffinity *PodAntiAffinity `yaml:"podAntiAffinity,omitempty" json:"podAntiAffinity,omitempty"`
}

// NodeAffinity describes node affinity scheduling rules for the pod.
type NodeAffinity struct {
	RequiredDuringSchedulingIgnoredDuringExecution  *NodeSelector             `yaml:"requiredDuringSchedulingIgnoredDuringExecution,omitempty" json:"requiredDuringSchedulingIgnoredDuringExecution,omitempty"`
	PreferredDuringSchedulingIgnoredDuringExecution []PreferredSchedulingTerm `yaml:"preferredDuringSchedulingIgnoredDuringExecution,omitempty" json:"preferredDuringSchedulingIgnoredDuringExecution,omitempty"`
}

type NodeSelector struct {
	NodeSelectorTerms []NodeSelectorTerm `yaml:"nodeSelectorTerms" json:"nodeSelectorTerms"`
}

type NodeSelectorTerm struct {
	MatchExpressions []NodeSelectorRequirement `yaml:"matchExpressions,omitempty" json:"matchExpressions,omitempty"`
	MatchFields      []NodeSelectorRequirement `yaml:"matchFields,omitempty" json:"matchFields,omitempty"`
}

type NodeSelectorRequirement struct {
	Key      string                     `yaml:"key" json:"key"`
	Operator apiv1.NodeSelectorOperator `yaml:"operator" json:"operator"`
	Values   []string                   `yaml:"values,omitempty" json:"values,omitempty"`
}

type PreferredSchedulingTerm struct {
	// A node selector term, associated with the corresponding weight.
	Preference NodeSelectorTerm `yaml:"preference" json:"preference"`
	// Weight associated with matching the corresponding nodeSelectorTerm, in the range 1-100.
	Weight int32 `yaml:"weight" json:"weight"`
}

// PodAffinity describes pod affinity scheduling rules (e.g. co-locate this pod in the same node, zone, etc. as some other pod(s)).
type PodAffinity struct {
	RequiredDuringSchedulingIgnoredDuringExecution  []PodAffinityTerm         `yaml:"requiredDuringSchedulingIgnoredDuringExecution,omitempty" json:"requiredDuringSchedulingIgnoredDuringExecution,omitempty"`
	PreferredDuringSchedulingIgnoredDuringExecution []WeightedPodAffinityTerm `yaml:"preferredDuringSchedulingIgnoredDuringExecution,omitempty" json:"preferredDuringSchedulingIgnoredDuringExecution,omitempty"`
}

// PodAntiAffinity describes pod anti-affinity scheduling rules (e.g. avoid putting this pod in the same node, zone, etc. as some other pod(s)).
type PodAntiAffinity struct {
	RequiredDuringSchedulingIgnoredDuringExecution  []PodAffinityTerm         `yaml:"requiredDuringSchedulingIgnoredDuringExecution,omitempty" json:"requiredDuringSchedulingIgnoredDuringExecution,omitempty"`
	PreferredDuringSchedulingIgnoredDuringExecution []WeightedPodAffinityTerm `yaml:"preferredDuringSchedulingIgnoredDuringExecution,omitempty" json:"preferredDuringSchedulingIgnoredDuringExecution,omitempty"`
}

type PodAffinityTerm struct {
	LabelSelector *LabelSelector `yaml:"labelSelector,omitempty" json:"labelSelector,omitempty"`
	TopologyKey   string         `yaml:"topologyKey" json:"topologyKey"`
	Namespaces    []string       `yaml:"namespaces,omitempty" json:"namespaces,omitempty"`
}

type LabelSelector struct {
	MatchLabels      map[string]string          `yaml:"matchLabels,omitempty" json:"matchLabels,omitempty"`
	MatchExpressions []LabelSelectorRequirement `yaml:"matchExpressions,omitempty" json:"matchExpressions,omitempty"`
}
type LabelSelectorRequirement struct {
	Key      string                       `yaml:"key" json:"key"`
	Operator metav1.LabelSelectorOperator `yaml:"operator" json:"operator"`
	Values   []string                     `yaml:"values,omitempty" json:"values,omitempty"`
}

type WeightedPodAffinityTerm struct {
	PodAffinityTerm PodAffinityTerm `yaml:"podAffinityTerm" json:"podAffinityTerm"`
	Weight          int32           `yaml:"weight" json:"weight"`
}

// UnmarshalYAML Implements the Unmarshaler interface of the yaml pkg.
func (e *Entrypoint) UnmarshalYAML(unmarshal func(interface{}) error) error {
	var multi []string
	err := unmarshal(&multi)
	if err != nil {
		var single string
		err := unmarshal(&single)
		if err != nil {
			return err
		}
		if strings.Contains(single, " && ") {
			e.Values = []string{"sh", "-c", single}
		} else {
			e.Values, err = shellquote.Split(single)
			if err != nil {
				return err
			}
		}
	} else {
		e.Values = multi
	}
	return nil
}

// MarshalYAML Implements the marshaler interface of the yaml pkg.
func (e Entrypoint) MarshalYAML() (interface{}, error) {
	if len(e.Values) == 1 && !strings.Contains(e.Values[0], " ") {
		return e.Values[0], nil
	}
	return e.Values, nil
}

// UnmarshalYAML Implements the Unmarshaler interface of the yaml pkg.
func (c *Command) UnmarshalYAML(unmarshal func(interface{}) error) error {
	var multi []string
	err := unmarshal(&multi)
	if err == nil {
		c.Values = multi
		return nil
	}

	var single string
	err = unmarshal(&single)
	if err != nil {
		return err
	}

	if strings.Contains(single, " ") {
		c.Values = []string{"sh", "-c", single}
	} else {
		c.Values = []string{single}
	}
	return nil
}

// MarshalYAML Implements the marshaler interface of the yaml pkg.
func (c Command) MarshalYAML() (interface{}, error) {
	if len(c.Values) == 1 && !strings.Contains(c.Values[0], " ") {
		return c.Values[0], nil
	}
	return c.Values, nil
}

// UnmarshalYAML Implements the Unmarshaler interface of the yaml pkg.
func (a *Args) UnmarshalYAML(unmarshal func(interface{}) error) error {
	var multi []string
	err := unmarshal(&multi)
	if err != nil {
		var single string
		err := unmarshal(&single)
		if err != nil {
			return err
		}
		a.Values = []string{single}
	} else {
		a.Values = multi
	}
	return nil
}

// MarshalYAML Implements the marshaler interface of the yaml pkg.
func (a Args) MarshalYAML() (interface{}, error) {
	return a.Values, nil
}

// UnmarshalYAML Implements the Unmarshaler interface of the yaml pkg.
func (sync *Sync) UnmarshalYAML(unmarshal func(interface{}) error) error {
	var rawFolders []SyncFolder
	err := unmarshal(&rawFolders)
	if err == nil {
		sync.Compression = true
		sync.Verbose = oktetoLog.IsDebug()
		sync.RescanInterval = DefaultSyncthingRescanInterval
		sync.Folders = rawFolders
		return nil
	}

	var rawSync syncRaw
	rawSync.Verbose = oktetoLog.IsDebug()
	err = unmarshal(&rawSync)
	if err != nil {
		return err
	}

	sync.Compression = rawSync.Compression
	sync.Verbose = rawSync.Verbose
	sync.RescanInterval = rawSync.RescanInterval
	sync.Folders = rawSync.Folders
	return nil
}

// MarshalYAML Implements the marshaler interface of the yaml pkg.
func (sync Sync) MarshalYAML() (interface{}, error) {
	if !sync.Compression && sync.RescanInterval == DefaultSyncthingRescanInterval {
		return sync.Folders, nil
	}
	return syncRaw(sync), nil
}

// UnmarshalYAML Implements the Unmarshaler interface of the yaml pkg.
func (s *StorageResource) UnmarshalYAML(unmarshal func(interface{}) error) error {
	var rawQuantity Quantity
	err := unmarshal(&rawQuantity)
	if err == nil {
		s.Size = rawQuantity
		return nil
	}

	var rawStorageResource storageResourceRaw
	err = unmarshal(&rawStorageResource)
	if err != nil {
		return err
	}

	s.Size = rawStorageResource.Size
	s.Class = rawStorageResource.Class
	return nil
}

// UnmarshalYAML Implements the Unmarshaler interface of the yaml pkg.
func (q *Quantity) UnmarshalYAML(unmarshal func(interface{}) error) error {
	var rawString string
	err := unmarshal(&rawString)
	if err == nil {
		qK8s, err := resource.ParseQuantity(rawString)
		if err != nil {
			return err
		}
		q.Value = qK8s
		return nil
	}

	var rawQuantity resource.Quantity
	err = unmarshal(&rawQuantity)
	if err != nil {
		return err
	}

	q.Value = rawQuantity
	return nil
}

// MarshalYAML Implements the marshaler interface of the yaml pkg.
func (q Quantity) MarshalYAML() (interface{}, error) {
	return q.Value.String(), nil
}

// UnmarshalYAML Implements the Unmarshaler interface of the yaml pkg.
func (s *Secret) UnmarshalYAML(unmarshal func(interface{}) error) error {
	var raw string
	err := unmarshal(&raw)
	if err != nil {
		return err
	}

	rawExpanded, err := vars.GlobalVarManager.ExpandExcLocal(raw)
	if err != nil {
		return err
	}
	secretWithModeLength := 3
	secretWithoutModeLength := 2
	parts := strings.Split(rawExpanded, ":")
	if runtime.GOOS == "windows" {
		if len(parts) >= secretWithModeLength {
			localPath := fmt.Sprintf("%s:%s", parts[0], parts[1])
			if filepath.IsAbs(localPath) {
				parts = append([]string{localPath}, parts[2:]...)
			}
		}
	}

	// if the secret is not formatted correctly we return an empty secret (i.e. empty LocalPath and RemotePath)
	// and we rely on the secret validation to return the appropriate error to the user
	if len(parts) < secretWithoutModeLength || len(parts) > secretWithModeLength {
		return nil
	}

	s.LocalPath = parts[0]
	s.RemotePath = parts[1]

	if len(parts) == secretWithModeLength {
		mode, err := strconv.ParseInt(parts[2], 8, 32)
		if err != nil {
			return fmt.Errorf("error parsing secret '%s' mode: %w", parts[0], err)
		}
		s.Mode = int32(mode)
	} else {
		s.Mode = defaultSecretMode
	}

	return nil
}

// MarshalYAML Implements the marshaler interface of the yaml pkg.
func (s Secret) MarshalYAML() (interface{}, error) {
	if s.Mode == defaultSecretMode {
		return fmt.Sprintf("%s:%s:%s", s.LocalPath, s.RemotePath, strconv.FormatInt(int64(s.Mode), 8)), nil
	}
	return fmt.Sprintf("%s:%s", s.LocalPath, s.RemotePath), nil
}

// UnmarshalYAML Implements the Unmarshaler interface of the yaml pkg.
func (f *Reverse) UnmarshalYAML(unmarshal func(interface{}) error) error {
	var raw string
	err := unmarshal(&raw)
	if err != nil {
		return err
	}
	maxReverseParts := 2
	parts := strings.SplitN(raw, ":", maxReverseParts)
	if len(parts) != maxReverseParts {
		return fmt.Errorf("wrong port-forward syntax '%s', must be of the form 'localPort:RemotePort'", raw)
	}
	remotePort, err := strconv.Atoi(parts[0])
	if err != nil {
		return fmt.Errorf("cannot convert remote port '%s' in reverse '%s'", parts[0], raw)
	}

	localPort, err := strconv.Atoi(parts[1])
	if err != nil {
		return fmt.Errorf("cannot convert local port '%s' in reverse '%s'", parts[1], raw)
	}

	f.Local = localPort
	f.Remote = remotePort
	return nil
}

// MarshalYAML Implements the marshaler interface of the yaml pkg.
func (f Reverse) MarshalYAML() (interface{}, error) {
	return fmt.Sprintf("%d:%d", f.Remote, f.Local), nil
}

// UnmarshalYAML Implements the Unmarshaler interface of the yaml pkg.
func (r *ResourceList) UnmarshalYAML(unmarshal func(interface{}) error) error {
	var raw map[apiv1.ResourceName]string
	err := unmarshal(&raw)
	if err != nil {
		return err
	}

	if *r == nil {
		*r = ResourceList{}
	}

	for k, v := range raw {
		parsed, err := resource.ParseQuantity(v)
		if err != nil {
			return err
		}

		(*r)[k] = parsed
	}

	return nil
}

// MarshalYAML Implements the marshaler interface of the yaml pkg.
func (r ResourceList) MarshalYAML() (interface{}, error) {
	m := make(map[apiv1.ResourceName]string)
	for k, v := range r {
		m[k] = v.String()
	}

	return m, nil
}

// UnmarshalYAML Implements the Unmarshaler interface of the yaml pkg.
func (v *Volume) UnmarshalYAML(unmarshal func(interface{}) error) error {
	var raw string
	err := unmarshal(&raw)
	if err != nil {
		return err
	}

	maxVolumeParts := 2
	parts := strings.SplitN(raw, ":", maxVolumeParts)
	if len(parts) == maxVolumeParts {
		oktetoLog.Yellow("The syntax '%s' is deprecated in the 'volumes' field and will be removed in a future version. Use the field 'sync' instead (%s)", raw, syncFieldDocsURL)
		v.LocalPath, err = vars.GlobalVarManager.ExpandExcLocal(parts[0])
		if err != nil {
			return err
		}
		v.RemotePath = parts[1]
	} else {
		v.RemotePath = parts[0]
	}
	return nil
}

// MarshalYAML Implements the marshaler interface of the yaml pkg.
func (v Volume) MarshalYAML() (interface{}, error) {
	return v.RemotePath, nil
}

// UnmarshalYAML Implements the Unmarshaler interface of the yaml pkg.
func (s *SyncFolder) UnmarshalYAML(unmarshal func(interface{}) error) error {
	var raw string
	err := unmarshal(&raw)
	if err != nil {
		return err
	}

	windowsSyncFolderParts := 3
	syncFolderParts := 2

	parts := strings.Split(raw, ":")
	if len(parts) == syncFolderParts {
		s.LocalPath, err = vars.GlobalVarManager.ExpandExcLocal(parts[0])
		if err != nil {
			return err
		}
		s.RemotePath, err = vars.GlobalVarManager.ExpandExcLocal(parts[1])
		if err != nil {
			return err
		}
		return nil
	} else if len(parts) == windowsSyncFolderParts {
		windowsPath := fmt.Sprintf("%s:%s", parts[0], parts[1])
		s.LocalPath, err = vars.GlobalVarManager.ExpandExcLocal(windowsPath)
		if err != nil {
			return err
		}
		s.RemotePath, err = vars.GlobalVarManager.ExpandExcLocal(parts[2])
		if err != nil {
			return err
		}
		return nil
	}

	return fmt.Errorf("each element in the 'sync' field must follow the syntax 'localPath:remotePath'")
}

// MarshalYAML Implements the marshaler interface of the yaml pkg.
func (s SyncFolder) MarshalYAML() (interface{}, error) {
	cwd, err := os.Getwd()
	if err != nil {
		return s.LocalPath + ":" + s.RemotePath, nil
	}
	relPath, err := filepath.Rel(cwd, s.LocalPath)
	if err != nil {
		return s.LocalPath + ":" + s.RemotePath, nil
	}
	return relPath + ":" + s.RemotePath, nil
}

// UnmarshalYAML Implements the Unmarshaler interface of the yaml pkg.
func (v *ExternalVolume) UnmarshalYAML(unmarshal func(interface{}) error) error {
	var raw string
	err := unmarshal(&raw)
	if err != nil {
		return err
	}

	parts := strings.SplitN(raw, ":", maxVolumeParamDefinition)
	switch len(parts) {
	case volumeParamsWithoutSubpath:
		v.Name = parts[0]
		v.MountPath = parts[1]
	case volumeParamsWithSubPath:
		v.Name = parts[0]
		v.SubPath = parts[1]
		v.MountPath = parts[2]
	default:
		return fmt.Errorf("external volume must follow the syntax 'name:subpath:mountpath', where subpath is optional")
	}
	return nil
}

// MarshalYAML Implements the marshaler interface of the yaml pkg.
func (v ExternalVolume) MarshalYAML() (interface{}, error) {
	if v.SubPath == "" {
		return v.Name + ":" + v.MountPath, nil
	}
	return v.Name + ":" + v.SubPath + ":" + v.MountPath, nil
}

// UnmarshalYAML Implements the Unmarshaler interface of the yaml pkg.
func (p *Probes) UnmarshalYAML(unmarshal func(interface{}) error) error {
	var rawBool bool
	err := unmarshal(&rawBool)
	if err == nil {
		p.Liveness = rawBool
		p.Startup = rawBool
		p.Readiness = rawBool
		return nil
	}

	var healthCheckProbesRaw probesRaw
	err = unmarshal(&healthCheckProbesRaw)
	if err != nil {
		return err
	}

	p.Liveness = healthCheckProbesRaw.Liveness
	p.Startup = healthCheckProbesRaw.Startup
	p.Readiness = healthCheckProbesRaw.Readiness
	return nil
}

// MarshalYAML Implements the marshaler interface of the yaml pkg.
func (p Probes) MarshalYAML() (interface{}, error) {
	if p.Liveness && p.Readiness && p.Startup {
		return true, nil
	}
	return probesRaw(p), nil
}

// UnmarshalYAML Implements the Unmarshaler interface of the yaml pkg.
func (l *Lifecycle) UnmarshalYAML(unmarshal func(interface{}) error) error {
	var rawBool bool
	err := unmarshal(&rawBool)
	if err == nil {
		l.PostStart = rawBool
		l.PostStop = rawBool
		return nil
	}

	var lifecycleRaw lifecycleRaw
	err = unmarshal(&lifecycleRaw)
	if err != nil {
		return err
	}

	l.PostStart = lifecycleRaw.PostStart
	l.PostStop = lifecycleRaw.PostStop
	return nil
}

// MarshalYAML Implements the marshaler interface of the yaml pkg.
func (l Lifecycle) MarshalYAML() (interface{}, error) {
	if l.PostStart && l.PostStop {
		return true, nil
	}
	return lifecycleRaw(l), nil
}

type hybridModeInfo struct {
	Selector          Selector               `json:"selector,omitempty" yaml:"selector,omitempty"`
	UnsupportedFields map[string]interface{} `yaml:",inline" json:"-"`
	Workdir           string                 `json:"workdir,omitempty" yaml:"workdir,omitempty"`
	Mode              string                 `json:"mode,omitempty" yaml:"mode,omitempty"`
	Forward           []forward.Forward      `json:"forward,omitempty" yaml:"forward,omitempty"`
	Environment       env.Environment        `json:"environment,omitempty" yaml:"environment,omitempty"`
	Command           hybridCommand          `json:"command,omitempty" yaml:"command,omitempty"`
	Reverse           []Reverse              `json:"reverse,omitempty" yaml:"reverse,omitempty"`
}

type hybridCommand Command

// UnmarshalYAML Implements the Unmarshaler interface of the yaml pkg.
func (hc *hybridCommand) UnmarshalYAML(unmarshal func(interface{}) error) error {
	var multi []string
	err := unmarshal(&multi)
	if err == nil {
		hc.Values = multi
		return nil
	}

	var single string
	err = unmarshal(&single)
	if err != nil {
		return err
	}

	cmd, err := shellquote.Split(single)
	if err != nil {
		return err
	}
	hc.Values = cmd
	return nil
}

var hybridUnsupportedFields = []string{
	"affinity",
	"context",
	"externalVolumes",
	"image",
	"imagePullPolicy",
	"initContainer",
	"initFromImage",
	"lifecycle",
	"namespace",
	"nodeSelector",
	"persistentVolume",
	"replicas",
	"secrets",
	"securityContext",
	"serviceAccount",
	"sshServerPort",
	"sync",
	"tolerations",
	"volumes",
}

func (h *hybridModeInfo) warnHybridUnsupportedFields() string {
	var output string

	var unsupportedFieldsUsed []string
	for key := range h.UnsupportedFields {
		for _, unsupportedFieldName := range hybridUnsupportedFields {
			if key == unsupportedFieldName {
				unsupportedFieldsUsed = append(unsupportedFieldsUsed, key)
				break
			}
		}
	}

	sort.Strings(unsupportedFieldsUsed)

	if len(unsupportedFieldsUsed) > 0 {
		output = fmt.Sprintf("In hybrid mode, the field(s) '%s' specified in your manifest are ignored", strings.Join(unsupportedFieldsUsed, ", "))
	}

	return output
}

func (d *Dev) UnmarshalYAML(unmarshal func(interface{}) error) error {
	type devType Dev // Prevent recursion
	dev := devType(*d)

	type modeInfo struct {
		Mode string `json:"mode,omitempty" yaml:"mode,omitempty"`
	}

	mode := &modeInfo{}
	err := unmarshal(mode)
	if err != nil {

		switch mode.Mode {
		case "", constants.OktetoSyncModeFieldValue:
		case constants.OktetoHybridModeFieldValue:
			{
				hybridModeDev := &hybridModeInfo{}
				err := unmarshal(hybridModeDev)
				if err != nil {
					return err
				}

				warningMsg := hybridModeDev.warnHybridUnsupportedFields()
				if warningMsg != "" {
					oktetoLog.Warning(warningMsg)
				}
			}
		default:
			{
				return errDevModeNotValid
			}
		}
	}

	err = unmarshal(&dev)
	if err != nil {
		return err
	}

	if dev.Mode == constants.OktetoHybridModeFieldValue {
		localDir, err := filepath.Abs(dev.Workdir)
		if err != nil {
			return err
		}
		info, err := os.Stat(localDir)
		if err != nil {
			return err
		}
		if !info.IsDir() {
			return fmt.Errorf("dev workdir is not a dir")
		}
		dev.Workdir = localDir
		dev.Image = "busybox"

	} else {
		dev.Mode = constants.OktetoSyncModeFieldValue
	}

	*d = Dev(dev)

	return nil
}

type manifestRaw struct {
	Deploy        *DeployInfo              `json:"deploy,omitempty" yaml:"deploy,omitempty"`
	Dev           ManifestDevs             `json:"dev,omitempty" yaml:"dev,omitempty"`
	Test          ManifestTests            `json:"test,omitempty" yaml:"test,omitempty"`
	Destroy       *DestroyInfo             `json:"destroy,omitempty" yaml:"destroy,omitempty"`
	Build         build.ManifestBuild      `json:"build,omitempty" yaml:"build,omitempty"`
	Dependencies  deps.ManifestSection     `json:"dependencies,omitempty" yaml:"dependencies,omitempty"`
	External      externalresource.Section `json:"external,omitempty" yaml:"external,omitempty"`
	Name          string                   `json:"name,omitempty" yaml:"name,omitempty"`
	Namespace     string                   `json:"namespace,omitempty" yaml:"namespace,omitempty"`
	Context       string                   `json:"context,omitempty" yaml:"context,omitempty"`
	Icon          string                   `json:"icon,omitempty" yaml:"icon,omitempty"`
	GlobalForward []forward.GlobalForward  `json:"forward,omitempty" yaml:"forward,omitempty"`
}

func (m *Manifest) UnmarshalYAML(unmarshal func(interface{}) error) error {
	manifest := manifestRaw{
		Dev:          map[string]*Dev{},
		Build:        map[string]*build.Info{},
		Dependencies: deps.ManifestSection{},
		External:     externalresource.Section{},
	}
	err := unmarshal(&manifest)
	if err != nil {
		return err
	}
	if manifest.Deploy != nil {
		m.Deploy = manifest.Deploy
	}
	m.Destroy = manifest.Destroy
	m.Dev = manifest.Dev
	m.Icon = manifest.Icon
	m.Build = manifest.Build
<<<<<<< HEAD
	m.IsV2 = true
=======
>>>>>>> 82125302
	m.Dependencies = manifest.Dependencies
	m.Name = manifest.Name
	if manifest.GlobalForward != nil {
		m.GlobalForward = manifest.GlobalForward
	}
	m.External = manifest.External
	if manifest.Test != nil {
		m.Test = manifest.Test
	}
	err = m.SanitizeSvcNames()
	if err != nil {
		return err
	}

	return nil
}

func (d *DeployCommand) UnmarshalYAML(unmarshal func(interface{}) error) error {
	var command string
	err := unmarshal(&command)
	if err == nil {
		d.Command = command
		d.Name = command
		return nil
	}

	// prevent recursion
	type deployCommand DeployCommand
	var extendedCommand deployCommand
	err = unmarshal(&extendedCommand)
	if err != nil {
		return err
	}
	*d = DeployCommand(extendedCommand)
	return nil
}

func (d *DeployInfo) MarshalYAML() (interface{}, error) {
	if d.ComposeSection != nil && len(d.ComposeSection.ComposesInfo) != 0 {
		return d, nil
	}
	isCommandList := true
	for _, cmd := range d.Commands {
		if cmd.Command != cmd.Name {
			isCommandList = false
		}
	}
	if isCommandList {
		var result []string
		for _, cmd := range d.Commands {
			result = append(result, cmd.Command)
		}
		return result, nil
	}
	return d, nil
}

func (d *DeployInfo) UnmarshalYAML(unmarshal func(interface{}) error) error {
	var commandsString []string
	err := unmarshal(&commandsString)
	if err == nil {
		d.Commands = []DeployCommand{}
		for _, cmdString := range commandsString {
			d.Commands = append(d.Commands, DeployCommand{
				Name:    cmdString,
				Command: cmdString,
			})
		}
		return nil
	}
	var commands []DeployCommand
	err = unmarshal(&commands)
	if err == nil {
		d.Commands = commands
		return nil
	}
	type deployInfoRaw DeployInfo
	var deploy deployInfoRaw
	err = unmarshal(&deploy)
	if err != nil {
		return err
	}

	*d = DeployInfo(deploy)
	return nil
}

// UnmarshalYAML Implements the Unmarshaler interface of the yaml pkg.
func (c *ComposeSectionInfo) UnmarshalYAML(unmarshal func(interface{}) error) error {
	var composeInfoList ComposeInfoList
	err := unmarshal(&composeInfoList)
	if err == nil {
		c.ComposesInfo = composeInfoList
		return nil
	}

	type composeSectionInfoRaw ComposeSectionInfo // This is necessary to prevent recursion
	var compose composeSectionInfoRaw
	err = unmarshal(&compose)
	if err == nil {
		*c = ComposeSectionInfo(compose)
		return nil
	}
	return err
}

// MarshalYAML Implements the Unmarshaler interface of the yaml pkg.
func (c *ComposeSectionInfo) MarshalYAML() (interface{}, error) {
	if len(c.ComposesInfo) == 1 {
		return c.ComposesInfo[0], nil
	} else if len(c.ComposesInfo) > 1 {
		return c.ComposesInfo, nil
	}
	return c, nil
}

func (c *ComposeInfoList) UnmarshalYAML(unmarshal func(interface{}) error) error {
	var singleComposeInfo ComposeInfo
	err := unmarshal(&singleComposeInfo)
	if err == nil {
		*c = []ComposeInfo{
			singleComposeInfo,
		}
		return nil
	}

	var multipleComposeInfo []ComposeInfo
	err = unmarshal(&multipleComposeInfo)
	if err == nil {
		*c = multipleComposeInfo
		return nil
	}

	return err
}

// UnmarshalYAML Implements the Unmarshaler interface of the yaml pkg.
func (c *ComposeInfo) UnmarshalYAML(unmarshal func(interface{}) error) error {
	var rawString string
	err := unmarshal(&rawString)
	if err == nil {
		*c = ComposeInfo{File: rawString}
		return nil
	}

	type composeInfoRaw ComposeInfo
	var composeHolder composeInfoRaw
	err = unmarshal(&composeHolder)
	if err == nil {
		*c = ComposeInfo(composeHolder)
		return nil
	}
	return err
}

func (s *ServicesToDeploy) UnmarshalYAML(unmarshal func(interface{}) error) error {
	var rawString string
	err := unmarshal(&rawString)
	if err == nil {
		*s = ServicesToDeploy{
			rawString,
		}
		return nil
	}

	type servicesToDeployRaw ServicesToDeploy
	var servicesToDeployHolder servicesToDeployRaw
	err = unmarshal(&servicesToDeployHolder)
	if err == nil {
		*s = ServicesToDeploy(servicesToDeployHolder)
		return nil
	}
	return err
}

type devRaw Dev

func (d *devRaw) UnmarshalYAML(unmarshal func(interface{}) error) error {
	devRawPointer := NewDev()
	err := unmarshal(devRawPointer)
	if err != nil {
		return err
	}

	*d = devRaw(*devRawPointer)
	return nil
}

func (d *ManifestDevs) UnmarshalYAML(unmarshal func(interface{}) error) error {
	type manifestDevsList []string
	devsList := manifestDevsList{}
	err := unmarshal(&devsList)
	if err == nil {
		return nil
	}
	type manifestDevs map[string]devRaw
	devs := make(manifestDevs)
	err = unmarshal(&devs)
	if err != nil {
		return err
	}
	result := ManifestDevs{}

	for i := range devs {
		dev := Dev(devs[i])
		devPointer := &dev
		result[i] = devPointer
	}
	*d = result
	return nil
}

func (d *DestroyInfo) UnmarshalYAML(unmarshal func(interface{}) error) error {
	var commandsString []string
	err := unmarshal(&commandsString)
	if err == nil {
		d.Commands = []DeployCommand{}
		for _, cmdString := range commandsString {
			d.Commands = append(d.Commands, DeployCommand{
				Name:    cmdString,
				Command: cmdString,
			})
		}
		return nil
	}
	var commands []DeployCommand
	err = unmarshal(&commands)
	if err == nil {
		d.Commands = commands
		return nil
	}
	type destroyInfoRaw DestroyInfo
	var destroy destroyInfoRaw
	err = unmarshal(&destroy)
	if err != nil {
		return err
	}

	*d = DestroyInfo(destroy)
	return nil
}

func (d *DestroyInfo) MarshalYAML() (interface{}, error) {
	isCommandList := true
	for _, cmd := range d.Commands {
		if cmd.Command != cmd.Name {
			isCommandList = false
		}
	}
	if isCommandList {
		var result []string
		for _, cmd := range d.Commands {
			result = append(result, cmd.Command)
		}
		return result, nil
	}
	return d, nil
}

func (m *Manifest) MarshalYAML() (interface{}, error) {
	if m.Destroy == nil || len(m.Destroy.Commands) == 0 {
		m.Destroy = nil
		return m, nil
	}
	return m, nil
}

func (d *Dev) MarshalYAML() (interface{}, error) {
	type dev Dev // prevent recursion
	toMarshall := dev(*d)
	if isDefaultProbes(d) {
		toMarshall.Probes = nil
	}
	if areAllProbesEnabled(d.Probes) {
		toMarshall.Probes = nil
		toMarshall.Healthchecks = true
	}
	if d.AreDefaultPersistentVolumeValues() {
		toMarshall.PersistentVolumeInfo = nil
	}
	if toMarshall.ImagePullPolicy == apiv1.PullAlways {
		toMarshall.ImagePullPolicy = ""
	}
	if toMarshall.Lifecycle != nil && (!toMarshall.Lifecycle.PostStart || !toMarshall.Lifecycle.PostStop) {
		toMarshall.Lifecycle = nil
	}
	if toMarshall.Metadata != nil && len(toMarshall.Metadata.Annotations) == 0 && len(toMarshall.Metadata.Labels) == 0 {
		toMarshall.Metadata = nil
	}
	if toMarshall.InitContainer.Image == OktetoBinImageTag {
		toMarshall.InitContainer.Image = ""
	}
	if toMarshall.Timeout.Default == 1*time.Minute && toMarshall.Timeout.Resources == 2*time.Minute {
		toMarshall.Timeout.Default = 0
		toMarshall.Timeout.Resources = 0
	}
	if toMarshall.Sync.RescanInterval == DefaultSyncthingRescanInterval && toMarshall.Sync.Compression {
		toMarshall.Sync.Compression = false
	}
	if toMarshall.Interface == Localhost || toMarshall.Interface == PrivilegedLocalhost {
		toMarshall.Interface = ""
	}
	if toMarshall.SSHServerPort == oktetoDefaultSSHServerPort {
		toMarshall.SSHServerPort = 0
	}
	if toMarshall.Workdir == "/okteto" {
		toMarshall.Workdir = ""
	}
	if isDefaultSecurityContext((*Dev)(&toMarshall)) {
		toMarshall.SecurityContext = nil
	}
	return Dev(toMarshall), nil

}

func isDefaultProbes(d *Dev) bool {
	if d.Probes != nil {
		if d.Probes.Liveness || d.Probes.Readiness || d.Probes.Startup {
			return false
		}
	}
	return true
}
func isDefaultSecurityContext(d *Dev) bool {
	if d.SecurityContext == nil {
		return true
	}
	if d.SecurityContext.Capabilities != nil {
		return false
	}
	if d.SecurityContext.RunAsNonRoot != nil {
		return false
	}
	if d.SecurityContext.FSGroup != nil && *d.SecurityContext.FSGroup != 0 {
		return false
	}
	if d.SecurityContext.RunAsGroup != nil && *d.SecurityContext.RunAsGroup != 0 {
		return false
	}
	if d.SecurityContext.RunAsUser != nil && *d.SecurityContext.RunAsUser != 0 {
		return false
	}
	return true
}

// UnmarshalYAML Implements the Unmarshaler interface of the yaml pkg.
func (endpoint *Endpoint) UnmarshalYAML(unmarshal func(interface{}) error) error {
	var rules []EndpointRule
	err := unmarshal(&rules)
	endpoint.Labels = make(Labels)
	if err == nil {
		endpoint.Rules = rules
		endpoint.Annotations = make(map[string]string)
		return nil
	}
	type endpointType Endpoint // prevent recursion
	var endpointRaw endpointType
	err = unmarshal(&endpointRaw)
	if err != nil {
		return err
	}

	endpoint.Rules = endpointRaw.Rules
	endpoint.Annotations = endpointRaw.Annotations
	if endpoint.Annotations == nil {
		endpoint.Annotations = make(Annotations)
	}
	for key, value := range endpointRaw.Labels {
		endpoint.Annotations[key] = value
	}

	return nil
}

func (l *Labels) UnmarshalYAML(unmarshal func(interface{}) error) error {
	labels := make(Labels)
	result, err := getKeyValue(unmarshal)
	if err != nil {
		return err
	}
	for key, value := range result {
		labels[key] = value
	}
	*l = labels
	return nil
}

func (a *Annotations) UnmarshalYAML(unmarshal func(interface{}) error) error {
	annotations := make(Annotations)
	result, err := getKeyValue(unmarshal)
	if err != nil {
		return err
	}
	for key, value := range result {
		annotations[key] = value
	}
	*a = annotations
	return nil
}

func getKeyValue(unmarshal func(interface{}) error) (map[string]string, error) {
	result := make(map[string]string)

	var rawList []vars.Var
	err := unmarshal(&rawList)
	if err == nil {
		for _, label := range rawList {
			result[label.Name] = label.Value
		}
		return result, nil
	}
	var rawMap map[string]string
	err = unmarshal(&rawMap)
	if err != nil {
		return nil, err
	}
	for key, value := range rawMap {
		value, err = vars.GlobalVarManager.ExpandExcLocal(value)
		if err != nil {
			return nil, err
		}
		result[key] = value
	}
	return result, nil
}

// UnmarshalYAML Implements the Unmarshaler interface of the yaml pkg.
func (t *Timeout) UnmarshalYAML(unmarshal func(interface{}) error) error {
	type timeout Timeout // prevent recursion
	var extendedNotation timeout
	err := unmarshal(&extendedNotation)
	if err != nil {
		var reducedNotation Duration
		err := unmarshal(&reducedNotation)
		if err != nil {
			return err
		}
		t.Default = time.Duration(reducedNotation)
		return nil
	}
	t.Default = extendedNotation.Default
	t.Resources = extendedNotation.Resources
	return nil
}

// UnmarshalYAML Implements the Unmarshaler interface of the yaml pkg.
func (d *Duration) UnmarshalYAML(unmarshal func(interface{}) error) error {
	var durationString string
	err := unmarshal(&durationString)
	if err != nil {
		return err
	}
	seconds, err := strconv.Atoi(durationString)
	if err == nil {
		duration, err := time.ParseDuration(fmt.Sprintf("%ds", seconds))
		if err != nil {
			return err
		}
		*d = Duration(duration)
		return nil
	}

	var duration time.Duration
	err = unmarshal(&duration)
	if err != nil {
		return err
	}
	*d = Duration(duration)
	return nil
}

// UnmarshalYAML Implements the Unmarshaler interface of the yaml pkg.
// Unmarshal into our yaml affinity to marshal it into json and unmarshal it with the apiv1.Affinity.
func (a *Affinity) UnmarshalYAML(unmarshal func(interface{}) error) error {
	var affinityRaw AffinityRaw
	err := unmarshal(&affinityRaw)
	if err != nil {
		return err
	}
	bytes, err := json.Marshal(affinityRaw)
	if err != nil {
		return err
	}
	affinity := &apiv1.Affinity{}
	err = json.Unmarshal(bytes, affinity)
	if err != nil {
		return err
	}

	*a = Affinity(*affinity)

	return nil
}<|MERGE_RESOLUTION|>--- conflicted
+++ resolved
@@ -779,10 +779,6 @@
 	m.Dev = manifest.Dev
 	m.Icon = manifest.Icon
 	m.Build = manifest.Build
-<<<<<<< HEAD
-	m.IsV2 = true
-=======
->>>>>>> 82125302
 	m.Dependencies = manifest.Dependencies
 	m.Name = manifest.Name
 	if manifest.GlobalForward != nil {
