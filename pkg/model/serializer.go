// Copyright 2021 The Okteto Authors
// Licensed under the Apache License, Version 2.0 (the "License");
// you may not use this file except in compliance with the License.
// You may obtain a copy of the License at
//
// http://www.apache.org/licenses/LICENSE-2.0
//
// Unless required by applicable law or agreed to in writing, software
// distributed under the License is distributed on an "AS IS" BASIS,
// WITHOUT WARRANTIES OR CONDITIONS OF ANY KIND, either express or implied.
// See the License for the specific language governing permissions and
// limitations under the License.

package model

import (
	"encoding/json"
	"fmt"
	"os"
	"sort"
	"strconv"
	"strings"
	"time"

	"github.com/kballard/go-shellquote"
	oktetoLog "github.com/okteto/okteto/pkg/log"
	apiv1 "k8s.io/api/core/v1"
	resource "k8s.io/apimachinery/pkg/api/resource"
	metav1 "k8s.io/apimachinery/pkg/apis/meta/v1"
)

// BuildInfoRaw represents the build info for serialization
type buildInfoRaw struct {
	Name       string      `yaml:"name,omitempty"`
	Context    string      `yaml:"context,omitempty"`
	Dockerfile string      `yaml:"dockerfile,omitempty"`
	CacheFrom  []string    `yaml:"cache_from,omitempty"`
	Target     string      `yaml:"target,omitempty"`
	Args       Environment `yaml:"args,omitempty"`
	Image      string      `yaml:"image,omitempty"`
}

type syncRaw struct {
	Compression    bool         `json:"compression" yaml:"compression"`
	Verbose        bool         `json:"verbose" yaml:"verbose"`
	RescanInterval int          `json:"rescanInterval,omitempty" yaml:"rescanInterval,omitempty"`
	Folders        []SyncFolder `json:"folders,omitempty" yaml:"folders,omitempty"`
	LocalPath      string
	RemotePath     string
}

type storageResourceRaw struct {
	Size  Quantity `json:"size,omitempty" yaml:"size,omitempty"`
	Class string   `json:"class,omitempty" yaml:"class,omitempty"`
}

// probesRaw represents the healthchecks info for serialization
type probesRaw struct {
	Liveness  bool `json:"liveness,omitempty" yaml:"liveness,omitempty"`
	Readiness bool `json:"readiness,omitempty" yaml:"readiness,omitempty"`
	Startup   bool `json:"startup,omitempty" yaml:"startup,omitempty"`
}

// lifecycleRaw represents the lifecycle info for serialization
type lifecycleRaw struct {
	PostStart bool `json:"postStart,omitempty" yaml:"postStart,omitempty"`
	PostStop  bool `json:"postStop,omitempty" yaml:"postStop,omitempty"`
}

type AffinityRaw struct {
	NodeAffinity    *NodeAffinity    `yaml:"nodeAffinity,omitempty" json:"nodeAffinity,omitempty"`
	PodAffinity     *PodAffinity     `yaml:"podAffinity,omitempty" json:"podAffinity,omitempty"`
	PodAntiAffinity *PodAntiAffinity `yaml:"podAntiAffinity,omitempty" json:"podAntiAffinity,omitempty"`
}

// Describes node affinity scheduling rules for the pod.
type NodeAffinity struct {
	RequiredDuringSchedulingIgnoredDuringExecution  *NodeSelector             `yaml:"requiredDuringSchedulingIgnoredDuringExecution,omitempty" json:"requiredDuringSchedulingIgnoredDuringExecution,omitempty"`
	PreferredDuringSchedulingIgnoredDuringExecution []PreferredSchedulingTerm `yaml:"preferredDuringSchedulingIgnoredDuringExecution,omitempty" json:"preferredDuringSchedulingIgnoredDuringExecution,omitempty"`
}

type NodeSelector struct {
	NodeSelectorTerms []NodeSelectorTerm `yaml:"nodeSelectorTerms" json:"nodeSelectorTerms"`
}

type NodeSelectorTerm struct {
	MatchExpressions []NodeSelectorRequirement `yaml:"matchExpressions,omitempty" json:"matchExpressions,omitempty"`
	MatchFields      []NodeSelectorRequirement `yaml:"matchFields,omitempty" json:"matchFields,omitempty"`
}

type NodeSelectorRequirement struct {
	Key      string                     `yaml:"key" json:"key"`
	Operator apiv1.NodeSelectorOperator `yaml:"operator" json:"operator"`
	Values   []string                   `yaml:"values,omitempty" json:"values,omitempty"`
}

type PreferredSchedulingTerm struct {
	// Weight associated with matching the corresponding nodeSelectorTerm, in the range 1-100.
	Weight int32 `yaml:"weight" json:"weight"`
	// A node selector term, associated with the corresponding weight.
	Preference NodeSelectorTerm `yaml:"preference" json:"preference"`
}

// Describes pod affinity scheduling rules (e.g. co-locate this pod in the same node, zone, etc. as some other pod(s)).
type PodAffinity struct {
	RequiredDuringSchedulingIgnoredDuringExecution  []PodAffinityTerm         `yaml:"requiredDuringSchedulingIgnoredDuringExecution,omitempty" json:"requiredDuringSchedulingIgnoredDuringExecution,omitempty"`
	PreferredDuringSchedulingIgnoredDuringExecution []WeightedPodAffinityTerm `yaml:"preferredDuringSchedulingIgnoredDuringExecution,omitempty" json:"preferredDuringSchedulingIgnoredDuringExecution,omitempty"`
}

// Describes pod anti-affinity scheduling rules (e.g. avoid putting this pod in the same node, zone, etc. as some other pod(s)).
type PodAntiAffinity struct {
	RequiredDuringSchedulingIgnoredDuringExecution  []PodAffinityTerm         `yaml:"requiredDuringSchedulingIgnoredDuringExecution,omitempty" json:"requiredDuringSchedulingIgnoredDuringExecution,omitempty"`
	PreferredDuringSchedulingIgnoredDuringExecution []WeightedPodAffinityTerm `yaml:"preferredDuringSchedulingIgnoredDuringExecution,omitempty" json:"preferredDuringSchedulingIgnoredDuringExecution,omitempty"`
}

type PodAffinityTerm struct {
	LabelSelector *LabelSelector `yaml:"labelSelector,omitempty" json:"labelSelector,omitempty"`
	Namespaces    []string       `yaml:"namespaces,omitempty" json:"namespaces,omitempty"`
	TopologyKey   string         `yaml:"topologyKey" json:"topologyKey"`
}

type LabelSelector struct {
	MatchLabels      map[string]string          `yaml:"matchLabels,omitempty" json:"matchLabels,omitempty"`
	MatchExpressions []LabelSelectorRequirement `yaml:"matchExpressions,omitempty" json:"matchExpressions,omitempty"`
}
type LabelSelectorRequirement struct {
	Key      string                       `yaml:"key" json:"key"`
	Operator metav1.LabelSelectorOperator `yaml:"operator" json:"operator"`
	Values   []string                     `yaml:"values,omitempty" json:"values,omitempty"`
}

type WeightedPodAffinityTerm struct {
	Weight          int32           `yaml:"weight" json:"weight"`
	PodAffinityTerm PodAffinityTerm `yaml:"podAffinityTerm" json:"podAffinityTerm"`
}

// UnmarshalYAML Implements the Unmarshaler interface of the yaml pkg.
func (e *EnvVar) UnmarshalYAML(unmarshal func(interface{}) error) error {
	var raw string
	err := unmarshal(&raw)
	if err != nil {
		return err
	}

	parts := strings.SplitN(raw, "=", 2)
	e.Name = parts[0]
	if len(parts) == 2 {
		e.Value, err = ExpandEnv(parts[1])
		if err != nil {
			return err
		}
		return nil
	}

	e.Name, err = ExpandEnv(parts[0])
	if err != nil {
		return err
	}
	e.Value = os.Getenv(e.Name)
	return nil
}

// MarshalYAML Implements the marshaler interface of the yaml pkg.
func (e EnvVar) MarshalYAML() (interface{}, error) {
	return e.Name + "=" + e.Value, nil
}

// UnmarshalYAML Implements the Unmarshaler interface of the yaml pkg.
func (e *Entrypoint) UnmarshalYAML(unmarshal func(interface{}) error) error {
	var multi []string
	err := unmarshal(&multi)
	if err != nil {
		var single string
		err := unmarshal(&single)
		if err != nil {
			return err
		}
		if strings.Contains(single, " && ") {
			e.Values = []string{"sh", "-c", single}
		} else {
			e.Values, err = shellquote.Split(single)
			if err != nil {
				return err
			}
		}
	} else {
		e.Values = multi
	}
	return nil
}

// MarshalYAML Implements the marshaler interface of the yaml pkg.
func (e Entrypoint) MarshalYAML() (interface{}, error) {
	if len(e.Values) == 1 && !strings.Contains(e.Values[0], " ") {
		return e.Values[0], nil
	}
	return e.Values, nil
}

// UnmarshalYAML Implements the Unmarshaler interface of the yaml pkg.
func (c *Command) UnmarshalYAML(unmarshal func(interface{}) error) error {
	var multi []string
	err := unmarshal(&multi)
	if err != nil {
		var single string
		err := unmarshal(&single)
		if err != nil {
			return err
		}
		if strings.Contains(single, " ") {
			c.Values = []string{"sh", "-c", single}
		} else {
			c.Values = []string{single}
		}
	} else {
		c.Values = multi
	}
	return nil
}

// MarshalYAML Implements the marshaler interface of the yaml pkg.
func (c Command) MarshalYAML() (interface{}, error) {
	if len(c.Values) == 1 && !strings.Contains(c.Values[0], " ") {
		return c.Values[0], nil
	}
	return c.Values, nil
}

// UnmarshalYAML Implements the Unmarshaler interface of the yaml pkg.
func (a *Args) UnmarshalYAML(unmarshal func(interface{}) error) error {
	var multi []string
	err := unmarshal(&multi)
	if err != nil {
		var single string
		err := unmarshal(&single)
		if err != nil {
			return err
		}
		a.Values = []string{single}
	} else {
		a.Values = multi
	}
	return nil
}

// MarshalYAML Implements the marshaler interface of the yaml pkg.
func (a Args) MarshalYAML() (interface{}, error) {
	return a.Values, nil
}

// UnmarshalYAML Implements the Unmarshaler interface of the yaml pkg.
func (sync *Sync) UnmarshalYAML(unmarshal func(interface{}) error) error {
	var rawFolders []SyncFolder
	err := unmarshal(&rawFolders)
	if err == nil {
		sync.Compression = true
		sync.Verbose = oktetoLog.IsDebug()
		sync.RescanInterval = DefaultSyncthingRescanInterval
		sync.Folders = rawFolders
		return nil
	}

	var rawSync syncRaw
	rawSync.Verbose = oktetoLog.IsDebug()
	err = unmarshal(&rawSync)
	if err != nil {
		return err
	}

	sync.Compression = rawSync.Compression
	sync.Verbose = rawSync.Verbose
	sync.RescanInterval = rawSync.RescanInterval
	sync.Folders = rawSync.Folders
	return nil
}

// MarshalYAML Implements the marshaler interface of the yaml pkg.
func (sync Sync) MarshalYAML() (interface{}, error) {
	if !sync.Compression && sync.RescanInterval == DefaultSyncthingRescanInterval {
		return sync.Folders, nil
	}
	return syncRaw(sync), nil
}

// UnmarshalYAML Implements the Unmarshaler interface of the yaml pkg.
func (buildInfo *BuildInfo) UnmarshalYAML(unmarshal func(interface{}) error) error {
	var rawString string
	err := unmarshal(&rawString)
	if err == nil {
		buildInfo.Name = rawString
		return nil
	}

	var rawBuildInfo buildInfoRaw
	err = unmarshal(&rawBuildInfo)
	if err != nil {
		return err
	}

	buildInfo.Name = rawBuildInfo.Name
	buildInfo.Context = rawBuildInfo.Context
	buildInfo.Dockerfile = rawBuildInfo.Dockerfile
	buildInfo.Target = rawBuildInfo.Target
	buildInfo.Args = rawBuildInfo.Args
	buildInfo.Image = rawBuildInfo.Image
	buildInfo.CacheFrom = rawBuildInfo.CacheFrom
	return nil
}

// MarshalYAML Implements the marshaler interface of the yaml pkg.
func (buildInfo BuildInfo) MarshalYAML() (interface{}, error) {
	if buildInfo.Context != "" && buildInfo.Context != "." {
		return buildInfoRaw(buildInfo), nil
	}
	if buildInfo.Dockerfile != "" && buildInfo.Dockerfile != "./Dockerfile" {
		return buildInfoRaw(buildInfo), nil
	}
	if buildInfo.Target != "" {
		return buildInfoRaw(buildInfo), nil
	}
	if buildInfo.Args != nil && len(buildInfo.Args) != 0 {
		return buildInfoRaw(buildInfo), nil
	}
	return buildInfo.Name, nil
}

// UnmarshalYAML Implements the Unmarshaler interface of the yaml pkg.
func (s *StorageResource) UnmarshalYAML(unmarshal func(interface{}) error) error {
	var rawQuantity Quantity
	err := unmarshal(&rawQuantity)
	if err == nil {
		s.Size = rawQuantity
		return nil
	}

	var rawStorageResource storageResourceRaw
	err = unmarshal(&rawStorageResource)
	if err != nil {
		return err
	}

	s.Size = rawStorageResource.Size
	s.Class = rawStorageResource.Class
	return nil
}

// UnmarshalYAML Implements the Unmarshaler interface of the yaml pkg.
func (q *Quantity) UnmarshalYAML(unmarshal func(interface{}) error) error {
	var rawString string
	err := unmarshal(&rawString)
	if err == nil {
		qK8s, err := resource.ParseQuantity(rawString)
		if err != nil {
			return err
		}
		q.Value = qK8s
		return nil
	}

	var rawQuantity resource.Quantity
	err = unmarshal(&rawQuantity)
	if err != nil {
		return err
	}

	q.Value = rawQuantity
	return nil
}

// MarshalYAML Implements the marshaler interface of the yaml pkg.
func (q Quantity) MarshalYAML() (interface{}, error) {
	return q.Value.String(), nil
}

// UnmarshalYAML Implements the Unmarshaler interface of the yaml pkg.
func (s *Secret) UnmarshalYAML(unmarshal func(interface{}) error) error {
	var raw string
	err := unmarshal(&raw)
	if err != nil {
		return err
	}

	rawExpanded, err := ExpandEnv(raw)
	if err != nil {
		return err
	}
	parts := strings.Split(rawExpanded, ":")
	if len(parts) < 2 || len(parts) > 3 {
		return fmt.Errorf("secrets must follow the syntax 'LOCAL_PATH:REMOTE_PATH:MODE'")
	}
	s.LocalPath = parts[0]
	if err := checkFileAndNotDirectory(s.LocalPath); err != nil {
		return err
	}
	s.RemotePath = parts[1]
	if !strings.HasPrefix(s.RemotePath, "/") {
		return fmt.Errorf("Secret remote path '%s' must be an absolute path", s.RemotePath)
	}
	if len(parts) == 3 {
		mode, err := strconv.ParseInt(parts[2], 8, 32)
		if err != nil {
			return fmt.Errorf("error parsing secret '%s' mode: %s", parts[0], err)
		}
		s.Mode = int32(mode)
	} else {
		s.Mode = 420
	}
	return nil
}

// MarshalYAML Implements the marshaler interface of the yaml pkg.
func (s Secret) MarshalYAML() (interface{}, error) {
	if s.Mode == 420 {
		return fmt.Sprintf("%s:%s:%s", s.LocalPath, s.RemotePath, strconv.FormatInt(int64(s.Mode), 8)), nil
	}
	return fmt.Sprintf("%s:%s", s.LocalPath, s.RemotePath), nil
}

// UnmarshalYAML Implements the Unmarshaler interface of the yaml pkg.
func (f *Reverse) UnmarshalYAML(unmarshal func(interface{}) error) error {
	var raw string
	err := unmarshal(&raw)
	if err != nil {
		return err
	}

	parts := strings.SplitN(raw, ":", 2)
	if len(parts) != 2 {
		return fmt.Errorf("Wrong port-forward syntax '%s', must be of the form 'localPort:RemotePort'", raw)
	}
	remotePort, err := strconv.Atoi(parts[0])
	if err != nil {
		return fmt.Errorf("Cannot convert remote port '%s' in reverse '%s'", parts[0], raw)
	}

	localPort, err := strconv.Atoi(parts[1])
	if err != nil {
		return fmt.Errorf("Cannot convert local port '%s' in reverse '%s'", parts[1], raw)
	}

	f.Local = localPort
	f.Remote = remotePort
	return nil
}

// MarshalYAML Implements the marshaler interface of the yaml pkg.
func (f Reverse) MarshalYAML() (interface{}, error) {
	return fmt.Sprintf("%d:%d", f.Remote, f.Local), nil
}

// UnmarshalYAML Implements the Unmarshaler interface of the yaml pkg.
func (r *ResourceList) UnmarshalYAML(unmarshal func(interface{}) error) error {
	var raw map[apiv1.ResourceName]string
	err := unmarshal(&raw)
	if err != nil {
		return err
	}

	if *r == nil {
		*r = ResourceList{}
	}

	for k, v := range raw {
		parsed, err := resource.ParseQuantity(v)
		if err != nil {
			return err
		}

		(*r)[k] = parsed
	}

	return nil
}

// MarshalYAML Implements the marshaler interface of the yaml pkg.
func (r ResourceList) MarshalYAML() (interface{}, error) {
	m := make(map[apiv1.ResourceName]string)
	for k, v := range r {
		m[k] = v.String()
	}

	return m, nil
}

// UnmarshalYAML Implements the Unmarshaler interface of the yaml pkg.
func (v *Volume) UnmarshalYAML(unmarshal func(interface{}) error) error {
	var raw string
	err := unmarshal(&raw)
	if err != nil {
		return err
	}

	parts := strings.SplitN(raw, ":", 2)
	if len(parts) == 2 {
		oktetoLog.Yellow("The syntax '%s' is deprecated in the 'volumes' field. Use the field 'sync' instead (%s)", raw, syncFieldDocsURL)
		v.LocalPath, err = ExpandEnv(parts[0])
		if err != nil {
			return err
		}
		v.RemotePath = parts[1]
	} else {
		v.RemotePath = parts[0]
	}
	return nil
}

// MarshalYAML Implements the marshaler interface of the yaml pkg.
func (v Volume) MarshalYAML() (interface{}, error) {
	return v.RemotePath, nil
}

// UnmarshalYAML Implements the Unmarshaler interface of the yaml pkg.
func (s *SyncFolder) UnmarshalYAML(unmarshal func(interface{}) error) error {
	var raw string
	err := unmarshal(&raw)
	if err != nil {
		return err
	}

	parts := strings.Split(raw, ":")
	if len(parts) == 2 {
		s.LocalPath, err = ExpandEnv(parts[0])
		if err != nil {
			return err
		}
		s.RemotePath, err = ExpandEnv(parts[1])
		if err != nil {
			return err
		}
		return nil
	} else if len(parts) == 3 {
		windowsPath := fmt.Sprintf("%s:%s", parts[0], parts[1])
		s.LocalPath, err = ExpandEnv(windowsPath)
		if err != nil {
			return err
		}
		s.RemotePath, err = ExpandEnv(parts[2])
		if err != nil {
			return err
		}
		return nil
	}

	return fmt.Errorf("each element in the 'sync' field must follow the syntax 'localPath:remotePath'")
}

// MarshalYAML Implements the marshaler interface of the yaml pkg.
func (s SyncFolder) MarshalYAML() (interface{}, error) {
	return s.LocalPath + ":" + s.RemotePath, nil
}

// UnmarshalYAML Implements the Unmarshaler interface of the yaml pkg.
func (v *ExternalVolume) UnmarshalYAML(unmarshal func(interface{}) error) error {
	var raw string
	err := unmarshal(&raw)
	if err != nil {
		return err
	}

	parts := strings.SplitN(raw, ":", 3)
	switch len(parts) {
	case 2:
		v.Name = parts[0]
		v.MountPath = parts[1]
	case 3:
		v.Name = parts[0]
		v.SubPath = parts[1]
		v.MountPath = parts[2]
	default:
		return fmt.Errorf("external volume must follow the syntax 'name:subpath:mountpath', where subpath is optional")
	}
	return nil
}

// MarshalYAML Implements the marshaler interface of the yaml pkg.
func (v ExternalVolume) MarshalYAML() (interface{}, error) {
	if v.SubPath == "" {
		return v.Name + ":" + v.MountPath, nil
	}
	return v.Name + ":" + v.SubPath + ":" + v.MountPath, nil
}

// UnmarshalYAML Implements the Unmarshaler interface of the yaml pkg.
func (p *Probes) UnmarshalYAML(unmarshal func(interface{}) error) error {
	var rawBool bool
	err := unmarshal(&rawBool)
	if err == nil {
		p.Liveness = rawBool
		p.Startup = rawBool
		p.Readiness = rawBool
		return nil
	}

	var healthCheckProbesRaw probesRaw
	err = unmarshal(&healthCheckProbesRaw)
	if err != nil {
		return err
	}

	p.Liveness = healthCheckProbesRaw.Liveness
	p.Startup = healthCheckProbesRaw.Startup
	p.Readiness = healthCheckProbesRaw.Readiness
	return nil
}

// MarshalYAML Implements the marshaler interface of the yaml pkg.
func (p Probes) MarshalYAML() (interface{}, error) {
	if p.Liveness && p.Readiness && p.Startup {
		return true, nil
	}
	return probesRaw(p), nil
}

// UnmarshalYAML Implements the Unmarshaler interface of the yaml pkg.
func (l *Lifecycle) UnmarshalYAML(unmarshal func(interface{}) error) error {
	var rawBool bool
	err := unmarshal(&rawBool)
	if err == nil {
		l.PostStart = rawBool
		l.PostStop = rawBool
		return nil
	}

	var lifecycleRaw lifecycleRaw
	err = unmarshal(&lifecycleRaw)
	if err != nil {
		return err
	}

	l.PostStart = lifecycleRaw.PostStart
	l.PostStop = lifecycleRaw.PostStop
	return nil
}

// MarshalYAML Implements the marshaler interface of the yaml pkg.
func (l Lifecycle) MarshalYAML() (interface{}, error) {
	if l.PostStart && l.PostStop {
		return true, nil
	}
	return lifecycleRaw(l), nil
}

func checkFileAndNotDirectory(path string) error {
	fileInfo, err := os.Stat(path)
	if err != nil {
		return fmt.Errorf("File '%s' not found. Please make sure the file exists", path)
	}
	if fileInfo.Mode().IsRegular() {
		return nil
	}
	return fmt.Errorf("Secret '%s' is not a regular file", path)
}

func (d *Dev) UnmarshalYAML(unmarshal func(interface{}) error) error {
	type devType Dev //Prevent recursion
	dev := devType(*d)
	err := unmarshal(&dev)
	if err != nil {
		return fmt.Errorf("Unmarshal error: '%s'", err)
	}
	*d = Dev(dev)

	return nil
}

type manifestRaw struct {
<<<<<<< HEAD
	Icon    string          `json:"icon,omitempty" yaml:"icon,omitempty"`
	Deploy  *DeployInfo     `json:"deploy,omitempty" yaml:"deploy,omitempty"`
	Dev     ManifestDevs    `json:"dev,omitempty" yaml:"dev,omitempty"`
	Destroy []DeployCommand `json:"destroy,omitempty" yaml:"destroy,omitempty"`
	Build   ManifestBuild   `json:"build,omitempty" yaml:"build,omitempty"`
=======
	Namespace string        `json:"namespace,omitempty" yaml:"namespace,omitempty"`
	Context   string        `json:"context,omitempty" yaml:"context,omitempty"`
	Icon      string        `json:"icon,omitempty" yaml:"icon,omitempty"`
	Deploy    *DeployInfo   `json:"deploy,omitempty" yaml:"deploy,omitempty"`
	Dev       ManifestDevs  `json:"dev,omitempty" yaml:"dev,omitempty"`
	Destroy   []string      `json:"destroy,omitempty" yaml:"destroy,omitempty"`
	Build     ManifestBuild `json:"build,omitempty" yaml:"build,omitempty"`
>>>>>>> e8c552fc

	DeprecatedDevs []string `yaml:"devs"`
}

func (d *Manifest) UnmarshalYAML(unmarshal func(interface{}) error) error {
	dev := NewDev()
	err := unmarshal(&dev)
	if err == nil {
		*d = *NewManifestFromDev(dev)
		return nil
	}
	if !isManifestFieldNotFound(err) {
		return err
	}

	manifest := manifestRaw{
		Dev: make(map[string]*Dev),
	}
	err = unmarshal(&manifest)
	if err != nil {
		return err
	}
	d.Deploy = manifest.Deploy
	d.Destroy = manifest.Destroy
	d.Dev = manifest.Dev
	d.Icon = manifest.Icon
	d.Build = manifest.Build
	d.Namespace = manifest.Namespace
	d.Context = manifest.Context
	return nil
}

func (d *DeployCommand) UnmarshalYAML(unmarshal func(interface{}) error) error {
	var command string
	err := unmarshal(&command)
	if err == nil {
		d.Command = command
		d.Name = command
		return nil
	}

	//prevent recursion
	type deployCommand DeployCommand
	var extendedCommand deployCommand
	err = unmarshal(&extendedCommand)
	if err != nil {
		return err
	}
	*d = DeployCommand(extendedCommand)
	return nil
}

func (d *DeployInfo) MarshalYAML() (interface{}, error) {
	isCommandList := true
	for _, cmd := range d.Commands {
		if cmd.Command != cmd.Name {
			isCommandList = false
		}
	}
	if isCommandList {
		result := []string{}
		for _, cmd := range d.Commands {
			result = append(result, cmd.Command)
		}
		return result, nil
	}
	return d, nil
}

func (d *DeployInfo) UnmarshalYAML(unmarshal func(interface{}) error) error {
	var commands []DeployCommand
	err := unmarshal(&commands)
	if err == nil {
		d.Commands = commands
		return nil
	} else {
		return err
	}
}

type devRaw Dev

func (d *devRaw) UnmarshalYAML(unmarshal func(interface{}) error) error {
	devRawPointer := NewDev()
	err := unmarshal(devRawPointer)
	if err != nil {
		return err
	}

	*d = devRaw(*devRawPointer)
	return nil
}

func (d *ManifestDevs) UnmarshalYAML(unmarshal func(interface{}) error) error {
	type manifestDevsList []string
	devsList := manifestDevsList{}
	err := unmarshal(&devsList)
	if err == nil {
		return nil
	}
	type manifestDevs map[string]devRaw
	devs := make(manifestDevs)
	err = unmarshal(&devs)
	if err != nil {
		return err
	}
	result := ManifestDevs{}
	for k, v := range devs {
		dev := Dev(v)
		devPointer := &dev
		result[k] = devPointer
	}
	*d = result
	return nil
}

func isManifestFieldNotFound(err error) bool {
	manifestFields := []string{"devs", "dev", "name", "icon", "variables", "deploy", "destroy", "build", "namespace", "context"}
	for _, field := range manifestFields {
		if strings.Contains(err.Error(), fmt.Sprintf("field %s not found", field)) {
			return true
		}
	}
	return false
}

func (d *Dev) MarshalYAML() (interface{}, error) {
	type dev Dev // prevent recursion
	toMarshall := dev(*d)
	if isDefaultProbes(d) {
		toMarshall.Probes = nil
	}
	if areAllProbesEnabled(d.Probes) {
		toMarshall.Probes = nil
		toMarshall.Healthchecks = true
	}
	if d.AreDefaultPersistentVolumeValues() {
		toMarshall.PersistentVolumeInfo = nil
	}

	return Dev(toMarshall), nil

}

func isDefaultProbes(d *Dev) bool {
	if d.Probes != nil {
		if d.Probes.Liveness || d.Probes.Readiness || d.Probes.Startup {
			return false
		}
	}
	return true
}

// UnmarshalYAML Implements the Unmarshaler interface of the yaml pkg.
func (endpoint *Endpoint) UnmarshalYAML(unmarshal func(interface{}) error) error {
	var rules []EndpointRule
	err := unmarshal(&rules)
	endpoint.Labels = make(Labels)
	if err == nil {
		endpoint.Rules = rules
		endpoint.Annotations = make(map[string]string)
		return nil
	}
	type endpointType Endpoint // prevent recursion
	var endpointRaw endpointType
	err = unmarshal(&endpointRaw)
	if err != nil {
		return err
	}

	endpoint.Rules = endpointRaw.Rules
	endpoint.Annotations = endpointRaw.Annotations
	if endpoint.Annotations == nil {
		endpoint.Annotations = make(Annotations)
	}
	for key, value := range endpointRaw.Labels {
		endpoint.Annotations[key] = value
	}

	return nil
}

func (l *Labels) UnmarshalYAML(unmarshal func(interface{}) error) error {
	labels := make(Labels)
	result, err := getKeyValue(unmarshal)
	if err != nil {
		return err
	}
	for key, value := range result {
		labels[key] = value
	}
	*l = labels
	return nil
}

func (a *Annotations) UnmarshalYAML(unmarshal func(interface{}) error) error {
	annotations := make(Annotations)
	result, err := getKeyValue(unmarshal)
	if err != nil {
		return err
	}
	for key, value := range result {
		annotations[key] = value
	}
	*a = annotations
	return nil
}

func (e *Environment) UnmarshalYAML(unmarshal func(interface{}) error) error {
	envs := make(Environment, 0)
	result, err := getKeyValue(unmarshal)
	if err != nil {
		return err
	}
	for key, value := range result {
		envs = append(envs, EnvVar{Name: key, Value: value})
	}
	sort.SliceStable(envs, func(i, j int) bool {
		return strings.Compare(envs[i].Name, envs[j].Name) < 0
	})
	*e = envs
	return nil
}

func getKeyValue(unmarshal func(interface{}) error) (map[string]string, error) {
	result := make(map[string]string)

	var rawList []EnvVar
	err := unmarshal(&rawList)
	if err == nil {
		for _, label := range rawList {
			result[label.Name] = label.Value
		}
		return result, nil
	}
	var rawMap map[string]string
	err = unmarshal(&rawMap)
	if err != nil {
		return nil, err
	}
	for key, value := range rawMap {
		value, err = ExpandEnv(value)
		if err != nil {
			return nil, err
		}
		result[key] = value
	}
	return result, nil
}

// UnmarshalYAML Implements the Unmarshaler interface of the yaml pkg.
func (envFiles *EnvFiles) UnmarshalYAML(unmarshal func(interface{}) error) error {
	result := make(EnvFiles, 0)
	var single string
	err := unmarshal(&single)
	if err != nil {
		var multi []string
		err := unmarshal(&multi)
		if err != nil {
			return err
		}
		result = multi
		*envFiles = result
		return nil
	}

	result = append(result, single)
	*envFiles = result
	return nil
}

// UnmarshalYAML Implements the Unmarshaler interface of the yaml pkg.
func (t *Timeout) UnmarshalYAML(unmarshal func(interface{}) error) error {
	type timeout Timeout // prevent recursion
	var extendedNotation timeout
	err := unmarshal(&extendedNotation)
	if err != nil {
		var reducedNotation Duration
		err := unmarshal(&reducedNotation)
		if err != nil {
			return err
		}
		t.Default = time.Duration(reducedNotation)
		return nil
	}
	t.Default = extendedNotation.Default
	t.Resources = extendedNotation.Resources
	return nil
}

// UnmarshalYAML Implements the Unmarshaler interface of the yaml pkg.
func (d *Duration) UnmarshalYAML(unmarshal func(interface{}) error) error {
	var durationString string
	err := unmarshal(&durationString)
	if err != nil {
		return err
	}
	seconds, err := strconv.Atoi(durationString)
	if err == nil {
		duration, err := time.ParseDuration(fmt.Sprintf("%ds", seconds))
		if err != nil {
			return err
		}
		*d = Duration(duration)
		return nil
	}

	var duration time.Duration
	err = unmarshal(&duration)
	if err != nil {
		return err
	}
	*d = Duration(duration)
	return nil
}

// UnmarshalYAML Implements the Unmarshaler interface of the yaml pkg.
// Unmarshal into our yaml affinity to marshal it into json and unmarshal it with the apiv1.Affinity.
func (a *Affinity) UnmarshalYAML(unmarshal func(interface{}) error) error {
	var affinityRaw AffinityRaw
	err := unmarshal(&affinityRaw)
	if err != nil {
		return err
	}
	bytes, err := json.Marshal(affinityRaw)
	if err != nil {
		return err
	}
	affinity := &apiv1.Affinity{}
	err = json.Unmarshal(bytes, affinity)
	if err != nil {
		return err
	}

	*a = Affinity(*affinity)

	return nil
}<|MERGE_RESOLUTION|>--- conflicted
+++ resolved
@@ -664,21 +664,13 @@
 }
 
 type manifestRaw struct {
-<<<<<<< HEAD
-	Icon    string          `json:"icon,omitempty" yaml:"icon,omitempty"`
-	Deploy  *DeployInfo     `json:"deploy,omitempty" yaml:"deploy,omitempty"`
-	Dev     ManifestDevs    `json:"dev,omitempty" yaml:"dev,omitempty"`
-	Destroy []DeployCommand `json:"destroy,omitempty" yaml:"destroy,omitempty"`
-	Build   ManifestBuild   `json:"build,omitempty" yaml:"build,omitempty"`
-=======
-	Namespace string        `json:"namespace,omitempty" yaml:"namespace,omitempty"`
-	Context   string        `json:"context,omitempty" yaml:"context,omitempty"`
-	Icon      string        `json:"icon,omitempty" yaml:"icon,omitempty"`
-	Deploy    *DeployInfo   `json:"deploy,omitempty" yaml:"deploy,omitempty"`
-	Dev       ManifestDevs  `json:"dev,omitempty" yaml:"dev,omitempty"`
-	Destroy   []string      `json:"destroy,omitempty" yaml:"destroy,omitempty"`
-	Build     ManifestBuild `json:"build,omitempty" yaml:"build,omitempty"`
->>>>>>> e8c552fc
+	Namespace string          `json:"namespace,omitempty" yaml:"namespace,omitempty"`
+	Context   string          `json:"context,omitempty" yaml:"context,omitempty"`
+	Icon      string          `json:"icon,omitempty" yaml:"icon,omitempty"`
+	Deploy    *DeployInfo     `json:"deploy,omitempty" yaml:"deploy,omitempty"`
+	Dev       ManifestDevs    `json:"dev,omitempty" yaml:"dev,omitempty"`
+	Destroy   []DeployCommand `json:"destroy,omitempty" yaml:"destroy,omitempty"`
+	Build     ManifestBuild   `json:"build,omitempty" yaml:"build,omitempty"`
 
 	DeprecatedDevs []string `yaml:"devs"`
 }
