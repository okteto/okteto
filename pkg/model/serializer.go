--- conflicted
+++ resolved
@@ -38,31 +38,17 @@
 
 // BuildInfoRaw represents the build info for serialization
 type buildInfoRaw struct {
-<<<<<<< HEAD
-	Name             string         `yaml:"name,omitempty"`
-	Context          string         `yaml:"context,omitempty"`
-	Dockerfile       string         `yaml:"dockerfile,omitempty"`
-	CacheFrom        CacheFrom      `yaml:"cache_from,omitempty"`
-	Target           string         `yaml:"target,omitempty"`
-	Args             BuildArgs      `yaml:"args,omitempty"`
-	Image            string         `yaml:"image,omitempty"`
-	VolumesToInclude []StackVolume  `yaml:"-"`
-	ExportCache      ExportCache    `yaml:"export_cache,omitempty"`
-	DependsOn        BuildDependsOn `yaml:"depends_on,omitempty"`
-	Secrets          BuildSecrets   `yaml:"secrets,omitempty"`
-=======
-	Name             string          `yaml:"name,omitempty"`
-	Context          string          `yaml:"context,omitempty"`
-	Dockerfile       string          `yaml:"dockerfile,omitempty"`
-	CacheFrom        cache.CacheFrom `yaml:"cache_from,omitempty"`
-	Target           string          `yaml:"target,omitempty"`
-	Args             BuildArgs       `yaml:"args,omitempty"`
-	Image            string          `yaml:"image,omitempty"`
-	VolumesToInclude []StackVolume   `yaml:"-"`
-	ExportCache      string          `yaml:"export_cache,omitempty"`
-	DependsOn        BuildDependsOn  `yaml:"depends_on,omitempty"`
-	Secrets          BuildSecrets    `yaml:"secrets,omitempty"`
->>>>>>> 98cb5676
+	Name             string            `yaml:"name,omitempty"`
+	Context          string            `yaml:"context,omitempty"`
+	Dockerfile       string            `yaml:"dockerfile,omitempty"`
+	CacheFrom        cache.CacheFrom   `yaml:"cache_from,omitempty"`
+	Target           string            `yaml:"target,omitempty"`
+	Args             BuildArgs         `yaml:"args,omitempty"`
+	Image            string            `yaml:"image,omitempty"`
+	VolumesToInclude []StackVolume     `yaml:"-"`
+	ExportCache      cache.ExportCache `yaml:"export_cache,omitempty"`
+	DependsOn        BuildDependsOn    `yaml:"depends_on,omitempty"`
+	Secrets          BuildSecrets      `yaml:"secrets,omitempty"`
 }
 
 type syncRaw struct {
@@ -159,65 +145,6 @@
 	PodAffinityTerm PodAffinityTerm `yaml:"podAffinityTerm" json:"podAffinityTerm"`
 }
 
-<<<<<<< HEAD
-// UnmarshalYAML implements the Unmarshaler interface of the yaml pkg.
-func (cf *CacheFrom) UnmarshalYAML(unmarshal func(interface{}) error) error {
-	var single string
-	err := unmarshal(&single)
-	if err == nil {
-		*cf = CacheFrom{single}
-		return nil
-	}
-
-	var multi []string
-	err = unmarshal(&multi)
-	if err == nil {
-		*cf = multi
-		return nil
-	}
-
-	return err
-}
-
-// MarshalYAML implements the marshaler interface of the yaml pkg.
-func (cf CacheFrom) MarshalYAML() (interface{}, error) {
-	if len(cf) == 1 {
-		return cf[0], nil
-	}
-
-	return cf, nil
-}
-
-// UnmarshalYAML implements the Unmarshaler interface of the yaml pkg.
-func (ec *ExportCache) UnmarshalYAML(unmarshal func(interface{}) error) error {
-	var single string
-	err := unmarshal(&single)
-	if err == nil {
-		*ec = ExportCache{single}
-		return nil
-	}
-
-	var multi []string
-	err = unmarshal(&multi)
-	if err == nil {
-		*ec = multi
-		return nil
-	}
-
-	return err
-}
-
-// MarshalYAML implements the marshaler interface of the yaml pkg.
-func (ec ExportCache) MarshalYAML() (interface{}, error) {
-	if len(ec) == 1 {
-		return ec[0], nil
-	}
-
-	return ec, nil
-}
-
-=======
->>>>>>> 98cb5676
 // UnmarshalYAML Implements the Unmarshaler interface of the yaml pkg.
 func (e *BuildArg) UnmarshalYAML(unmarshal func(interface{}) error) error {
 	var raw string
