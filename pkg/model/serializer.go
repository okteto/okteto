// Copyright 2023 The Okteto Authors
// Licensed under the Apache License, Version 2.0 (the "License");
// you may not use this file except in compliance with the License.
// You may obtain a copy of the License at
//
// http://www.apache.org/licenses/LICENSE-2.0
//
// Unless required by applicable law or agreed to in writing, software
// distributed under the License is distributed on an "AS IS" BASIS,
// WITHOUT WARRANTIES OR CONDITIONS OF ANY KIND, either express or implied.
// See the License for the specific language governing permissions and
// limitations under the License.

package model

import (
	"encoding/json"
	"errors"
	"fmt"
	"os"
	"path/filepath"
	"runtime"
	"sort"
	"strconv"
	"strings"
	"time"

	"github.com/kballard/go-shellquote"
	"github.com/okteto/okteto/pkg/build"
	"github.com/okteto/okteto/pkg/constants"
	"github.com/okteto/okteto/pkg/deps"
	"github.com/okteto/okteto/pkg/env"
	"github.com/okteto/okteto/pkg/externalresource"
	oktetoLog "github.com/okteto/okteto/pkg/log"
	"github.com/okteto/okteto/pkg/model/forward"
	apiv1 "k8s.io/api/core/v1"
	"k8s.io/apimachinery/pkg/api/resource"
	metav1 "k8s.io/apimachinery/pkg/apis/meta/v1"
)

const (
	maxVolumeParamDefinition   = 3
	volumeParamsWithSubPath    = 3
	volumeParamsWithoutSubpath = 2
	defaultSecretMode          = 420
)

var (

	// errDevModeNotValid is raised when development mode in manifest is not 'sync' nor 'hybrid'
	errDevModeNotValid = errors.New("development mode not valid. Value must be one of: ['sync', 'hybrid']")
)

type syncRaw struct {
	LocalPath      string
	RemotePath     string
	Folders        []SyncFolder `json:"folders,omitempty" yaml:"folders,omitempty"`
	RescanInterval int          `json:"rescanInterval,omitempty" yaml:"rescanInterval,omitempty"`
	Compression    bool         `json:"compression" yaml:"compression"`
	Verbose        bool         `json:"verbose" yaml:"verbose"`
}

type storageResourceRaw struct {
	Size  Quantity `json:"size,omitempty" yaml:"size,omitempty"`
	Class string   `json:"class,omitempty" yaml:"class,omitempty"`
}

// probesRaw represents the healthchecks info for serialization
type probesRaw struct {
	Liveness  bool `json:"liveness,omitempty" yaml:"liveness,omitempty"`
	Readiness bool `json:"readiness,omitempty" yaml:"readiness,omitempty"`
	Startup   bool `json:"startup,omitempty" yaml:"startup,omitempty"`
}

// lifecycleRaw represents the lifecycle info for serialization
type lifecycleRaw struct {
	PostStart bool `json:"postStart,omitempty" yaml:"postStart,omitempty"`
	PostStop  bool `json:"postStop,omitempty" yaml:"postStop,omitempty"`
}

type AffinityRaw struct {
	NodeAffinity    *NodeAffinity    `yaml:"nodeAffinity,omitempty" json:"nodeAffinity,omitempty"`
	PodAffinity     *PodAffinity     `yaml:"podAffinity,omitempty" json:"podAffinity,omitempty"`
	PodAntiAffinity *PodAntiAffinity `yaml:"podAntiAffinity,omitempty" json:"podAntiAffinity,omitempty"`
}

// NodeAffinity describes node affinity scheduling rules for the pod.
type NodeAffinity struct {
	RequiredDuringSchedulingIgnoredDuringExecution  *NodeSelector             `yaml:"requiredDuringSchedulingIgnoredDuringExecution,omitempty" json:"requiredDuringSchedulingIgnoredDuringExecution,omitempty"`
	PreferredDuringSchedulingIgnoredDuringExecution []PreferredSchedulingTerm `yaml:"preferredDuringSchedulingIgnoredDuringExecution,omitempty" json:"preferredDuringSchedulingIgnoredDuringExecution,omitempty"`
}

type NodeSelector struct {
	NodeSelectorTerms []NodeSelectorTerm `yaml:"nodeSelectorTerms" json:"nodeSelectorTerms"`
}

type NodeSelectorTerm struct {
	MatchExpressions []NodeSelectorRequirement `yaml:"matchExpressions,omitempty" json:"matchExpressions,omitempty"`
	MatchFields      []NodeSelectorRequirement `yaml:"matchFields,omitempty" json:"matchFields,omitempty"`
}

type NodeSelectorRequirement struct {
	Key      string                     `yaml:"key" json:"key"`
	Operator apiv1.NodeSelectorOperator `yaml:"operator" json:"operator"`
	Values   []string                   `yaml:"values,omitempty" json:"values,omitempty"`
}

type PreferredSchedulingTerm struct {
	// A node selector term, associated with the corresponding weight.
	Preference NodeSelectorTerm `yaml:"preference" json:"preference"`
	// Weight associated with matching the corresponding nodeSelectorTerm, in the range 1-100.
	Weight int32 `yaml:"weight" json:"weight"`
}

// PodAffinity describes pod affinity scheduling rules (e.g. co-locate this pod in the same node, zone, etc. as some other pod(s)).
type PodAffinity struct {
	RequiredDuringSchedulingIgnoredDuringExecution  []PodAffinityTerm         `yaml:"requiredDuringSchedulingIgnoredDuringExecution,omitempty" json:"requiredDuringSchedulingIgnoredDuringExecution,omitempty"`
	PreferredDuringSchedulingIgnoredDuringExecution []WeightedPodAffinityTerm `yaml:"preferredDuringSchedulingIgnoredDuringExecution,omitempty" json:"preferredDuringSchedulingIgnoredDuringExecution,omitempty"`
}

// PodAntiAffinity describes pod anti-affinity scheduling rules (e.g. avoid putting this pod in the same node, zone, etc. as some other pod(s)).
type PodAntiAffinity struct {
	RequiredDuringSchedulingIgnoredDuringExecution  []PodAffinityTerm         `yaml:"requiredDuringSchedulingIgnoredDuringExecution,omitempty" json:"requiredDuringSchedulingIgnoredDuringExecution,omitempty"`
	PreferredDuringSchedulingIgnoredDuringExecution []WeightedPodAffinityTerm `yaml:"preferredDuringSchedulingIgnoredDuringExecution,omitempty" json:"preferredDuringSchedulingIgnoredDuringExecution,omitempty"`
}

type PodAffinityTerm struct {
	LabelSelector *LabelSelector `yaml:"labelSelector,omitempty" json:"labelSelector,omitempty"`
	TopologyKey   string         `yaml:"topologyKey" json:"topologyKey"`
	Namespaces    []string       `yaml:"namespaces,omitempty" json:"namespaces,omitempty"`
}

type LabelSelector struct {
	MatchLabels      map[string]string          `yaml:"matchLabels,omitempty" json:"matchLabels,omitempty"`
	MatchExpressions []LabelSelectorRequirement `yaml:"matchExpressions,omitempty" json:"matchExpressions,omitempty"`
}
type LabelSelectorRequirement struct {
	Key      string                       `yaml:"key" json:"key"`
	Operator metav1.LabelSelectorOperator `yaml:"operator" json:"operator"`
	Values   []string                     `yaml:"values,omitempty" json:"values,omitempty"`
}

type WeightedPodAffinityTerm struct {
	PodAffinityTerm PodAffinityTerm `yaml:"podAffinityTerm" json:"podAffinityTerm"`
	Weight          int32           `yaml:"weight" json:"weight"`
}

// UnmarshalYAML Implements the Unmarshaler interface of the yaml pkg.
func (e *Entrypoint) UnmarshalYAML(unmarshal func(interface{}) error) error {
	var multi []string
	err := unmarshal(&multi)
	if err != nil {
		var single string
		err := unmarshal(&single)
		if err != nil {
			return err
		}
		if strings.Contains(single, " && ") {
			e.Values = []string{"sh", "-c", single}
		} else {
			e.Values, err = shellquote.Split(single)
			if err != nil {
				return err
			}
		}
	} else {
		e.Values = multi
	}
	return nil
}

// MarshalYAML Implements the marshaler interface of the yaml pkg.
func (e Entrypoint) MarshalYAML() (interface{}, error) {
	if len(e.Values) == 1 && !strings.Contains(e.Values[0], " ") {
		return e.Values[0], nil
	}
	return e.Values, nil
}

// UnmarshalYAML Implements the Unmarshaler interface of the yaml pkg.
func (c *Command) UnmarshalYAML(unmarshal func(interface{}) error) error {
	var multi []string
	err := unmarshal(&multi)
	if err == nil {
		c.Values = multi
		return nil
	}

	var single string
	err = unmarshal(&single)
	if err != nil {
		return err
	}

	if strings.Contains(single, " ") {
		c.Values = []string{"sh", "-c", single}
	} else {
		c.Values = []string{single}
	}
	return nil
}

// MarshalYAML Implements the marshaler interface of the yaml pkg.
func (c Command) MarshalYAML() (interface{}, error) {
	if len(c.Values) == 1 && !strings.Contains(c.Values[0], " ") {
		return c.Values[0], nil
	}
	return c.Values, nil
}

// UnmarshalYAML Implements the Unmarshaler interface of the yaml pkg.
func (a *Args) UnmarshalYAML(unmarshal func(interface{}) error) error {
	var multi []string
	err := unmarshal(&multi)
	if err != nil {
		var single string
		err := unmarshal(&single)
		if err != nil {
			return err
		}
		a.Values = []string{single}
	} else {
		a.Values = multi
	}
	return nil
}

// MarshalYAML Implements the marshaler interface of the yaml pkg.
func (a Args) MarshalYAML() (interface{}, error) {
	return a.Values, nil
}

// UnmarshalYAML Implements the Unmarshaler interface of the yaml pkg.
func (sync *Sync) UnmarshalYAML(unmarshal func(interface{}) error) error {
	var rawFolders []SyncFolder
	err := unmarshal(&rawFolders)
	if err == nil {
		sync.Compression = true
		sync.Verbose = oktetoLog.IsDebug()
		sync.RescanInterval = DefaultSyncthingRescanInterval
		sync.Folders = rawFolders
		return nil
	}

	var rawSync syncRaw
	rawSync.Verbose = oktetoLog.IsDebug()
	err = unmarshal(&rawSync)
	if err != nil {
		return err
	}

	sync.Compression = rawSync.Compression
	sync.Verbose = rawSync.Verbose
	sync.RescanInterval = rawSync.RescanInterval
	sync.Folders = rawSync.Folders
	return nil
}

// MarshalYAML Implements the marshaler interface of the yaml pkg.
func (sync Sync) MarshalYAML() (interface{}, error) {
	if !sync.Compression && sync.RescanInterval == DefaultSyncthingRescanInterval {
		return sync.Folders, nil
	}
	return syncRaw(sync), nil
}

// UnmarshalYAML Implements the Unmarshaler interface of the yaml pkg.
func (s *StorageResource) UnmarshalYAML(unmarshal func(interface{}) error) error {
	var rawQuantity Quantity
	err := unmarshal(&rawQuantity)
	if err == nil {
		s.Size = rawQuantity
		return nil
	}

	var rawStorageResource storageResourceRaw
	err = unmarshal(&rawStorageResource)
	if err != nil {
		return err
	}

	s.Size = rawStorageResource.Size
	s.Class = rawStorageResource.Class
	return nil
}

// UnmarshalYAML Implements the Unmarshaler interface of the yaml pkg.
func (q *Quantity) UnmarshalYAML(unmarshal func(interface{}) error) error {
	var rawString string
	err := unmarshal(&rawString)
	if err == nil {
		qK8s, err := resource.ParseQuantity(rawString)
		if err != nil {
			return err
		}
		q.Value = qK8s
		return nil
	}

	var rawQuantity resource.Quantity
	err = unmarshal(&rawQuantity)
	if err != nil {
		return err
	}

	q.Value = rawQuantity
	return nil
}

// MarshalYAML Implements the marshaler interface of the yaml pkg.
func (q Quantity) MarshalYAML() (interface{}, error) {
	return q.Value.String(), nil
}

// UnmarshalYAML Implements the Unmarshaler interface of the yaml pkg.
func (s *Secret) UnmarshalYAML(unmarshal func(interface{}) error) error {
	var raw string
	err := unmarshal(&raw)
	if err != nil {
		return err
	}

	rawExpanded, err := env.ExpandEnv(raw)
	if err != nil {
		return err
	}
	secretWithModeLength := 3
	secretWithoutModeLength := 2
	parts := strings.Split(rawExpanded, ":")
	if runtime.GOOS == "windows" {
		if len(parts) >= secretWithModeLength {
			localPath := fmt.Sprintf("%s:%s", parts[0], parts[1])
			if filepath.IsAbs(localPath) {
				parts = append([]string{localPath}, parts[2:]...)
			}
		}
	}

	// if the secret is not formatted correctly we return an empty secret (i.e. empty LocalPath and RemotePath)
	// and we rely on the secret validation to return the appropriate error to the user
	if len(parts) < secretWithoutModeLength || len(parts) > secretWithModeLength {
		return nil
	}

	s.LocalPath = parts[0]
	s.RemotePath = parts[1]

	if len(parts) == secretWithModeLength {
		mode, err := strconv.ParseInt(parts[2], 8, 32)
		if err != nil {
			return fmt.Errorf("error parsing secret '%s' mode: %w", parts[0], err)
		}
		s.Mode = int32(mode)
	} else {
		s.Mode = defaultSecretMode
	}

	return nil
}

// MarshalYAML Implements the marshaler interface of the yaml pkg.
func (s Secret) MarshalYAML() (interface{}, error) {
	if s.Mode == defaultSecretMode {
		return fmt.Sprintf("%s:%s:%s", s.LocalPath, s.RemotePath, strconv.FormatInt(int64(s.Mode), 8)), nil
	}
	return fmt.Sprintf("%s:%s", s.LocalPath, s.RemotePath), nil
}

// UnmarshalYAML Implements the Unmarshaler interface of the yaml pkg.
func (f *Reverse) UnmarshalYAML(unmarshal func(interface{}) error) error {
	var raw string
	err := unmarshal(&raw)
	if err != nil {
		return err
	}
	maxReverseParts := 2
	parts := strings.SplitN(raw, ":", maxReverseParts)
	if len(parts) != maxReverseParts {
		return fmt.Errorf("wrong port-forward syntax '%s', must be of the form 'localPort:RemotePort'", raw)
	}
	remotePort, err := strconv.Atoi(parts[0])
	if err != nil {
		return fmt.Errorf("cannot convert remote port '%s' in reverse '%s'", parts[0], raw)
	}

	localPort, err := strconv.Atoi(parts[1])
	if err != nil {
		return fmt.Errorf("cannot convert local port '%s' in reverse '%s'", parts[1], raw)
	}

	f.Local = localPort
	f.Remote = remotePort
	return nil
}

// MarshalYAML Implements the marshaler interface of the yaml pkg.
func (f Reverse) MarshalYAML() (interface{}, error) {
	return fmt.Sprintf("%d:%d", f.Remote, f.Local), nil
}

// UnmarshalYAML Implements the Unmarshaler interface of the yaml pkg.
func (r *ResourceList) UnmarshalYAML(unmarshal func(interface{}) error) error {
	var raw map[apiv1.ResourceName]string
	err := unmarshal(&raw)
	if err != nil {
		return err
	}

	if *r == nil {
		*r = ResourceList{}
	}

	for k, v := range raw {
		parsed, err := resource.ParseQuantity(v)
		if err != nil {
			return err
		}

		(*r)[k] = parsed
	}

	return nil
}

// MarshalYAML Implements the marshaler interface of the yaml pkg.
func (r ResourceList) MarshalYAML() (interface{}, error) {
	m := make(map[apiv1.ResourceName]string)
	for k, v := range r {
		m[k] = v.String()
	}

	return m, nil
}

// UnmarshalYAML Implements the Unmarshaler interface of the yaml pkg.
func (v *Volume) UnmarshalYAML(unmarshal func(interface{}) error) error {
	var raw string
	err := unmarshal(&raw)
	if err != nil {
		return err
	}

	maxVolumeParts := 2
	parts := strings.SplitN(raw, ":", maxVolumeParts)
	if len(parts) == maxVolumeParts {
		oktetoLog.Yellow("The syntax '%s' is deprecated in the 'volumes' field and will be removed in a future version. Use the field 'sync' instead (%s)", raw, syncFieldDocsURL)
		v.LocalPath, err = env.ExpandEnv(parts[0])
		if err != nil {
			return err
		}
		v.RemotePath = parts[1]
	} else {
		v.RemotePath = parts[0]
	}
	return nil
}

// MarshalYAML Implements the marshaler interface of the yaml pkg.
func (v Volume) MarshalYAML() (interface{}, error) {
	return v.RemotePath, nil
}

// UnmarshalYAML Implements the Unmarshaler interface of the yaml pkg.
func (s *SyncFolder) UnmarshalYAML(unmarshal func(interface{}) error) error {
	var raw string
	err := unmarshal(&raw)
	if err != nil {
		return err
	}

	windowsSyncFolderParts := 3
	syncFolderParts := 2

	parts := strings.Split(raw, ":")
	if len(parts) == syncFolderParts {
		s.LocalPath, err = env.ExpandEnv(parts[0])
		if err != nil {
			return err
		}
		s.RemotePath, err = env.ExpandEnv(parts[1])
		if err != nil {
			return err
		}
		return nil
	} else if len(parts) == windowsSyncFolderParts {
		windowsPath := fmt.Sprintf("%s:%s", parts[0], parts[1])
		s.LocalPath, err = env.ExpandEnv(windowsPath)
		if err != nil {
			return err
		}
		s.RemotePath, err = env.ExpandEnv(parts[2])
		if err != nil {
			return err
		}
		return nil
	}

	return fmt.Errorf("each element in the 'sync' field must follow the syntax 'localPath:remotePath'")
}

// MarshalYAML Implements the marshaler interface of the yaml pkg.
func (s SyncFolder) MarshalYAML() (interface{}, error) {
	cwd, err := os.Getwd()
	if err != nil {
		return s.LocalPath + ":" + s.RemotePath, nil
	}
	relPath, err := filepath.Rel(cwd, s.LocalPath)
	if err != nil {
		return s.LocalPath + ":" + s.RemotePath, nil
	}
	return relPath + ":" + s.RemotePath, nil
}

// UnmarshalYAML Implements the Unmarshaler interface of the yaml pkg.
func (v *ExternalVolume) UnmarshalYAML(unmarshal func(interface{}) error) error {
	var raw string
	err := unmarshal(&raw)
	if err != nil {
		return err
	}

	parts := strings.SplitN(raw, ":", maxVolumeParamDefinition)
	switch len(parts) {
	case volumeParamsWithoutSubpath:
		v.Name = parts[0]
		v.MountPath = parts[1]
	case volumeParamsWithSubPath:
		v.Name = parts[0]
		v.SubPath = parts[1]
		v.MountPath = parts[2]
	default:
		return fmt.Errorf("external volume must follow the syntax 'name:subpath:mountpath', where subpath is optional")
	}
	return nil
}

// MarshalYAML Implements the marshaler interface of the yaml pkg.
func (v ExternalVolume) MarshalYAML() (interface{}, error) {
	if v.SubPath == "" {
		return v.Name + ":" + v.MountPath, nil
	}
	return v.Name + ":" + v.SubPath + ":" + v.MountPath, nil
}

// UnmarshalYAML Implements the Unmarshaler interface of the yaml pkg.
func (p *Probes) UnmarshalYAML(unmarshal func(interface{}) error) error {
	var rawBool bool
	err := unmarshal(&rawBool)
	if err == nil {
		p.Liveness = rawBool
		p.Startup = rawBool
		p.Readiness = rawBool
		return nil
	}

	var healthCheckProbesRaw probesRaw
	err = unmarshal(&healthCheckProbesRaw)
	if err != nil {
		return err
	}

	p.Liveness = healthCheckProbesRaw.Liveness
	p.Startup = healthCheckProbesRaw.Startup
	p.Readiness = healthCheckProbesRaw.Readiness
	return nil
}

// MarshalYAML Implements the marshaler interface of the yaml pkg.
func (p Probes) MarshalYAML() (interface{}, error) {
	if p.Liveness && p.Readiness && p.Startup {
		return true, nil
	}
	return probesRaw(p), nil
}

// UnmarshalYAML Implements the Unmarshaler interface of the yaml pkg.
func (l *Lifecycle) UnmarshalYAML(unmarshal func(interface{}) error) error {
	var rawBool bool
	err := unmarshal(&rawBool)
	if err == nil {
		l.PostStart = rawBool
		l.PostStop = rawBool
		return nil
	}

	var lifecycleRaw lifecycleRaw
	err = unmarshal(&lifecycleRaw)
	if err != nil {
		return err
	}

	l.PostStart = lifecycleRaw.PostStart
	l.PostStop = lifecycleRaw.PostStop
	return nil
}

// MarshalYAML Implements the marshaler interface of the yaml pkg.
func (l Lifecycle) MarshalYAML() (interface{}, error) {
	if l.PostStart && l.PostStop {
		return true, nil
	}
	return lifecycleRaw(l), nil
}

type hybridModeInfo struct {
	Selector          Selector               `json:"selector,omitempty" yaml:"selector,omitempty"`
	UnsupportedFields map[string]interface{} `yaml:",inline" json:"-"`
	Workdir           string                 `json:"workdir,omitempty" yaml:"workdir,omitempty"`
	Mode              string                 `json:"mode,omitempty" yaml:"mode,omitempty"`
	Forward           []forward.Forward      `json:"forward,omitempty" yaml:"forward,omitempty"`
	Environment       env.Environment        `json:"environment,omitempty" yaml:"environment,omitempty"`
	Command           hybridCommand          `json:"command,omitempty" yaml:"command,omitempty"`
	Reverse           []Reverse              `json:"reverse,omitempty" yaml:"reverse,omitempty"`
}

type hybridCommand Command

// UnmarshalYAML Implements the Unmarshaler interface of the yaml pkg.
func (hc *hybridCommand) UnmarshalYAML(unmarshal func(interface{}) error) error {
	var multi []string
	err := unmarshal(&multi)
	if err == nil {
		hc.Values = multi
		return nil
	}

	var single string
	err = unmarshal(&single)
	if err != nil {
		return err
	}

	cmd, err := shellquote.Split(single)
	if err != nil {
		return err
	}
	hc.Values = cmd
	return nil
}

var hybridUnsupportedFields = []string{
	"affinity",
	"context",
	"externalVolumes",
	"image",
	"imagePullPolicy",
	"initContainer",
	"initFromImage",
	"lifecycle",
	"namespace",
	"nodeSelector",
	"persistentVolume",
	"replicas",
	"secrets",
	"securityContext",
	"serviceAccount",
	"sshServerPort",
	"sync",
	"tolerations",
	"volumes",
}

func (h *hybridModeInfo) warnHybridUnsupportedFields() string {
	var output string

	var unsupportedFieldsUsed []string
	for key := range h.UnsupportedFields {
		for _, unsupportedFieldName := range hybridUnsupportedFields {
			if key == unsupportedFieldName {
				unsupportedFieldsUsed = append(unsupportedFieldsUsed, key)
				break
			}
		}
	}

	sort.Strings(unsupportedFieldsUsed)

	if len(unsupportedFieldsUsed) > 0 {
		output = fmt.Sprintf("In hybrid mode, the field(s) '%s' specified in your manifest are ignored", strings.Join(unsupportedFieldsUsed, ", "))
	}

	return output
}

func (d *Dev) UnmarshalYAML(unmarshal func(interface{}) error) error {
	type devType Dev // Prevent recursion
	dev := devType(*d)

	type modeInfo struct {
		Mode string `json:"mode,omitempty" yaml:"mode,omitempty"`
	}

	mode := &modeInfo{}
	err := unmarshal(mode)
	if err != nil {

		switch mode.Mode {
		case "", constants.OktetoSyncModeFieldValue:
		case constants.OktetoHybridModeFieldValue:
			{
				hybridModeDev := &hybridModeInfo{}
				err := unmarshal(hybridModeDev)
				if err != nil {
					return err
				}

				warningMsg := hybridModeDev.warnHybridUnsupportedFields()
				if warningMsg != "" {
					oktetoLog.Warning(warningMsg)
				}
			}
		default:
			{
				return errDevModeNotValid
			}
		}
	}

	err = unmarshal(&dev)
	if err != nil {
		return err
	}

	if dev.Mode == constants.OktetoHybridModeFieldValue {
		localDir, err := filepath.Abs(dev.Workdir)
		if err != nil {
			return err
		}
		info, err := os.Stat(localDir)
		if err != nil {
			return err
		}
		if !info.IsDir() {
			return fmt.Errorf("dev workdir is not a dir")
		}
		dev.Workdir = localDir
		dev.Image = "busybox"

	} else {
		dev.Mode = constants.OktetoSyncModeFieldValue
	}

	*d = Dev(dev)

	return nil
}

type manifestRaw struct {
	Name          string                   `json:"name,omitempty" yaml:"name,omitempty"`
	Namespace     string                   `json:"namespace,omitempty" yaml:"namespace,omitempty"`
	Context       string                   `json:"context,omitempty" yaml:"context,omitempty"`
	Icon          string                   `json:"icon,omitempty" yaml:"icon,omitempty"`
	Deploy        *DeployInfo              `json:"deploy,omitempty" yaml:"deploy,omitempty"`
	Dev           ManifestDevs             `json:"dev,omitempty" yaml:"dev,omitempty"`
	Test          ManifestTests            `json:"test,omitempty" yaml:"test,omitempty"`
	Destroy       *DestroyInfo             `json:"destroy,omitempty" yaml:"destroy,omitempty"`
	Build         build.ManifestBuild      `json:"build,omitempty" yaml:"build,omitempty"`
	Dependencies  deps.ManifestSection     `json:"dependencies,omitempty" yaml:"dependencies,omitempty"`
	GlobalForward []forward.GlobalForward  `json:"forward,omitempty" yaml:"forward,omitempty"`
	External      externalresource.Section `json:"external,omitempty" yaml:"external,omitempty"`

	DeprecatedDevs []string `yaml:"devs"`
}

func (m *Manifest) UnmarshalYAML(unmarshal func(interface{}) error) error {
	manifest := manifestRaw{
		Dev:          map[string]*Dev{},
		Build:        map[string]*build.Info{},
		Dependencies: deps.ManifestSection{},
		External:     externalresource.Section{},
	}
	err := unmarshal(&manifest)
	if err != nil {
		return err
	}
	if manifest.Deploy != nil {
		m.Deploy = manifest.Deploy
	}
	m.Destroy = manifest.Destroy
	m.Dev = manifest.Dev
	m.Icon = manifest.Icon
	m.Build = manifest.Build
<<<<<<< HEAD
	m.IsV2 = true
=======
	m.Namespace = manifest.Namespace
	m.Context = manifest.Context
>>>>>>> 2386dfd0
	m.Dependencies = manifest.Dependencies
	m.Name = manifest.Name
	if manifest.GlobalForward != nil {
		m.GlobalForward = manifest.GlobalForward
	}
	m.External = manifest.External
	if manifest.Test != nil {
		m.Test = manifest.Test
	}
	err = m.SanitizeSvcNames()
	if err != nil {
		return err
	}

	return nil
}

func (d *DeployCommand) UnmarshalYAML(unmarshal func(interface{}) error) error {
	var command string
	err := unmarshal(&command)
	if err == nil {
		d.Command = command
		d.Name = command
		return nil
	}

	// prevent recursion
	type deployCommand DeployCommand
	var extendedCommand deployCommand
	err = unmarshal(&extendedCommand)
	if err != nil {
		return err
	}
	*d = DeployCommand(extendedCommand)
	return nil
}

func (d *DeployInfo) MarshalYAML() (interface{}, error) {
	if d.ComposeSection != nil && len(d.ComposeSection.ComposesInfo) != 0 {
		return d, nil
	}
	isCommandList := true
	for _, cmd := range d.Commands {
		if cmd.Command != cmd.Name {
			isCommandList = false
		}
	}
	if isCommandList {
		var result []string
		for _, cmd := range d.Commands {
			result = append(result, cmd.Command)
		}
		return result, nil
	}
	return d, nil
}

func (d *DeployInfo) UnmarshalYAML(unmarshal func(interface{}) error) error {
	var commandsString []string
	err := unmarshal(&commandsString)
	if err == nil {
		d.Commands = []DeployCommand{}
		for _, cmdString := range commandsString {
			d.Commands = append(d.Commands, DeployCommand{
				Name:    cmdString,
				Command: cmdString,
			})
		}
		return nil
	}
	var commands []DeployCommand
	err = unmarshal(&commands)
	if err == nil {
		d.Commands = commands
		return nil
	}
	type deployInfoRaw DeployInfo
	var deploy deployInfoRaw
	err = unmarshal(&deploy)
	if err != nil {
		return err
	}

	*d = DeployInfo(deploy)
	return nil
}

// UnmarshalYAML Implements the Unmarshaler interface of the yaml pkg.
func (c *ComposeSectionInfo) UnmarshalYAML(unmarshal func(interface{}) error) error {
	var composeInfoList ComposeInfoList
	err := unmarshal(&composeInfoList)
	if err == nil {
		c.ComposesInfo = composeInfoList
		return nil
	}

	type composeSectionInfoRaw ComposeSectionInfo // This is necessary to prevent recursion
	var compose composeSectionInfoRaw
	err = unmarshal(&compose)
	if err == nil {
		*c = ComposeSectionInfo(compose)
		return nil
	}
	return err
}

// MarshalYAML Implements the Unmarshaler interface of the yaml pkg.
func (c *ComposeSectionInfo) MarshalYAML() (interface{}, error) {
	if len(c.ComposesInfo) == 1 {
		return c.ComposesInfo[0], nil
	} else if len(c.ComposesInfo) > 1 {
		return c.ComposesInfo, nil
	}
	return c, nil
}

func (c *ComposeInfoList) UnmarshalYAML(unmarshal func(interface{}) error) error {
	var singleComposeInfo ComposeInfo
	err := unmarshal(&singleComposeInfo)
	if err == nil {
		*c = []ComposeInfo{
			singleComposeInfo,
		}
		return nil
	}

	var multipleComposeInfo []ComposeInfo
	err = unmarshal(&multipleComposeInfo)
	if err == nil {
		*c = multipleComposeInfo
		return nil
	}

	return err
}

// UnmarshalYAML Implements the Unmarshaler interface of the yaml pkg.
func (c *ComposeInfo) UnmarshalYAML(unmarshal func(interface{}) error) error {
	var rawString string
	err := unmarshal(&rawString)
	if err == nil {
		*c = ComposeInfo{File: rawString}
		return nil
	}

	type composeInfoRaw ComposeInfo
	var composeHolder composeInfoRaw
	err = unmarshal(&composeHolder)
	if err == nil {
		*c = ComposeInfo(composeHolder)
		return nil
	}
	return err
}

func (s *ServicesToDeploy) UnmarshalYAML(unmarshal func(interface{}) error) error {
	var rawString string
	err := unmarshal(&rawString)
	if err == nil {
		*s = ServicesToDeploy{
			rawString,
		}
		return nil
	}

	type servicesToDeployRaw ServicesToDeploy
	var servicesToDeployHolder servicesToDeployRaw
	err = unmarshal(&servicesToDeployHolder)
	if err == nil {
		*s = ServicesToDeploy(servicesToDeployHolder)
		return nil
	}
	return err
}

type devRaw Dev

func (d *devRaw) UnmarshalYAML(unmarshal func(interface{}) error) error {
	devRawPointer := NewDev()
	err := unmarshal(devRawPointer)
	if err != nil {
		return err
	}

	*d = devRaw(*devRawPointer)
	return nil
}

func (d *ManifestDevs) UnmarshalYAML(unmarshal func(interface{}) error) error {
	type manifestDevsList []string
	devsList := manifestDevsList{}
	err := unmarshal(&devsList)
	if err == nil {
		return nil
	}
	type manifestDevs map[string]devRaw
	devs := make(manifestDevs)
	err = unmarshal(&devs)
	if err != nil {
		return err
	}
	result := ManifestDevs{}

	for i := range devs {
		dev := Dev(devs[i])
		devPointer := &dev
		result[i] = devPointer
	}
	*d = result
	return nil
}

func (d *DestroyInfo) UnmarshalYAML(unmarshal func(interface{}) error) error {
	var commandsString []string
	err := unmarshal(&commandsString)
	if err == nil {
		d.Commands = []DeployCommand{}
		for _, cmdString := range commandsString {
			d.Commands = append(d.Commands, DeployCommand{
				Name:    cmdString,
				Command: cmdString,
			})
		}
		return nil
	}
	var commands []DeployCommand
	err = unmarshal(&commands)
	if err == nil {
		d.Commands = commands
		return nil
	}
	type destroyInfoRaw DestroyInfo
	var destroy destroyInfoRaw
	err = unmarshal(&destroy)
	if err != nil {
		return err
	}

	*d = DestroyInfo(destroy)
	return nil
}

func (d *DestroyInfo) MarshalYAML() (interface{}, error) {
	isCommandList := true
	for _, cmd := range d.Commands {
		if cmd.Command != cmd.Name {
			isCommandList = false
		}
	}
	if isCommandList {
		var result []string
		for _, cmd := range d.Commands {
			result = append(result, cmd.Command)
		}
		return result, nil
	}
	return d, nil
}

func (m *Manifest) MarshalYAML() (interface{}, error) {
	if m.Destroy == nil || len(m.Destroy.Commands) == 0 {
		m.Destroy = nil
		return m, nil
	}
	return m, nil
}

func (d *Dev) MarshalYAML() (interface{}, error) {
	type dev Dev // prevent recursion
	toMarshall := dev(*d)
	if isDefaultProbes(d) {
		toMarshall.Probes = nil
	}
	if areAllProbesEnabled(d.Probes) {
		toMarshall.Probes = nil
		toMarshall.Healthchecks = true
	}
	if d.AreDefaultPersistentVolumeValues() {
		toMarshall.PersistentVolumeInfo = nil
	}
	if toMarshall.ImagePullPolicy == apiv1.PullAlways {
		toMarshall.ImagePullPolicy = ""
	}
	if toMarshall.Lifecycle != nil && (!toMarshall.Lifecycle.PostStart || !toMarshall.Lifecycle.PostStop) {
		toMarshall.Lifecycle = nil
	}
	if toMarshall.Metadata != nil && len(toMarshall.Metadata.Annotations) == 0 && len(toMarshall.Metadata.Labels) == 0 {
		toMarshall.Metadata = nil
	}
	if toMarshall.InitContainer.Image == OktetoBinImageTag {
		toMarshall.InitContainer.Image = ""
	}
	if toMarshall.Timeout.Default == 1*time.Minute && toMarshall.Timeout.Resources == 2*time.Minute {
		toMarshall.Timeout.Default = 0
		toMarshall.Timeout.Resources = 0
	}
	if toMarshall.Sync.RescanInterval == DefaultSyncthingRescanInterval && toMarshall.Sync.Compression {
		toMarshall.Sync.Compression = false
	}
	if toMarshall.Interface == Localhost || toMarshall.Interface == PrivilegedLocalhost {
		toMarshall.Interface = ""
	}
	if toMarshall.SSHServerPort == oktetoDefaultSSHServerPort {
		toMarshall.SSHServerPort = 0
	}
	if toMarshall.Workdir == "/okteto" {
		toMarshall.Workdir = ""
	}
	if isDefaultSecurityContext((*Dev)(&toMarshall)) {
		toMarshall.SecurityContext = nil
	}
	return Dev(toMarshall), nil

}

func isDefaultProbes(d *Dev) bool {
	if d.Probes != nil {
		if d.Probes.Liveness || d.Probes.Readiness || d.Probes.Startup {
			return false
		}
	}
	return true
}
func isDefaultSecurityContext(d *Dev) bool {
	if d.SecurityContext == nil {
		return true
	}
	if d.SecurityContext.Capabilities != nil {
		return false
	}
	if d.SecurityContext.RunAsNonRoot != nil {
		return false
	}
	if d.SecurityContext.FSGroup != nil && *d.SecurityContext.FSGroup != 0 {
		return false
	}
	if d.SecurityContext.RunAsGroup != nil && *d.SecurityContext.RunAsGroup != 0 {
		return false
	}
	if d.SecurityContext.RunAsUser != nil && *d.SecurityContext.RunAsUser != 0 {
		return false
	}
	return true
}

// UnmarshalYAML Implements the Unmarshaler interface of the yaml pkg.
func (endpoint *Endpoint) UnmarshalYAML(unmarshal func(interface{}) error) error {
	var rules []EndpointRule
	err := unmarshal(&rules)
	endpoint.Labels = make(Labels)
	if err == nil {
		endpoint.Rules = rules
		endpoint.Annotations = make(map[string]string)
		return nil
	}
	type endpointType Endpoint // prevent recursion
	var endpointRaw endpointType
	err = unmarshal(&endpointRaw)
	if err != nil {
		return err
	}

	endpoint.Rules = endpointRaw.Rules
	endpoint.Annotations = endpointRaw.Annotations
	if endpoint.Annotations == nil {
		endpoint.Annotations = make(Annotations)
	}
	for key, value := range endpointRaw.Labels {
		endpoint.Annotations[key] = value
	}

	return nil
}

func (l *Labels) UnmarshalYAML(unmarshal func(interface{}) error) error {
	labels := make(Labels)
	result, err := getKeyValue(unmarshal)
	if err != nil {
		return err
	}
	for key, value := range result {
		labels[key] = value
	}
	*l = labels
	return nil
}

func (a *Annotations) UnmarshalYAML(unmarshal func(interface{}) error) error {
	annotations := make(Annotations)
	result, err := getKeyValue(unmarshal)
	if err != nil {
		return err
	}
	for key, value := range result {
		annotations[key] = value
	}
	*a = annotations
	return nil
}

func getKeyValue(unmarshal func(interface{}) error) (map[string]string, error) {
	result := make(map[string]string)

	var rawList []env.Var
	err := unmarshal(&rawList)
	if err == nil {
		for _, label := range rawList {
			result[label.Name] = label.Value
		}
		return result, nil
	}
	var rawMap map[string]string
	err = unmarshal(&rawMap)
	if err != nil {
		return nil, err
	}
	for key, value := range rawMap {
		value, err = env.ExpandEnv(value)
		if err != nil {
			return nil, err
		}
		result[key] = value
	}
	return result, nil
}

// UnmarshalYAML Implements the Unmarshaler interface of the yaml pkg.
func (t *Timeout) UnmarshalYAML(unmarshal func(interface{}) error) error {
	type timeout Timeout // prevent recursion
	var extendedNotation timeout
	err := unmarshal(&extendedNotation)
	if err != nil {
		var reducedNotation Duration
		err := unmarshal(&reducedNotation)
		if err != nil {
			return err
		}
		t.Default = time.Duration(reducedNotation)
		return nil
	}
	t.Default = extendedNotation.Default
	t.Resources = extendedNotation.Resources
	return nil
}

// UnmarshalYAML Implements the Unmarshaler interface of the yaml pkg.
func (d *Duration) UnmarshalYAML(unmarshal func(interface{}) error) error {
	var durationString string
	err := unmarshal(&durationString)
	if err != nil {
		return err
	}
	seconds, err := strconv.Atoi(durationString)
	if err == nil {
		duration, err := time.ParseDuration(fmt.Sprintf("%ds", seconds))
		if err != nil {
			return err
		}
		*d = Duration(duration)
		return nil
	}

	var duration time.Duration
	err = unmarshal(&duration)
	if err != nil {
		return err
	}
	*d = Duration(duration)
	return nil
}

// UnmarshalYAML Implements the Unmarshaler interface of the yaml pkg.
// Unmarshal into our yaml affinity to marshal it into json and unmarshal it with the apiv1.Affinity.
func (a *Affinity) UnmarshalYAML(unmarshal func(interface{}) error) error {
	var affinityRaw AffinityRaw
	err := unmarshal(&affinityRaw)
	if err != nil {
		return err
	}
	bytes, err := json.Marshal(affinityRaw)
	if err != nil {
		return err
	}
	affinity := &apiv1.Affinity{}
	err = json.Unmarshal(bytes, affinity)
	if err != nil {
		return err
	}

	*a = Affinity(*affinity)

	return nil
}<|MERGE_RESOLUTION|>--- conflicted
+++ resolved
@@ -780,12 +780,6 @@
 	m.Dev = manifest.Dev
 	m.Icon = manifest.Icon
 	m.Build = manifest.Build
-<<<<<<< HEAD
-	m.IsV2 = true
-=======
-	m.Namespace = manifest.Namespace
-	m.Context = manifest.Context
->>>>>>> 2386dfd0
 	m.Dependencies = manifest.Dependencies
 	m.Name = manifest.Name
 	if manifest.GlobalForward != nil {
