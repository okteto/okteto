--- conflicted
+++ resolved
@@ -305,16 +305,13 @@
 		svc.CapDrop = serviceRaw.CapDropSneakCase
 	}
 
-<<<<<<< HEAD
 	if isValidName(serviceRaw.ContainerName) {
 		svc.ContainerName = sanitizeName(serviceRaw.ContainerName)
 	} else {
 		return nil, fmt.Errorf("'%s': Invalid container name (%s), only [a-zA-Z0-9][a-zA-Z0-9_.-] are allowed", svcName, serviceRaw.ContainerName)
 	}
-=======
 	svc.Annotations = serviceRaw.Annotations
 
->>>>>>> fa9aa345
 	if stack.IsCompose {
 		if len(serviceRaw.Args.Values) > 0 {
 			return nil, fmt.Errorf("Unsupported field for services.%s: 'args'", svcName)
