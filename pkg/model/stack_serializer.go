--- conflicted
+++ resolved
@@ -225,11 +225,7 @@
 	}
 	s.Services = make(map[string]*Service)
 	for svcName, svcRaw := range stackRaw.Services {
-<<<<<<< HEAD
 		s.Services[svcName], err = svcRaw.ToService(svcName, s)
-=======
-		s.Services[svcName], err = svcRaw.ToService(svcName, s.IsCompose)
->>>>>>> b20d6a90
 		if err != nil {
 			return err
 		}
@@ -255,21 +251,16 @@
 	svc.Image = serviceRaw.Image
 	svc.Build = serviceRaw.Build
 
-<<<<<<< HEAD
 	svc.CapAdd = serviceRaw.CapAdd
+	if len(serviceRaw.CapAddSneakCase) > 0 {
+		svc.CapAdd = serviceRaw.CapAddSneakCase
+	}
 	svc.CapDrop = serviceRaw.CapDrop
-=======
-	s.CapAdd = serviceRaw.CapAdd
-	if len(serviceRaw.CapAddSneakCase) > 0 {
-		s.CapAdd = serviceRaw.CapAddSneakCase
-	}
-	s.CapDrop = serviceRaw.CapDrop
 	if len(serviceRaw.CapDropSneakCase) > 0 {
-		s.CapDrop = serviceRaw.CapDropSneakCase
-	}
->>>>>>> b20d6a90
-
-	if stack.isCompose {
+		svc.CapDrop = serviceRaw.CapDropSneakCase
+	}
+
+	if stack.IsCompose {
 		if len(serviceRaw.Args.Values) > 0 {
 			return nil, fmt.Errorf("Unsupported field for services.%s: 'args'", svcName)
 		}
@@ -288,14 +279,10 @@
 		svc.Command.Values = serviceRaw.Args.Values
 	}
 
-<<<<<<< HEAD
 	svc.EnvFiles = serviceRaw.EnvFiles
-=======
-	s.EnvFiles = serviceRaw.EnvFiles
 	if len(serviceRaw.EnvFilesSneakCase) > 0 {
-		s.EnvFiles = serviceRaw.EnvFilesSneakCase
-	}
->>>>>>> b20d6a90
+		svc.EnvFiles = serviceRaw.EnvFilesSneakCase
+	}
 
 	svc.Environment, err = unmarshalEnvs(serviceRaw.Environment)
 	if err != nil {
@@ -332,21 +319,13 @@
 	if err != nil {
 		return nil, err
 	}
-<<<<<<< HEAD
-=======
+
 	if serviceRaw.StopGracePeriodSneakCase != nil {
-		s.StopGracePeriod, err = unmarshalDuration(serviceRaw.StopGracePeriodSneakCase)
+		svc.StopGracePeriod, err = unmarshalDuration(serviceRaw.StopGracePeriodSneakCase)
 		if err != nil {
 			return nil, err
 		}
 	}
-
-	s.Volumes = serviceRaw.Volumes
-	s.WorkingDir = serviceRaw.WorkingDir
-	if serviceRaw.WorkingDirSneakCase != "" {
-		s.WorkingDir = serviceRaw.WorkingDirSneakCase
-	}
->>>>>>> b20d6a90
 
 	svc.Volumes = serviceRaw.Volumes
 	for idx, volume := range svc.Volumes {
@@ -359,7 +338,9 @@
 	}
 
 	svc.WorkingDir = serviceRaw.WorkingDir
-
+	if serviceRaw.WorkingDirSneakCase != "" {
+		svc.WorkingDir = serviceRaw.WorkingDirSneakCase
+	}
 	return svc, nil
 }
 
