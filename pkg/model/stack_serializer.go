// Copyright 2020 The Okteto Authors
// Licensed under the Apache License, Version 2.0 (the "License");
// you may not use this file except in compliance with the License.
// You may obtain a copy of the License at
//
// http://www.apache.org/licenses/LICENSE-2.0
//
// Unless required by applicable law or agreed to in writing, software
// distributed under the License is distributed on an "AS IS" BASIS,
// WITHOUT WARRANTIES OR CONDITIONS OF ANY KIND, either express or implied.
// See the License for the specific language governing permissions and
// limitations under the License.

package model

import (
	"fmt"
	"strconv"
	"strings"
	"time"

	"github.com/kballard/go-shellquote"
	apiv1 "k8s.io/api/core/v1"
	resource "k8s.io/apimachinery/pkg/api/resource"
)

//Stack represents an okteto stack
type StackRaw struct {
	Version   string                     `yaml:"version,omitempty"`
	Name      string                     `yaml:"name"`
	Namespace string                     `yaml:"namespace,omitempty"`
	Services  map[string]*ServiceRaw     `yaml:"services,omitempty"`
	Endpoints EndpointSpec               `yaml:"endpoints,omitempty"`
	Volumes   map[string]*VolumeTopLevel `yaml:"volumes,omitempty"`

	// Docker-compose not implemented
	Networks *WarningType `yaml:"networks,omitempty"`

	Configs *WarningType `yaml:"configs,omitempty"`
	Secrets *WarningType `yaml:"secrets,omitempty"`

	Warnings StackWarnings
}

//Service represents an okteto stack service
type ServiceRaw struct {
	Deploy                   *DeployInfoRaw     `yaml:"deploy,omitempty"`
	Build                    *BuildInfo         `yaml:"build,omitempty"`
	CapAddSneakCase          []apiv1.Capability `yaml:"cap_add,omitempty"`
	CapAdd                   []apiv1.Capability `yaml:"capAdd,omitempty"`
	CapDropSneakCase         []apiv1.Capability `yaml:"cap_drop,omitempty"`
	CapDrop                  []apiv1.Capability `yaml:"capDrop,omitempty"`
	Command                  CommandStack       `yaml:"command,omitempty"`
	CpuCount                 Quantity           `yaml:"cpu_count,omitempty"`
	Cpus                     Quantity           `yaml:"cpus,omitempty"`
	Entrypoint               CommandStack       `yaml:"entrypoint,omitempty"`
	Args                     ArgsStack          `yaml:"args,omitempty"`
	EnvFilesSneakCase        EnvFiles           `yaml:"env_file,omitempty"`
	EnvFiles                 EnvFiles           `yaml:"envFile,omitempty"`
	Environment              Environment        `yaml:"environment,omitempty"`
	Expose                   []PortRaw          `yaml:"expose,omitempty"`
	Image                    string             `yaml:"image,omitempty"`
	Labels                   Labels             `json:"labels,omitempty" yaml:"labels,omitempty"`
	Annotations              Annotations        `json:"annotations,omitempty" yaml:"annotations,omitempty"`
	MemLimit                 Quantity           `yaml:"mem_limit,omitempty"`
	MemReservation           Quantity           `yaml:"mem_reservation,omitempty"`
	Ports                    []PortRaw          `yaml:"ports,omitempty"`
	Restart                  string             `yaml:"restart,omitempty"`
	Scale                    int32              `yaml:"scale"`
	StopGracePeriodSneakCase *RawMessage        `yaml:"stop_grace_period,omitempty"`
	StopGracePeriod          *RawMessage        `yaml:"stopGracePeriod,omitempty"`
	Volumes                  []StackVolume      `yaml:"volumes,omitempty"`
	WorkingDirSneakCase      string             `yaml:"working_dir,omitempty"`
	Workdir                  string             `yaml:"workdir,omitempty"`
	DependsOn                DependsOn          `yaml:"depends_on,omitempty"`

	Public    bool            `yaml:"public,omitempty"`
	Replicas  int32           `yaml:"replicas"`
	Resources *StackResources `yaml:"resources,omitempty"`

	BlkioConfig       *WarningType `yaml:"blkio_config,omitempty"`
	CpuPercent        *WarningType `yaml:"cpu_percent,omitempty"`
	CpuShares         *WarningType `yaml:"cpu_shares,omitempty"`
	CpuPeriod         *WarningType `yaml:"cpu_period,omitempty"`
	CpuQuota          *WarningType `yaml:"cpu_quota,omitempty"`
	CpuRtRuntime      *WarningType `yaml:"cpu_rt_runtime,omitempty"`
	CpuRtPeriod       *WarningType `yaml:"cpu_rt_period,omitempty"`
	Cpuset            *WarningType `yaml:"cpuset,omitempty"`
	CgroupParent      *WarningType `yaml:"cgroup_parent,omitempty"`
	Configs           *WarningType `yaml:"configs,omitempty"`
	ContainerName     *WarningType `yaml:"container_name,omitempty"`
	CredentialSpec    *WarningType `yaml:"credential_spec,omitempty"`
	DeviceCgroupRules *WarningType `yaml:"device_cgroup_rules,omitempty"`
	Devices           *WarningType `yaml:"devices,omitempty"`
	Dns               *WarningType `yaml:"dns,omitempty"`
	DnsOpt            *WarningType `yaml:"dns_opt,omitempty"`
	DnsSearch         *WarningType `yaml:"dns_search,omitempty"`
	DomainName        *WarningType `yaml:"domainname,omitempty"`
	Extends           *WarningType `yaml:"extends,omitempty"`
	ExternalLinks     *WarningType `yaml:"external_links,omitempty"`
	ExtraHosts        *WarningType `yaml:"extra_hosts,omitempty"`
	GroupAdd          *WarningType `yaml:"group_add,omitempty"`
	Healthcheck       *WarningType `yaml:"healthcheck,omitempty"`
	Hostname          *WarningType `yaml:"hostname,omitempty"`
	Init              *WarningType `yaml:"init,omitempty"`
	Ipc               *WarningType `yaml:"ipc,omitempty"`
	Isolation         *WarningType `yaml:"isolation,omitempty"`
	Links             *WarningType `yaml:"links,omitempty"`
	Logging           *WarningType `yaml:"logging,omitempty"`
	Network_mode      *WarningType `yaml:"network_mode,omitempty"`
	Networks          *WarningType `yaml:"networks,omitempty"`
	MacAddress        *WarningType `yaml:"mac_address,omitempty"`
	MemSwappiness     *WarningType `yaml:"mem_swappiness,omitempty"`
	MemswapLimit      *WarningType `yaml:"memswap_limit,omitempty"`
	OomKillDisable    *WarningType `yaml:"oom_kill_disable,omitempty"`
	OomScoreAdj       *WarningType `yaml:"oom_score_adj,omitempty"`
	Pid               *WarningType `yaml:"pid,omitempty"`
	PidLimit          *WarningType `yaml:"pid_limit,omitempty"`
	Platform          *WarningType `yaml:"platform,omitempty"`
	Privileged        *WarningType `yaml:"privileged,omitempty"`
	Profiles          *WarningType `yaml:"profiles,omitempty"`
	PullPolicy        *WarningType `yaml:"pull_policy,omitempty"`
	ReadOnly          *WarningType `yaml:"read_only,omitempty"`
	Runtime           *WarningType `yaml:"runtime,omitempty"`
	Secrets           *WarningType `yaml:"secrets,omitempty"`
	SecurityOpt       *WarningType `yaml:"security_opt,omitempty"`
	ShmSize           *WarningType `yaml:"shm_size,omitempty"`
	StdinOpen         *WarningType `yaml:"stdin_open,omitempty"`
	StopSignal        *WarningType `yaml:"stop_signal,omitempty"`
	StorageOpts       *WarningType `yaml:"storage_opts,omitempty"`
	Sysctls           *WarningType `yaml:"sysctls,omitempty"`
	Tmpfs             *WarningType `yaml:"tmpfs,omitempty"`
	Tty               *WarningType `yaml:"tty,omitempty"`
	Ulimits           *WarningType `yaml:"ulimits,omitempty"`
	User              *WarningType `yaml:"user,omitempty"`
	UsernsMode        *WarningType `yaml:"userns_mode,omitempty"`
	VolumesFrom       *WarningType `yaml:"volumes_from,omitempty"`
}

type DeployInfoRaw struct {
	Replicas      int32             `yaml:"replicas,omitempty"`
	Resources     ResourcesRaw      `yaml:"resources,omitempty"`
	Labels        Labels            `yaml:"labels,omitempty"`
	RestartPolicy *RestartPolicyRaw `yaml:"restart_policy,omitempty"`

	EndpointMode   *WarningType `yaml:"endpoint_mode,omitempty"`
	Mode           *WarningType `yaml:"mode,omitempty"`
	Placement      *WarningType `yaml:"placement,omitempty"`
	Constraints    *WarningType `yaml:"constraints,omitempty"`
	Preferences    *WarningType `yaml:"preferences,omitempty"`
	RollbackConfig *WarningType `yaml:"rollback_config,omitempty"`
	UpdateConfig   *WarningType `yaml:"update_config,omitempty"`
}

type RestartPolicyRaw struct {
	Condition   string `yaml:"condition,omitempty"`
	MaxAttempts int32  `yaml:"max_attempts,omitempty"`

	Delay  *WarningType `yaml:"delay,omitempty"`
	Window *WarningType `yaml:"window,omitempty"`
}
type PortRaw struct {
	ContainerPort int32
	HostPort      int32
	Protocol      apiv1.Protocol
}

type WarningType struct {
	used bool
}

type ResourcesRaw struct {
	Limits       DeployComposeResources `json:"limits,omitempty" yaml:"limits,omitempty"`
	Reservations DeployComposeResources `json:"reservations,omitempty" yaml:"reservations,omitempty"`
}

type DeployComposeResources struct {
	Cpus    Quantity     `json:"cpus,omitempty" yaml:"cpus,omitempty"`
	Memory  Quantity     `json:"memory,omitempty" yaml:"memory,omitempty"`
	Devices *WarningType `json:"devices,omitempty" yaml:"devices,omitempty"`
}

type VolumeTopLevel struct {
	Labels      Labels            `json:"labels,omitempty" yaml:"labels,omitempty"`
	Annotations Annotations       `json:"annotations,omitempty" yaml:"annotations,omitempty"`
	Name        string            `json:"name,omitempty" yaml:"name,omitempty"`
	Size        Quantity          `json:"size,omitempty" yaml:"size,omitempty"`
	Class       string            `json:"class,omitempty" yaml:"class,omitempty"`
	DriverOpts  map[string]string `json:"driver_opts,omitempty" yaml:"driver_opts,omitempty"`

	Driver   *WarningType `json:"driver,omitempty" yaml:"driver,omitempty"`
	External *WarningType `json:"external,omitempty" yaml:"external,omitempty"`
}
type RawMessage struct {
	unmarshal func(interface{}) error
}

func (s *Stack) UnmarshalYAML(unmarshal func(interface{}) error) error {
	var stackRaw StackRaw
	err := unmarshal(&stackRaw)
	if err != nil {
		return err
	}

	s.Name = stackRaw.Name

	s.Namespace = stackRaw.Namespace

	s.Endpoints = stackRaw.Endpoints
	if endpoint, ok := s.Endpoints[""]; ok {
		s.Endpoints[s.Name] = endpoint
		delete(s.Endpoints, "")
	}

	if len(s.Endpoints) == 0 {
		s.Endpoints = getEndpointsFromPorts(stackRaw.Services)
	}
	s.Volumes = make(map[string]*VolumeSpec)
	for volumeName, volume := range stackRaw.Volumes {
		volumeSpec, err := unmarshalVolume(volume)
		if err != nil {
			return err
		}
		s.Volumes[sanitizeName(volumeName)] = volumeSpec
	}

	sanitizedServicesNames := make(map[string]string)
	s.Services = make(map[string]*Service)
	for svcName, svcRaw := range stackRaw.Services {
		if shouldBeSanitized(svcName) {
			newName := sanitizeName(svcName)
			sanitizedServicesNames[svcName] = newName
			svcName = newName
		}
		s.Services[svcName], err = svcRaw.ToService(svcName, s)
		if err != nil {
			return err
		}
	}
	if err := validateDependsOn(s); err != nil {
		return err
	}

	s.Warnings.NotSupportedFields = getNotSupportedFields(&stackRaw)
	s.Warnings.SanitizedServices = sanitizedServicesNames
	s.Warnings.VolumeMountWarnings = make([]string, 0)
	return nil
}

func unmarshalVolume(volume *VolumeTopLevel) (*VolumeSpec, error) {

	result := &VolumeSpec{}
	if volume == nil {
		result.Labels = make(Labels)
		result.Annotations = make(Annotations)
	} else {
		result.Labels = make(Labels)
		if volume.Annotations == nil {
			result.Annotations = make(Annotations)
		} else {
			result.Annotations = volume.Annotations
		}

		for key, value := range volume.Labels {
			result.Annotations[key] = value
		}

		if volume.Size.Value.Cmp(resource.MustParse("0")) > 0 {
			result.Size = volume.Size
		}
		if volume.DriverOpts != nil {
			for key, value := range volume.DriverOpts {
				if key == "size" {
					qK8s, err := resource.ParseQuantity(value)
					if err != nil {
						return nil, err
					}
					result.Size.Value = qK8s
				}
				if key == "class" {
					result.Class = value
				}
			}
		}
		if result.Class == "" {
			result.Class = volume.Class
		}
	}

	return result, nil

}

func getEndpointsFromPorts(services map[string]*ServiceRaw) EndpointSpec {
	endpoints := make(EndpointSpec)
	for svcName, svc := range services {
		accessiblePorts := getAccessiblePorts(svc.Ports)
		if len(accessiblePorts) >= 2 {
			for _, p := range accessiblePorts {
				endpointName := fmt.Sprintf("%s-%d", svcName, p.HostPort)
				endpoints[endpointName] = Endpoint{
					Rules: []EndpointRule{
						{
							Path:    "/",
							Service: svcName,
							Port:    p.ContainerPort,
						},
					},
				}
			}
		}
	}
	return endpoints
}

func getAccessiblePorts(ports []PortRaw) []PortRaw {
	accessiblePorts := make([]PortRaw, 0)
	for _, p := range ports {
		if p.HostPort != 0 && !IsSkippablePort(p.ContainerPort) {
			accessiblePorts = append(accessiblePorts, p)
		}
	}
	return accessiblePorts
}

func (serviceRaw *ServiceRaw) ToService(svcName string, stack *Stack) (*Service, error) {
	svc := &Service{}
	var err error

	svc.Resources, err = unmarshalDeployResources(serviceRaw.Deploy, serviceRaw.Resources, serviceRaw.CpuCount, serviceRaw.Cpus, serviceRaw.MemLimit, serviceRaw.MemReservation)
	if err != nil {
		return nil, err
	}
	svc.Replicas, err = unmarshalDeployReplicas(serviceRaw.Deploy, serviceRaw.Scale, serviceRaw.Replicas)
	if err != nil {
		return nil, err
	}
	svc.Image, err = ExpandEnv(serviceRaw.Image)
	if err != nil {
		return nil, err
	}
	svc.Build = serviceRaw.Build

	svc.CapAdd = serviceRaw.CapAdd
	if len(serviceRaw.CapAddSneakCase) > 0 {
		svc.CapAdd = serviceRaw.CapAddSneakCase
	}
	svc.CapDrop = serviceRaw.CapDrop
	if len(serviceRaw.CapDropSneakCase) > 0 {
		svc.CapDrop = serviceRaw.CapDropSneakCase
	}

	svc.Annotations = serviceRaw.Annotations
	if svc.Annotations == nil {
		svc.Annotations = make(Annotations)
	}
	for key, value := range unmarshalLabels(serviceRaw.Labels, serviceRaw.Deploy) {
		svc.Annotations[key] = value
	}

	if stack.IsCompose {
		if len(serviceRaw.Args.Values) > 0 {
			return nil, fmt.Errorf("Unsupported field for services.%s: 'args'", svcName)
		}
		svc.Entrypoint.Values = serviceRaw.Entrypoint.Values
		svc.Command.Values = serviceRaw.Command.Values

	} else { // isOktetoStack
		if len(serviceRaw.Entrypoint.Values) > 0 {
			return nil, fmt.Errorf("Unsupported field for services.%s: 'entrypoint'", svcName)
		}
		svc.Entrypoint.Values = serviceRaw.Command.Values
		if len(serviceRaw.Command.Values) == 1 {
			if strings.Contains(serviceRaw.Command.Values[0], " ") {
				svc.Entrypoint.Values = []string{"sh", "-c", serviceRaw.Command.Values[0]}
			}
		}
		svc.Command.Values = serviceRaw.Args.Values
	}

	svc.EnvFiles = serviceRaw.EnvFiles
	if len(serviceRaw.EnvFilesSneakCase) > 0 {
		svc.EnvFiles = serviceRaw.EnvFilesSneakCase
	}

	svc.Environment = serviceRaw.Environment

<<<<<<< HEAD
	svc.DependsOn = serviceRaw.DependsOn

	svc.Public, svc.Ports, err = getSvcPorts(serviceRaw.Public, serviceRaw.Ports, serviceRaw.Expose)

=======
	svc.Public, svc.Ports, err = getSvcPorts(serviceRaw.Public, serviceRaw.Ports, serviceRaw.Expose)
>>>>>>> 7754c4d2
	if err != nil {
		return nil, err
	}

	svc.StopGracePeriod, err = unmarshalDuration(serviceRaw.StopGracePeriod)
	if err != nil {
		return nil, err
	}

	if serviceRaw.StopGracePeriodSneakCase != nil {
		svc.StopGracePeriod, err = unmarshalDuration(serviceRaw.StopGracePeriodSneakCase)
		if err != nil {
			return nil, err
		}
	}

	svc.Volumes, svc.VolumeMounts = splitVolumesByType(serviceRaw.Volumes, stack)
	for _, volume := range svc.VolumeMounts {
		if !isNamedVolumeDeclared(volume) {
			return nil, fmt.Errorf("Named volume '%s' is used in service '%s' but no declaration was found in the volumes section.", volume.ToString(), svcName)
		}
	}

	svc.Workdir = serviceRaw.Workdir
	if serviceRaw.WorkingDirSneakCase != "" {
		svc.Workdir = serviceRaw.WorkingDirSneakCase
	}
	svc.Workdir, err = ExpandEnv(svc.Workdir)
	if err != nil {
		return nil, err
	}

	svc.RestartPolicy, err = getRestartPolicy(svcName, serviceRaw.Deploy, serviceRaw.Restart)
	if err != nil {
		return nil, err
	}
	if serviceRaw.Deploy != nil && serviceRaw.Deploy.RestartPolicy != nil {
		svc.BackOffLimit = serviceRaw.Deploy.RestartPolicy.MaxAttempts
	}
	return svc, nil
}

func getSvcPorts(public bool, rawPorts, rawExpose []PortRaw) (bool, []Port, error) {
	if !public && len(getAccessiblePorts(rawPorts)) == 1 {
		public = true
	}
	if len(rawExpose) > 0 && len(rawPorts) == 0 {
		public = false
	}
	ports := make([]Port, 0)
	for _, p := range rawPorts {
		if err := validatePort(p, ports); err == nil {
			ports = append(ports, Port{HostPort: p.HostPort, ContainerPort: p.ContainerPort, Protocol: p.Protocol})
		} else {
			return false, ports, err
		}
	}

	for _, p := range rawExpose {
		newPort := Port{HostPort: p.HostPort, ContainerPort: p.ContainerPort, Protocol: p.Protocol}
		if p.ContainerPort == 0 {
			if !IsAlreadyAdded(newPort, ports) {
				ports = append(ports, newPort)
			}
		} else {
			if !IsAlreadyAddedExpose(newPort, ports) {
				ports = append(ports, newPort)
			}
		}
	}
	return public, ports, nil
}

func validatePort(newPort PortRaw, ports []Port) error {
	for _, p := range ports {
		if newPort.ContainerPort == p.HostPort {
			return fmt.Errorf("Container port '%d' is already declared as host port in port '%d:%d'", newPort.ContainerPort, p.HostPort, p.ContainerPort)
		}
		if newPort.HostPort == p.ContainerPort {
			if p.HostPort == 0 {
				return fmt.Errorf("Host port '%d' is already declared as container port in port '%d'", newPort.HostPort, p.ContainerPort)
			} else {
				return fmt.Errorf("Host port '%d' is already declared as container port in port '%d:%d'", newPort.HostPort, p.HostPort, p.ContainerPort)
			}
		}
	}
	return nil
}

func isNamedVolumeDeclared(volume StackVolume) bool {
	if volume.LocalPath != "" {
		if strings.HasPrefix(volume.LocalPath, "/") {
			return true
		}
		if strings.HasPrefix(volume.LocalPath, "./") {
			return true
		}
		if FileExists(volume.LocalPath) {
			return true
		}
	}
	return false
}

func splitVolumesByType(volumes []StackVolume, s *Stack) ([]StackVolume, []StackVolume) {
	topLevelVolumes := make([]StackVolume, 0)
	mountedVolumes := make([]StackVolume, 0)
	for _, volume := range volumes {
		if volume.LocalPath == "" || isInVolumesTopLevelSection(volume.LocalPath, s) {
			topLevelVolumes = append(topLevelVolumes, volume)
		} else {
			mountedVolumes = append(mountedVolumes, volume)
		}
	}
	return topLevelVolumes, mountedVolumes
}

func unmarshalLabels(labels Labels, deployInfo *DeployInfoRaw) Labels {
	result := Labels{}
	if deployInfo != nil {
		if deployInfo.Labels != nil {
			for key, value := range deployInfo.Labels {
				result[key] = value
			}
		}
	}
	for key, value := range labels {
		result[key] = value
	}
	return result
}

func (msg *RawMessage) UnmarshalYAML(unmarshal func(interface{}) error) error {
	msg.unmarshal = unmarshal
	return nil
}

func (msg *RawMessage) Unmarshal(v interface{}) error {
	return msg.unmarshal(v)
}

func (warning *WarningType) UnmarshalYAML(unmarshal func(interface{}) error) error {
	var input interface{}
	a := unmarshal(&input)
	if a != nil {
		warning.used = true
	}
	return nil
}

// UnmarshalYAML Implements the Unmarshaler interface of the yaml pkg.
func (dependsOn *DependsOn) UnmarshalYAML(unmarshal func(interface{}) error) error {
	result := make(DependsOn)

	type dependsOnSyntax DependsOn // prevent recursion
	var d dependsOnSyntax
	err := unmarshal(&d)
	if err == nil {
		for key, value := range d {
			if value.Condition != DependsOnServiceRunning && value.Condition != DependsOnServiceHealthy && value.Condition != DependsOnServiceCompleted {
				return fmt.Errorf("'%s' is unsupported. Condition must be one of '%s', '%s' or '%s'", value.Condition, DependsOnServiceRunning, DependsOnServiceHealthy, DependsOnServiceCompleted)
			}
			result[key] = value
		}
		*dependsOn = result
		return nil
	}
	var dList []string
	err = unmarshal(&dList)
	if err == nil {
		for _, svc := range dList {
			result[svc] = DependsOnConditionSpec{Condition: DependsOnServiceRunning}
		}
		*dependsOn = result
		return nil
	}
	return err
}

// UnmarshalYAML Implements the Unmarshaler interface of the yaml pkg.
func (p *PortRaw) UnmarshalYAML(unmarshal func(interface{}) error) error {
	var rawPort string
	err := unmarshal(&rawPort)
	if err != nil {
		return fmt.Errorf("Port field is only supported in short syntax")
	}

	parts := strings.Split(rawPort, ":")
	var portString string
	var hostPortString string
	if len(parts) == 1 {
		if strings.Contains(portString, "-") {
			return fmt.Errorf("Can not convert '%s'. Range ports are not supported.", rawPort)
		}

		portString = parts[0]
	} else if len(parts) <= 3 {
		if strings.Contains(portString, "-") {
			return fmt.Errorf("Can not convert '%s'. Range ports are not supported.", rawPort)
		}

		portString = parts[len(parts)-1]

		hostPortString = strings.Join(parts[:len(parts)-1], ":")
		parts := strings.Split(hostPortString, ":")
		hostString, err := ExpandEnv(parts[len(parts)-1])
		if err != nil {
			return err
		}
		port, err := strconv.Atoi(hostString)
		if err != nil {
			return fmt.Errorf("Can not convert '%s' to a port.", hostString)
		}
		p.HostPort = int32(port)
		if IsSkippablePort(p.HostPort) {
			p.HostPort = 0
		}
	} else {
		return fmt.Errorf(malformedPortForward, rawPort)
	}

	p.Protocol = apiv1.ProtocolTCP
	if strings.Contains(portString, "/") {
		portAndProtocol := strings.Split(portString, "/")
		portString = portAndProtocol[0]
		if protocol, err := getProtocol(portAndProtocol[1]); err == nil {
			p.Protocol = protocol
		} else {
			return fmt.Errorf("Can not convert '%s'. Only TCP ports are allowed.", portString)
		}
	}

	port, err := strconv.Atoi(portString)
	if err != nil {
		return fmt.Errorf("Can not convert '%s' to a port.", portString)
	}
	p.ContainerPort = int32(port)

	return nil
}

func IsSkippablePort(port int32) bool {
	skippablePorts := map[int32]string{3306: "MySQL", 1521: "OracleDB", 1830: "OracleDB", 5432: "PostgreSQL",
		1433: "SQL Server", 1434: "SQL Server", 7210: "MaxDB", 7473: "Neo4j", 7474: "Neo4j", 8529: "ArangoDB",
		7000: "Cassandra", 7001: "Cassandra", 9042: "Cassandra", 8086: "InfluxDB", 9200: "Elasticsearch", 9300: "Elasticsearch",
		5984: "CouchDB", 27017: "MongoDB", 27018: "MongoDB", 27019: "MongoDB", 28017: "MongoDB", 6379: "Redis",
		8087: "Riak", 8098: "Riak", 828015: "Rethink", 29015: "Rethink", 7574: "Solr", 8983: "Solr",
		2345: "Golang debugger", 5858: "Node debugger", 9229: "Node debugger", 5005: "Java debugger", 1234: "Ruby debugger",
		4444: "Python pdb", 5678: "Python debugpy"}
	if _, ok := skippablePorts[port]; ok {
		return true
	}
	return false
}

// MarshalYAML Implements the marshaler interface of the yaml pkg.
func (p *Port) MarshalYAML() (interface{}, error) {
	return Port{ContainerPort: p.ContainerPort, Protocol: p.Protocol}, nil
}

func getRestartPolicy(svcName string, deployInfo *DeployInfoRaw, restartPolicy string) (apiv1.RestartPolicy, error) {
	var restart string
	if deployInfo != nil && deployInfo.RestartPolicy != nil {
		restart = deployInfo.RestartPolicy.Condition
	}
	if restart == "" {
		restart = restartPolicy
	}
	switch restart {
	case "none", "never", "no":
		return apiv1.RestartPolicyNever, nil
	case "always", "", "unless-stopped", "any":
		return apiv1.RestartPolicyAlways, nil
	case "on-failure":
		return apiv1.RestartPolicyOnFailure, nil
	default:
		return apiv1.RestartPolicyAlways, fmt.Errorf("Cannot create container for service %s: invalid restart policy '%s'", svcName, restart)
	}
}
func unmarshalDeployResources(deployInfo *DeployInfoRaw, resources *StackResources, cpuCount, cpus, memLimit, memReservation Quantity) (*StackResources, error) {
	if resources == nil {
		resources = &StackResources{}
	}
	if deployInfo != nil {
		resources.Limits = deployInfo.Resources.Limits.toServiceResources()
		resources.Requests = deployInfo.Resources.Reservations.toServiceResources()
	}

	if resources.Limits.CPU.Value.IsZero() && !cpuCount.Value.IsZero() {
		resources.Limits.CPU = cpuCount
	}

	if resources.Requests.CPU.Value.IsZero() && !cpus.Value.IsZero() {
		resources.Requests.CPU = cpus
	}

	if resources.Limits.Memory.Value.IsZero() && !memLimit.Value.IsZero() {
		resources.Limits.Memory = memLimit
	}

	if resources.Requests.Memory.Value.IsZero() && !memReservation.Value.IsZero() {
		resources.Requests.Memory = memReservation
	}

	return resources, nil
}

func unmarshalDeployReplicas(deployInfo *DeployInfoRaw, scale, replicas int32) (int32, error) {
	var finalReplicas int32
	finalReplicas = 1
	if deployInfo != nil {
		if deployInfo.Replicas > replicas {
			finalReplicas = deployInfo.Replicas
		}
	}
	if scale > finalReplicas {
		finalReplicas = scale
	}
	if replicas > finalReplicas {
		finalReplicas = replicas
	}

	return finalReplicas, nil
}

func (r DeployComposeResources) toServiceResources() ServiceResources {
	resources := ServiceResources{}
	if !r.Cpus.Value.IsZero() {
		resources.CPU = r.Cpus
	}
	if !r.Memory.Value.IsZero() {
		resources.Memory = r.Memory
	}
	return resources
}

func (endpoint *EndpointSpec) UnmarshalYAML(unmarshal func(interface{}) error) error {
	result := make(EndpointSpec)
	if endpoint == nil {
		*endpoint = result
	}
	var directRule Endpoint
	err := unmarshal(&directRule)
	if err == nil {
		result[""] = directRule
		*endpoint = result
		return nil
	}
	var expandedAnnotation map[string]Endpoint
	err = unmarshal(&expandedAnnotation)
	if err != nil {
		return err
	}

	*endpoint = expandedAnnotation
	return nil
}

// UnmarshalYAML Implements the Unmarshaler interface of the yaml pkg.
func (s *StackResources) UnmarshalYAML(unmarshal func(interface{}) error) error {
	type stackResources StackResources // prevent recursion
	var r stackResources
	err := unmarshal(&r)
	if err == nil {
		s.Limits = r.Limits
		s.Requests = r.Requests
		return nil
	}

	var resources ServiceResources
	err = unmarshal(&resources)
	if err != nil {
		return err
	}
	s.Limits.CPU = resources.CPU
	s.Limits.Memory = resources.Memory
	s.Requests.Storage = resources.Storage
	return nil
}

func unmarshalDuration(raw *RawMessage) (int64, error) {
	var duration int64
	if raw == nil {
		return duration, nil
	}

	var durationString string
	err := raw.unmarshal(&durationString)
	if err != nil {
		return duration, err
	}
	seconds, err := strconv.Atoi(durationString)
	if err != nil {
		var d time.Duration
		err = raw.unmarshal(&d)
		if err != nil {
			return duration, err
		}
		return int64(d.Seconds()), nil
	}
	return int64(seconds), nil

}

// UnmarshalYAML Implements the Unmarshaler interface of the yaml pkg.
func (v *StackVolume) UnmarshalYAML(unmarshal func(interface{}) error) error {
	var raw string
	err := unmarshal(&raw)
	if err != nil {
		return err
	}
	parts := strings.SplitN(raw, ":", 2)
	if len(parts) == 2 {
		v.LocalPath, err = ExpandEnv(parts[0])
		v.LocalPath = sanitizeName(v.LocalPath)
		if err != nil {
			return err
		}
		v.RemotePath = parts[1]
	} else {
		v.RemotePath = parts[0]
	}
	return nil
}

// MarshalYAML Implements the marshaler interface of the yaml pkg.
func (v StackVolume) MarshalYAML() (interface{}, error) {
	return v.RemotePath, nil
}

// MarshalYAML Implements the marshaler interface of the yaml pkg.
func (v StackVolume) ToString() string {
	if v.LocalPath != "" {
		return fmt.Sprintf("%s:%s", v.LocalPath, v.RemotePath)
	}
	return v.RemotePath
}

func getProtocol(protocolName string) (apiv1.Protocol, error) {
	protocolName = strings.ToLower(protocolName)
	switch protocolName {
	case "tcp":
		return apiv1.ProtocolTCP, nil
	case "udp":
		return apiv1.ProtocolUDP, nil
	case "sctp":
		return apiv1.ProtocolSCTP, nil
	default:
		return apiv1.ProtocolTCP, fmt.Errorf("%s is not supported as a protocol", protocolName)
	}
}

func shouldBeSanitized(name string) bool {
	return strings.Contains(name, " ") || strings.Contains(name, "_")
}

func sanitizeName(name string) string {
	name = strings.ReplaceAll(name, " ", "-")
	name = strings.ReplaceAll(name, "_", "-")
	return name
}

func validateDependsOn(s *Stack) error {
	for svcName, svc := range s.Services {
		for dependentSvc, condition := range svc.DependsOn {
			if svcName == dependentSvc {
				return fmt.Errorf(" Service '%s' depends can not depend of itself.", svcName)
			}
			if _, ok := s.Services[dependentSvc]; !ok {
				return fmt.Errorf(" Service '%s' depends on service '%s' which is undefined.", svcName, dependentSvc)
			}
			if condition.Condition == DependsOnServiceCompleted && s.Services[dependentSvc].RestartPolicy == apiv1.RestartPolicyAlways {
				return fmt.Errorf(" Service '%s' is not a job. Please change the reset policy so that it is not always in service '%s' ", dependentSvc, dependentSvc)
			}
		}
	}

	dependencyCycle := getDependentCyclic(s)
	if len(dependencyCycle) > 0 {
		svcsDependents := fmt.Sprintf("%s and %s", strings.Join(dependencyCycle[:len(dependencyCycle)-1], ", "), dependencyCycle[len(dependencyCycle)-1])
		return fmt.Errorf(" There was a cyclic dependendecy between %s.", svcsDependents)
	}
	return nil
}

func getNotSupportedFields(s *StackRaw) []string {
	notSupportedFields := make([]string, 0)
	notSupportedFields = append(notSupportedFields, getTopLevelNotSupportedFields(s)...)
	for name, svcInfo := range s.Services {
		notSupportedFields = append(notSupportedFields, getServiceNotSupportedFields(name, svcInfo)...)
	}
	for name, volumeInfo := range s.Volumes {
		if volumeInfo != nil {
			notSupportedFields = append(notSupportedFields, getVolumesNotSupportedFields(name, volumeInfo)...)
		}
	}
	return notSupportedFields
}

func getTopLevelNotSupportedFields(s *StackRaw) []string {
	notSupported := make([]string, 0)
	if s.Networks != nil {
		notSupported = append(notSupported, "networks")
	}
	if s.Configs != nil {
		notSupported = append(notSupported, "configs")
	}
	if s.Secrets != nil {
		notSupported = append(notSupported, "secrets")
	}
	return notSupported
}

func getServiceNotSupportedFields(svcName string, svcInfo *ServiceRaw) []string {
	notSupported := make([]string, 0)
	if svcInfo.Deploy != nil {
		notSupported = append(notSupported, getDeployNotSupportedFields(svcName, svcInfo.Deploy)...)
	}

	if svcInfo.BlkioConfig != nil {
		notSupported = append(notSupported, fmt.Sprintf("services[%s].blkio_config", svcName))
	}
	if svcInfo.CpuPercent != nil {
		notSupported = append(notSupported, fmt.Sprintf("services[%s].cpu_percent", svcName))
	}
	if svcInfo.CpuShares != nil {
		notSupported = append(notSupported, fmt.Sprintf("services[%s].cpu_shares", svcName))
	}
	if svcInfo.CpuPeriod != nil {
		notSupported = append(notSupported, fmt.Sprintf("services[%s].cpu_period", svcName))
	}
	if svcInfo.CpuQuota != nil {
		notSupported = append(notSupported, fmt.Sprintf("services[%s].cpu_quota", svcName))
	}
	if svcInfo.CpuRtRuntime != nil {
		notSupported = append(notSupported, fmt.Sprintf("services[%s].cpu_rt_runtime", svcName))
	}
	if svcInfo.CpuRtPeriod != nil {
		notSupported = append(notSupported, fmt.Sprintf("services[%s].cpu_rt_period", svcName))
	}
	if svcInfo.Cpuset != nil {
		notSupported = append(notSupported, fmt.Sprintf("services[%s].cpuset", svcName))
	}
	if svcInfo.CgroupParent != nil {
		notSupported = append(notSupported, fmt.Sprintf("services[%s].cgroup_parent", svcName))
	}
	if svcInfo.Configs != nil {
		notSupported = append(notSupported, fmt.Sprintf("services[%s].configs", svcName))
	}
	if svcInfo.CredentialSpec != nil {
		notSupported = append(notSupported, fmt.Sprintf("services[%s].credential_spec", svcName))
	}
	if svcInfo.DeviceCgroupRules != nil {
		notSupported = append(notSupported, fmt.Sprintf("services[%s].device_cgroup_rules", svcName))
	}
	if svcInfo.Devices != nil {
		notSupported = append(notSupported, fmt.Sprintf("services[%s].devices", svcName))
	}
	if svcInfo.Dns != nil {
		notSupported = append(notSupported, fmt.Sprintf("services[%s].dns", svcName))
	}
	if svcInfo.DnsOpt != nil {
		notSupported = append(notSupported, fmt.Sprintf("services[%s].dns_opt", svcName))
	}
	if svcInfo.DnsSearch != nil {
		notSupported = append(notSupported, fmt.Sprintf("services[%s].dns_search", svcName))
	}
	if svcInfo.DomainName != nil {
		notSupported = append(notSupported, fmt.Sprintf("services[%s].domainname", svcName))
	}
	if svcInfo.Extends != nil {
		notSupported = append(notSupported, fmt.Sprintf("services[%s].extends", svcName))
	}
	if svcInfo.ExternalLinks != nil {
		notSupported = append(notSupported, fmt.Sprintf("services[%s].external_links", svcName))
	}
	if svcInfo.ExtraHosts != nil {
		notSupported = append(notSupported, fmt.Sprintf("services[%s].extra_hosts", svcName))
	}
	if svcInfo.GroupAdd != nil {
		notSupported = append(notSupported, fmt.Sprintf("services[%s].group_add", svcName))
	}
	if svcInfo.Healthcheck != nil {
		notSupported = append(notSupported, fmt.Sprintf("services[%s].healthcheck", svcName))
	}
	if svcInfo.Hostname != nil {
		notSupported = append(notSupported, fmt.Sprintf("services[%s].hostname", svcName))
	}
	if svcInfo.Init != nil {
		notSupported = append(notSupported, fmt.Sprintf("services[%s].init", svcName))
	}
	if svcInfo.Ipc != nil {
		notSupported = append(notSupported, fmt.Sprintf("services[%s].ipc", svcName))
	}
	if svcInfo.Isolation != nil {
		notSupported = append(notSupported, fmt.Sprintf("services[%s].isolation", svcName))
	}
	if svcInfo.Links != nil {
		notSupported = append(notSupported, fmt.Sprintf("services[%s].links", svcName))
	}
	if svcInfo.Logging != nil {
		notSupported = append(notSupported, fmt.Sprintf("services[%s].logging", svcName))
	}
	if svcInfo.Network_mode != nil {
		notSupported = append(notSupported, fmt.Sprintf("services[%s].network_mode", svcName))
	}
	if svcInfo.Networks != nil {
		notSupported = append(notSupported, fmt.Sprintf("services[%s].networks", svcName))
	}
	if svcInfo.MacAddress != nil {
		notSupported = append(notSupported, fmt.Sprintf("services[%s].mac_address", svcName))
	}
	if svcInfo.MemSwappiness != nil {
		notSupported = append(notSupported, fmt.Sprintf("services[%s].mem_swappiness", svcName))
	}
	if svcInfo.MemswapLimit != nil {
		notSupported = append(notSupported, fmt.Sprintf("services[%s].memswap_limit", svcName))
	}
	if svcInfo.OomKillDisable != nil {
		notSupported = append(notSupported, fmt.Sprintf("services[%s].oom_kill_disable", svcName))
	}
	if svcInfo.OomScoreAdj != nil {
		notSupported = append(notSupported, fmt.Sprintf("services[%s].oom_score_adj", svcName))
	}
	if svcInfo.Pid != nil {
		notSupported = append(notSupported, fmt.Sprintf("services[%s].pid", svcName))
	}
	if svcInfo.PidLimit != nil {
		notSupported = append(notSupported, fmt.Sprintf("services[%s].pid_limit", svcName))
	}
	if svcInfo.Platform != nil {
		notSupported = append(notSupported, fmt.Sprintf("services[%s].platform", svcName))
	}
	if svcInfo.Privileged != nil {
		notSupported = append(notSupported, fmt.Sprintf("services[%s].privileged", svcName))
	}
	if svcInfo.Profiles != nil {
		notSupported = append(notSupported, fmt.Sprintf("services[%s].profiles", svcName))
	}
	if svcInfo.PullPolicy != nil {
		notSupported = append(notSupported, fmt.Sprintf("services[%s].pull_policy", svcName))
	}
	if svcInfo.ReadOnly != nil {
		notSupported = append(notSupported, fmt.Sprintf("services[%s].read_only", svcName))
	}
	if svcInfo.Runtime != nil {
		notSupported = append(notSupported, fmt.Sprintf("services[%s].runtime", svcName))
	}
	if svcInfo.Secrets != nil {
		notSupported = append(notSupported, fmt.Sprintf("services[%s].secrets", svcName))
	}
	if svcInfo.SecurityOpt != nil {
		notSupported = append(notSupported, fmt.Sprintf("services[%s].security_opt", svcName))
	}
	if svcInfo.ShmSize != nil {
		notSupported = append(notSupported, fmt.Sprintf("services[%s].shm_size", svcName))
	}
	if svcInfo.StdinOpen != nil {
		notSupported = append(notSupported, fmt.Sprintf("services[%s].stdin_open", svcName))
	}
	if svcInfo.StopSignal != nil {
		notSupported = append(notSupported, fmt.Sprintf("services[%s].stop_signal", svcName))
	}
	if svcInfo.StorageOpts != nil {
		notSupported = append(notSupported, fmt.Sprintf("services[%s].storage_opts", svcName))
	}
	if svcInfo.Sysctls != nil {
		notSupported = append(notSupported, fmt.Sprintf("services[%s].sysctls", svcName))
	}
	if svcInfo.Tmpfs != nil {
		notSupported = append(notSupported, fmt.Sprintf("services[%s].tmpfs", svcName))
	}
	if svcInfo.Tty != nil {
		notSupported = append(notSupported, fmt.Sprintf("services[%s].tty", svcName))
	}
	if svcInfo.Ulimits != nil {
		notSupported = append(notSupported, fmt.Sprintf("services[%s].ulimits", svcName))
	}
	if svcInfo.User != nil {
		notSupported = append(notSupported, fmt.Sprintf("services[%s].user", svcName))
	}
	if svcInfo.UsernsMode != nil {
		notSupported = append(notSupported, fmt.Sprintf("services[%s].userns_mode", svcName))
	}
	if svcInfo.VolumesFrom != nil {
		notSupported = append(notSupported, fmt.Sprintf("services[%s].volumes_from", svcName))
	}
	return notSupported
}

func getDeployNotSupportedFields(svcName string, deploy *DeployInfoRaw) []string {
	notSupported := make([]string, 0)

	if deploy.Resources.Limits.Devices != nil {
		notSupported = append(notSupported, fmt.Sprintf("services[%s].deploy.resources.limits.devices", svcName))
	}
	if deploy.Resources.Reservations.Devices != nil {
		notSupported = append(notSupported, fmt.Sprintf("services[%s].deploy.resources.reservations.devices", svcName))
	}

	if deploy.RestartPolicy != nil {
		if deploy.RestartPolicy.Delay != nil {
			notSupported = append(notSupported, fmt.Sprintf("services[%s].deploy.delay", svcName))
		}
		if deploy.RestartPolicy.Window != nil {
			notSupported = append(notSupported, fmt.Sprintf("services[%s].deploy.window", svcName))
		}
	}
	if deploy.EndpointMode != nil {
		notSupported = append(notSupported, fmt.Sprintf("services[%s].deploy.endpoint_mode", svcName))
	}
	if deploy.Mode != nil {
		notSupported = append(notSupported, fmt.Sprintf("services[%s].deploy.mode", svcName))
	}
	if deploy.Placement != nil {
		notSupported = append(notSupported, fmt.Sprintf("services[%s].deploy.placement", svcName))
	}
	if deploy.Constraints != nil {
		notSupported = append(notSupported, fmt.Sprintf("services[%s].deploy.constraints", svcName))
	}
	if deploy.Preferences != nil {
		notSupported = append(notSupported, fmt.Sprintf("services[%s].deploy.preferences", svcName))
	}
	if deploy.RollbackConfig != nil {
		notSupported = append(notSupported, fmt.Sprintf("services[%s].deploy.rollback_config", svcName))
	}
	if deploy.UpdateConfig != nil {
		notSupported = append(notSupported, fmt.Sprintf("services[%s].deploy.update_config", svcName))
	}

	return notSupported
}

func getVolumesNotSupportedFields(volumeName string, volumeInfo *VolumeTopLevel) []string {
	notSupported := make([]string, 0)

	if volumeInfo.Driver != nil {
		notSupported = append(notSupported, fmt.Sprintf("volumes[%s].driver", volumeName))
	}
	if volumeInfo.DriverOpts != nil {
		for key := range volumeInfo.DriverOpts {
			if key != "size" && key != "class" {
				notSupported = append(notSupported, fmt.Sprintf("volumes[%s].driver_opts.%s", volumeName, key))
			}
		}
	}

	if volumeInfo.External != nil {
		notSupported = append(notSupported, fmt.Sprintf("volumes[%s].external", volumeName))
	}
	return notSupported

}

// UnmarshalYAML Implements the Unmarshaler interface of the yaml pkg.
func (c *CommandStack) UnmarshalYAML(unmarshal func(interface{}) error) error {
	var multi []string
	err := unmarshal(&multi)
	if err != nil {
		var single string
		err := unmarshal(&single)
		if err != nil {
			return err
		}
		if strings.Contains(single, " && ") {
			c.Values = []string{"sh", "-c", single}
		} else {
			c.Values, err = shellquote.Split(single)
			if err != nil {
				return err
			}
		}
	} else {
		c.Values = multi
	}
	return nil
}

// UnmarshalYAML Implements the Unmarshaler interface of the yaml pkg.
func (a *ArgsStack) UnmarshalYAML(unmarshal func(interface{}) error) error {
	var multi []string
	err := unmarshal(&multi)
	if err != nil {
		var single string
		err := unmarshal(&single)
		if err != nil {
			return err
		}
		a.Values, err = shellquote.Split(single)
		if err != nil {
			return err
		}
	} else {
		a.Values = multi
	}
	return nil
}<|MERGE_RESOLUTION|>--- conflicted
+++ resolved
@@ -385,14 +385,9 @@
 
 	svc.Environment = serviceRaw.Environment
 
-<<<<<<< HEAD
 	svc.DependsOn = serviceRaw.DependsOn
 
 	svc.Public, svc.Ports, err = getSvcPorts(serviceRaw.Public, serviceRaw.Ports, serviceRaw.Expose)
-
-=======
-	svc.Public, svc.Ports, err = getSvcPorts(serviceRaw.Public, serviceRaw.Ports, serviceRaw.Expose)
->>>>>>> 7754c4d2
 	if err != nil {
 		return nil, err
 	}
