// Copyright 2020 The Okteto Authors
// Licensed under the Apache License, Version 2.0 (the "License");
// you may not use this file except in compliance with the License.
// You may obtain a copy of the License at
//
// http://www.apache.org/licenses/LICENSE-2.0
//
// Unless required by applicable law or agreed to in writing, software
// distributed under the License is distributed on an "AS IS" BASIS,
// WITHOUT WARRANTIES OR CONDITIONS OF ANY KIND, either express or implied.
// See the License for the specific language governing permissions and
// limitations under the License.

package model

import (
	"fmt"
	"strconv"
	"strings"
	"time"

	apiv1 "k8s.io/api/core/v1"
)

//Stack represents an okteto stack
type StackRaw struct {
<<<<<<< HEAD
	Version   string                 `yaml:"version,omitempty"`
	Name      string                 `yaml:"name"`
	Namespace string                 `yaml:"namespace,omitempty"`
	Services  map[string]*ServiceRaw `yaml:"services,omitempty"`
	Endpoints EndpointSpec           `yaml:"endpoints,omitempty"`
=======
	Version   string                     `yaml:"version,omitempty"`
	Name      string                     `yaml:"name"`
	Namespace string                     `yaml:"namespace,omitempty"`
	Services  map[string]*ServiceRaw     `yaml:"services,omitempty"`
	Endpoints map[string]Endpoint        `yaml:"endpoints,omitempty"`
	Volumes   map[string]*VolumeTopLevel `yaml:"volumes,omitempty"`
>>>>>>> 4fe5358c

	// Docker-compose not implemented
	Networks *WarningType `yaml:"networks,omitempty"`

	Configs *WarningType `yaml:"configs,omitempty"`
	Secrets *WarningType `yaml:"secrets,omitempty"`

	Warnings []string
}

//Service represents an okteto stack service
type ServiceRaw struct {
	Deploy                   *DeployInfoRaw     `yaml:"deploy,omitempty"`
	Build                    *BuildInfo         `yaml:"build,omitempty"`
	CapAddSneakCase          []apiv1.Capability `yaml:"cap_add,omitempty"`
	CapAdd                   []apiv1.Capability `yaml:"capAdd,omitempty"`
	CapDropSneakCase         []apiv1.Capability `yaml:"cap_drop,omitempty"`
	CapDrop                  []apiv1.Capability `yaml:"capDrop,omitempty"`
	Command                  Args               `yaml:"command,omitempty"`
	Entrypoint               Command            `yaml:"entrypoint,omitempty"`
	Args                     Args               `yaml:"args,omitempty"`
	EnvFilesSneakCase        EnvFiles           `yaml:"env_file,omitempty"`
	EnvFiles                 EnvFiles           `yaml:"envFile,omitempty"`
	Environment              *RawMessage        `yaml:"environment,omitempty"`
	Expose                   *RawMessage        `yaml:"expose,omitempty"`
	Image                    string             `yaml:"image,omitempty"`
	Labels                   Labels             `json:"labels,omitempty" yaml:"labels,omitempty"`
	Annotations              Annotations        `json:"annotations,omitempty" yaml:"annotations,omitempty"`
	Ports                    []PortRaw          `yaml:"ports,omitempty"`
	Scale                    int32              `yaml:"scale"`
	StopGracePeriodSneakCase *RawMessage        `yaml:"stop_grace_period,omitempty"`
	StopGracePeriod          *RawMessage        `yaml:"stopGracePeriod,omitempty"`
	Volumes                  []StackVolume      `yaml:"volumes,omitempty"`
	WorkingDirSneakCase      string             `yaml:"working_dir,omitempty"`
	WorkingDir               string             `yaml:"workingDir,omitempty"`

	Public    bool            `yaml:"public,omitempty"`
	Replicas  int32           `yaml:"replicas"`
	Resources *StackResources `yaml:"resources,omitempty"`

	BlkioConfig       *WarningType `yaml:"blkio_config,omitempty"`
	CpuCount          *WarningType `yaml:"cpu_count,omitempty"`
	CpuPercent        *WarningType `yaml:"cpu_percent,omitempty"`
	CpuShares         *WarningType `yaml:"cpu_shares,omitempty"`
	CpuPeriod         *WarningType `yaml:"cpu_period,omitempty"`
	CpuQuota          *WarningType `yaml:"cpu_quota,omitempty"`
	CpuRtRuntime      *WarningType `yaml:"cpu_rt_runtime,omitempty"`
	CpuRtPeriod       *WarningType `yaml:"cpu_rt_period,omitempty"`
	Cpus              *WarningType `yaml:"cpus,omitempty"`
	Cpuset            *WarningType `yaml:"cpuset,omitempty"`
	CgroupParent      *WarningType `yaml:"cgroup_parent,omitempty"`
	Configs           *WarningType `yaml:"configs,omitempty"`
	ContainerName     *WarningType `yaml:"container_name,omitempty"`
	CredentialSpec    *WarningType `yaml:"credential_spec,omitempty"`
	DependsOn         *WarningType `yaml:"depends_on,omitempty"`
	DeviceCgroupRules *WarningType `yaml:"device_cgroup_rules,omitempty"`
	Devices           *WarningType `yaml:"devices,omitempty"`
	Dns               *WarningType `yaml:"dns,omitempty"`
	DnsOpt            *WarningType `yaml:"dns_opt,omitempty"`
	DnsSearch         *WarningType `yaml:"dns_search,omitempty"`
	DomainName        *WarningType `yaml:"domainname,omitempty"`
	Extends           *WarningType `yaml:"extends,omitempty"`
	ExternalLinks     *WarningType `yaml:"external_links,omitempty"`
	ExtraHosts        *WarningType `yaml:"extra_hosts,omitempty"`
	GroupAdd          *WarningType `yaml:"group_add,omitempty"`
	Healthcheck       *WarningType `yaml:"healthcheck,omitempty"`
	Hostname          *WarningType `yaml:"hostname,omitempty"`
	Init              *WarningType `yaml:"init,omitempty"`
	Ipc               *WarningType `yaml:"ipc,omitempty"`
	Isolation         *WarningType `yaml:"isolation,omitempty"`
	Links             *WarningType `yaml:"links,omitempty"`
	Logging           *WarningType `yaml:"logging,omitempty"`
	Network_mode      *WarningType `yaml:"network_mode,omitempty"`
	Networks          *WarningType `yaml:"networks,omitempty"`
	MacAddress        *WarningType `yaml:"mac_address,omitempty"`
	MemLimit          *WarningType `yaml:"mem_limit,omitempty"`
	MemReservation    *WarningType `yaml:"mem_reservation,omitempty"`
	MemSwappiness     *WarningType `yaml:"mem_swappiness,omitempty"`
	MemswapLimit      *WarningType `yaml:"memswap_limit,omitempty"`
	OomKillDisable    *WarningType `yaml:"oom_kill_disable,omitempty"`
	OomScoreAdj       *WarningType `yaml:"oom_score_adj,omitempty"`
	Pid               *WarningType `yaml:"pid,omitempty"`
	PidLimit          *WarningType `yaml:"pid_limit,omitempty"`
	Platform          *WarningType `yaml:"platform,omitempty"`
	Privileged        *WarningType `yaml:"privileged,omitempty"`
	Profiles          *WarningType `yaml:"profiles,omitempty"`
	PullPolicy        *WarningType `yaml:"pull_policy,omitempty"`
	ReadOnly          *WarningType `yaml:"read_only,omitempty"`
	Restart           *string      `yaml:"restart,omitempty"`
	Runtime           *WarningType `yaml:"runtime,omitempty"`
	Secrets           *WarningType `yaml:"secrets,omitempty"`
	SecurityOpt       *WarningType `yaml:"security_opt,omitempty"`
	ShmSize           *WarningType `yaml:"shm_size,omitempty"`
	StdinOpen         *WarningType `yaml:"stdin_open,omitempty"`
	StopSignal        *WarningType `yaml:"stop_signal,omitempty"`
	StorageOpts       *WarningType `yaml:"storage_opts,omitempty"`
	Sysctls           *WarningType `yaml:"sysctls,omitempty"`
	Tmpfs             *WarningType `yaml:"tmpfs,omitempty"`
	Tty               *WarningType `yaml:"tty,omitempty"`
	Ulimits           *WarningType `yaml:"ulimits,omitempty"`
	User              *WarningType `yaml:"user,omitempty"`
	UsernsMode        *WarningType `yaml:"userns_mode,omitempty"`
	VolumesFrom       *WarningType `yaml:"volumes_from,omitempty"`
}

type DeployInfoRaw struct {
	Replicas  int32        `yaml:"replicas,omitempty"`
	Resources ResourcesRaw `yaml:"resources,omitempty"`

	EndpointMode   *WarningType `yaml:"endpoint_mode,omitempty"`
	Labels         *WarningType `yaml:"labels,omitempty"`
	Mode           *WarningType `yaml:"mode,omitempty"`
	Placement      *WarningType `yaml:"placement,omitempty"`
	Constraints    *WarningType `yaml:"constraints,omitempty"`
	Preferences    *WarningType `yaml:"preferences,omitempty"`
	RestartPolicy  *WarningType `yaml:"restart_policy,omitempty"`
	RollbackConfig *WarningType `yaml:"rollback_config,omitempty"`
	UpdateConfig   *WarningType `yaml:"update_config,omitempty"`
}

type PortRaw struct {
	ContainerPort int32
	HostPort      int32
	Protocol      apiv1.Protocol
}

type WarningType struct {
	used bool
}

type ResourcesRaw struct {
	Limits       DeployComposeResources `json:"limits,omitempty" yaml:"limits,omitempty"`
	Reservations DeployComposeResources `json:"reservations,omitempty" yaml:"reservations,omitempty"`
}

type DeployComposeResources struct {
	Cpus    Quantity     `json:"cpus,omitempty" yaml:"cpus,omitempty"`
	Memory  Quantity     `json:"memory,omitempty" yaml:"memory,omitempty"`
	Devices *WarningType `json:"devices,omitempty" yaml:"devices,omitempty"`
}

type VolumeTopLevel struct {
	Labels      map[string]string `json:"labels,omitempty" yaml:"labels,omitempty"`
	Annotations map[string]string `json:"annotations,omitempty" yaml:"annotations,omitempty"`
	Name        string            `json:"name,omitempty" yaml:"name,omitempty"`
	Storage     StorageResource   `json:"storage,omitempty" yaml:"storage,omitempty"`

	Driver     *WarningType `json:"driver,omitempty" yaml:"driver,omitempty"`
	DriverOpts *WarningType `json:"driver_opts,omitempty" yaml:"driver_opts,omitempty"`
	External   *WarningType `json:"external,omitempty" yaml:"external,omitempty"`
}
type RawMessage struct {
	unmarshal func(interface{}) error
}

func (s *Stack) UnmarshalYAML(unmarshal func(interface{}) error) error {
	var stackRaw StackRaw
	err := unmarshal(&stackRaw)
	if err != nil {
		return err
	}

	s.Name = stackRaw.Name

	s.Namespace = stackRaw.Namespace

	s.Endpoints = stackRaw.Endpoints
	if endpoint, ok := s.Endpoints[""]; ok {
		s.Endpoints[s.Name] = endpoint
		delete(s.Endpoints, "")
	}

	volumes := make(map[string]*VolumeSpec, 0)
	for volumeName, v := range stackRaw.Volumes {
		result := VolumeSpec{}
		if v == nil {
			result.Name = sanitizeName(volumeName)
			result.Labels = make(map[string]string)
			result.Annotations = make(map[string]string)
		} else {
			if v.Name == "" {
				result.Name = sanitizeName(volumeName)
			}
			if v.Labels == nil {
				result.Labels = make(map[string]string)
			}
			if v.Annotations == nil {
				result.Annotations = make(map[string]string)
			}
		}
		volumes[volumeName] = &result
	}

	s.Volumes = make(map[string]*VolumeSpec)
	for volumeName, volume := range volumes {
		s.Volumes[sanitizeName(volumeName)] = volume
	}
	s.Services = make(map[string]*Service)
	for svcName, svcRaw := range stackRaw.Services {
		s.Services[svcName], err = svcRaw.ToService(svcName, s)
		if err != nil {
			return err
		}
	}
	stackRaw.Warnings = make([]string, 0)

	setWarnings(&stackRaw)
	s.Warnings = stackRaw.Warnings
	s.VolumeMountWarnings = make([]string, 0)
	return nil
}

func (serviceRaw *ServiceRaw) ToService(svcName string, stack *Stack) (*Service, error) {
	svc := &Service{}
	var err error
	svc.Resources, err = unmarshalDeployResources(serviceRaw.Deploy, serviceRaw.Resources)
	if err != nil {
		return nil, err
	}
	svc.Replicas, err = unmarshalDeployReplicas(serviceRaw.Deploy, serviceRaw.Scale, serviceRaw.Replicas)
	if err != nil {
		return nil, err
	}
	svc.Image = serviceRaw.Image
	svc.Build = serviceRaw.Build

	svc.CapAdd = serviceRaw.CapAdd
	if len(serviceRaw.CapAddSneakCase) > 0 {
		svc.CapAdd = serviceRaw.CapAddSneakCase
	}
	svc.CapDrop = serviceRaw.CapDrop
	if len(serviceRaw.CapDropSneakCase) > 0 {
		svc.CapDrop = serviceRaw.CapDropSneakCase
	}

	if stack.IsCompose {
		if len(serviceRaw.Args.Values) > 0 {
			return nil, fmt.Errorf("Unsupported field for services.%s: 'args'", svcName)
		}
		svc.Entrypoint.Values = serviceRaw.Entrypoint.Values
		svc.Command.Values = serviceRaw.Command.Values
	} else {
		if len(serviceRaw.Entrypoint.Values) > 0 {
			return nil, fmt.Errorf("Unsupported field for services.%s: 'entrypoint'", svcName)
		}
		svc.Entrypoint.Values = serviceRaw.Command.Values
		if len(serviceRaw.Command.Values) == 1 {
			if strings.Contains(serviceRaw.Command.Values[0], " ") {
				svc.Entrypoint.Values = []string{"sh", "-c", serviceRaw.Command.Values[0]}
			}
		}
		svc.Command.Values = serviceRaw.Args.Values
	}

	svc.EnvFiles = serviceRaw.EnvFiles
	if len(serviceRaw.EnvFilesSneakCase) > 0 {
		svc.EnvFiles = serviceRaw.EnvFilesSneakCase
	}

	svc.Environment, err = unmarshalEnvs(serviceRaw.Environment)
	if err != nil {
		return nil, err
	}

	svc.Public = serviceRaw.Public

	for _, p := range serviceRaw.Ports {
		if p.HostPort != 0 {
			svc.Public = true
		}
		svc.Ports = append(svc.Ports, Port{Port: p.ContainerPort, Protocol: p.Protocol})
	}

	svc.Expose, err = unmarshalExpose(serviceRaw.Expose)
	if err != nil {
		return nil, err
	}

	svc.Labels = serviceRaw.Labels

	svc.Annotations = serviceRaw.Annotations

	svc.StopGracePeriod, err = unmarshalDuration(serviceRaw.StopGracePeriod)
	if err != nil {
		return nil, err
	}

	if serviceRaw.StopGracePeriodSneakCase != nil {
		svc.StopGracePeriod, err = unmarshalDuration(serviceRaw.StopGracePeriodSneakCase)
		if err != nil {
			return nil, err
		}
	}

	svc.Volumes = serviceRaw.Volumes
	for idx, volume := range svc.Volumes {
		if isInVolumesTopLevelSection(volume.LocalPath, stack) {
			svc.Volumes[idx] = volume
		} else if !strings.HasPrefix(volume.LocalPath, ".") && volume.LocalPath != "" {
			return nil, fmt.Errorf("Named volume '%s' is used in service %s but no declaration was found in the volumes section.", volume.ToString(), svcName)
		}
	}

	svc.WorkingDir = serviceRaw.WorkingDir
	if serviceRaw.WorkingDirSneakCase != "" {
		svc.WorkingDir = serviceRaw.WorkingDirSneakCase
	}
	return svc, nil
}

func (msg *RawMessage) UnmarshalYAML(unmarshal func(interface{}) error) error {
	msg.unmarshal = unmarshal
	return nil
}

func (msg *RawMessage) Unmarshal(v interface{}) error {
	return msg.unmarshal(v)
}

func (warning *WarningType) UnmarshalYAML(unmarshal func(interface{}) error) error {
	var input interface{}
	a := unmarshal(&input)
	if a != nil {
		warning.used = true
	}
	return nil
}

// UnmarshalYAML Implements the Unmarshaler interface of the yaml pkg.
func (p *PortRaw) UnmarshalYAML(unmarshal func(interface{}) error) error {
	var rawPort string
	err := unmarshal(&rawPort)
	if err != nil {
		return fmt.Errorf("Port field is only supported in short syntax")
	}

	parts := strings.Split(rawPort, ":")
	var portString string
	var hostPortString string
	if len(parts) == 1 {
		if strings.Contains(portString, "-") {
			return fmt.Errorf("Can not convert %s. Range ports are not supported.", rawPort)
		}

		portString = parts[0]
	} else if len(parts) <= 3 {
		if strings.Contains(portString, "-") {
			return fmt.Errorf("Can not convert %s. Range ports are not supported.", rawPort)
		}

		portString = parts[len(parts)-1]

		hostPortString = strings.Join(parts[:len(parts)-1], ":")
		parts := strings.Split(hostPortString, ":")
		hostString := parts[len(parts)-1]
		port, err := strconv.Atoi(hostString)
		if err != nil {
			return fmt.Errorf("Can not convert %s to a port.", hostString)
		}
		p.HostPort = int32(port)
		if IsSkippablePort(p.HostPort) {
			p.HostPort = 0
		}
	} else {
		return fmt.Errorf(malformedPortForward, rawPort)
	}

	p.Protocol = apiv1.ProtocolTCP
	if strings.Contains(portString, "/") {
		portAndProtocol := strings.Split(portString, "/")
		portString = portAndProtocol[0]
		if protocol, err := getProtocol(portAndProtocol[1]); err == nil {
			p.Protocol = protocol
		} else {
			return fmt.Errorf("Can not convert %s. Only TCP ports are allowed.", portString)
		}
	}

	port, err := strconv.Atoi(portString)
	if err != nil {
		return fmt.Errorf("Can not convert %s to a port.", portString)
	}
	p.ContainerPort = int32(port)

	return nil
}

func IsSkippablePort(port int32) bool {
	skippablePorts := map[int32]string{3306: "MySQL", 1521: "OracleDB", 1830: "OracleDB", 5432: "PostgreSQL",
		1433: "SQL Server", 1434: "SQL Server", 7210: "MaxDB", 7473: "Neo4j", 7474: "Neo4j", 8529: "ArangoDB",
		7000: "Cassandra", 7001: "Cassandra", 9042: "Cassandra", 8086: "InfluxDB", 9200: "Elasticsearch", 9300: "Elasticsearch",
		5984: "CouchDB", 27017: "MongoDB", 27018: "MongoDB", 27019: "MongoDB", 28017: "MongoDB", 6379: "Redis",
		8087: "Riak", 8098: "Riak", 828015: "Rethink", 29015: "Rethink", 7574: "Solr", 8983: "Solr"}
	if _, ok := skippablePorts[port]; ok {
		return true
	}
	return false
}

// MarshalYAML Implements the marshaler interface of the yaml pkg.
func (p *Port) MarshalYAML() (interface{}, error) {
	return Port{Port: p.Port, Protocol: p.Protocol}, nil
}

func unmarshalDeployResources(deployInfo *DeployInfoRaw, resources *StackResources) (*StackResources, error) {
	if resources == nil {
		resources = &StackResources{}
	}
	if deployInfo != nil {
		resources.Limits = deployInfo.Resources.Limits.toServiceResources()
		resources.Requests = deployInfo.Resources.Reservations.toServiceResources()
	}

	return resources, nil
}

func unmarshalDeployReplicas(deployInfo *DeployInfoRaw, scale, replicas int32) (int32, error) {
	var finalReplicas int32
	finalReplicas = 1
	if deployInfo != nil {
		if deployInfo.Replicas > replicas {
			finalReplicas = deployInfo.Replicas
		}
	}
	if scale > finalReplicas {
		finalReplicas = scale
	}
	if replicas > finalReplicas {
		finalReplicas = replicas
	}

	return finalReplicas, nil
}

func (r DeployComposeResources) toServiceResources() ServiceResources {
	resources := ServiceResources{}
	if !r.Cpus.Value.IsZero() {
		resources.CPU = r.Cpus
	}
	if !r.Memory.Value.IsZero() {
		resources.Memory = r.Memory
	}
	return resources
}

func (endpoint *EndpointSpec) UnmarshalYAML(unmarshal func(interface{}) error) error {
	result := make(EndpointSpec)
	if endpoint == nil {
		*endpoint = result
	}
	var directRule Endpoint
	err := unmarshal(&directRule)
	if err == nil {
		result[""] = directRule
		*endpoint = result
		return nil
	}
	var expandedAnnotation map[string]Endpoint
	err = unmarshal(&expandedAnnotation)
	if err != nil {
		return err
	}

	*endpoint = expandedAnnotation
	return nil
}

// UnmarshalYAML Implements the Unmarshaler interface of the yaml pkg.
func (s *StackResources) UnmarshalYAML(unmarshal func(interface{}) error) error {
	type stackResources StackResources // prevent recursion
	var r stackResources
	err := unmarshal(&r)
	if err == nil {
		s.Limits = r.Limits
		s.Requests = r.Requests
		return nil
	}

	var resources ServiceResources
	err = unmarshal(&resources)
	if err != nil {
		return err
	}
	s.Limits.CPU = resources.CPU
	s.Limits.Memory = resources.Memory
	s.Requests.Storage = resources.Storage
	return nil
}

func unmarshalExpose(raw *RawMessage) ([]int32, error) {
	exposeInInt := make([]int32, 0)
	if raw == nil {
		return exposeInInt, nil
	}
	err := raw.unmarshal(&exposeInInt)
	if err == nil {
		return exposeInInt, nil
	}
	var exposeInString []string
	err = raw.unmarshal(&exposeInString)
	if err != nil {
		return exposeInInt, err
	}

	for _, expose := range exposeInString {
		portInInt, err := strconv.Atoi(expose)
		if err != nil {
			return exposeInInt, err
		}
		exposeInInt = append(exposeInInt, int32(portInInt))
	}
	return exposeInInt, nil
}

func unmarshalEnvs(raw *RawMessage) ([]EnvVar, error) {
	var envList []EnvVar
	if raw == nil {
		return envList, nil
	}
	err := raw.unmarshal(&envList)
	if err == nil {
		return envList, nil
	}
	var envMap map[string]string
	err = raw.unmarshal(&envMap)
	if err == nil {
		for key, value := range envMap {
			envList = append(envList, EnvVar{Name: key, Value: value})
		}
		return envList, nil
	}

	return envList, err
}

func unmarshalDuration(raw *RawMessage) (int64, error) {
	var duration int64
	if raw == nil {
		return duration, nil
	}

	var durationString string
	err := raw.unmarshal(&durationString)
	if err != nil {
		return duration, err
	}
	seconds, err := strconv.Atoi(durationString)
	if err != nil {
		var d time.Duration
		err = raw.unmarshal(&d)
		if err != nil {
			return duration, err
		}
		return int64(d.Seconds()), nil
	}
	return int64(seconds), nil

}

// UnmarshalYAML Implements the Unmarshaler interface of the yaml pkg.
func (v *StackVolume) UnmarshalYAML(unmarshal func(interface{}) error) error {
	var raw string
	err := unmarshal(&raw)
	if err != nil {
		return err
	}

	parts := strings.SplitN(raw, ":", 2)
	if len(parts) == 2 {
		v.LocalPath, err = ExpandEnv(parts[0])
		v.LocalPath = sanitizeName(v.LocalPath)
		if err != nil {
			return err
		}
		v.RemotePath = parts[1]
	} else {
		v.RemotePath = parts[0]
	}
	return nil
}

// MarshalYAML Implements the marshaler interface of the yaml pkg.
func (v StackVolume) MarshalYAML() (interface{}, error) {
	return v.RemotePath, nil
}

// MarshalYAML Implements the marshaler interface of the yaml pkg.
func (v StackVolume) ToString() string {
	if v.LocalPath != "" {
		return fmt.Sprintf("%s:%s", v.LocalPath, v.RemotePath)
	}
	return v.RemotePath
}

func getProtocol(protocolName string) (apiv1.Protocol, error) {
	protocolName = strings.ToLower(protocolName)
	switch protocolName {
	case "tcp":
		return apiv1.ProtocolTCP, nil
	case "udp":
		return apiv1.ProtocolUDP, nil
	case "sctp":
		return apiv1.ProtocolSCTP, nil
	default:
		return apiv1.ProtocolTCP, fmt.Errorf("%s is not supported as a protocol", protocolName)
	}
}

func sanitizeName(name string) string {
	name = strings.Replace(name, " ", "-", -1)
	name = strings.Replace(name, "_", "-", -1)
	return name
}

func setWarnings(s *StackRaw) {
	s.Warnings = append(s.Warnings, getTopLevelNotSupportedFields(s)...)
	for name, svcInfo := range s.Services {
		s.Warnings = append(s.Warnings, getServiceNotSupportedFields(name, svcInfo)...)
	}
	for name, volumeInfo := range s.Volumes {
		if volumeInfo != nil {
			s.Warnings = append(s.Warnings, getVolumesNotSupportedFields(name, volumeInfo)...)
		}
	}
}

func getTopLevelNotSupportedFields(s *StackRaw) []string {
	notSupported := make([]string, 0)
	if s.Networks != nil {
		notSupported = append(notSupported, "networks")
	}
	if s.Configs != nil {
		notSupported = append(notSupported, "configs")
	}
	if s.Secrets != nil {
		notSupported = append(notSupported, "secrets")
	}
	return notSupported
}

func getServiceNotSupportedFields(svcName string, svcInfo *ServiceRaw) []string {
	notSupported := make([]string, 0)
	if svcInfo.Deploy != nil {
		notSupported = append(notSupported, getDeployNotSupportedFields(svcName, svcInfo.Deploy)...)
	}

	if svcInfo.BlkioConfig != nil {
		notSupported = append(notSupported, fmt.Sprintf("services[%s].blkio_config", svcName))
	}
	if svcInfo.CpuCount != nil {
		notSupported = append(notSupported, fmt.Sprintf("services[%s].cpu_count", svcName))
	}
	if svcInfo.CpuPercent != nil {
		notSupported = append(notSupported, fmt.Sprintf("services[%s].cpu_percent", svcName))
	}
	if svcInfo.CpuShares != nil {
		notSupported = append(notSupported, fmt.Sprintf("services[%s].cpu_shares", svcName))
	}
	if svcInfo.CpuPeriod != nil {
		notSupported = append(notSupported, fmt.Sprintf("services[%s].cpu_period", svcName))
	}
	if svcInfo.CpuQuota != nil {
		notSupported = append(notSupported, fmt.Sprintf("services[%s].cpu_quota", svcName))
	}
	if svcInfo.CpuRtRuntime != nil {
		notSupported = append(notSupported, fmt.Sprintf("services[%s].cpu_rt_runtime", svcName))
	}
	if svcInfo.CpuRtPeriod != nil {
		notSupported = append(notSupported, fmt.Sprintf("services[%s].cpu_rt_period", svcName))
	}
	if svcInfo.Cpus != nil {
		notSupported = append(notSupported, fmt.Sprintf("services[%s].cpus", svcName))
	}
	if svcInfo.Cpuset != nil {
		notSupported = append(notSupported, fmt.Sprintf("services[%s].cpuset", svcName))
	}
	if svcInfo.CgroupParent != nil {
		notSupported = append(notSupported, fmt.Sprintf("services[%s].cgroup_parent", svcName))
	}
	if svcInfo.Configs != nil {
		notSupported = append(notSupported, fmt.Sprintf("services[%s].configs", svcName))
	}
	if svcInfo.ContainerName != nil {
		notSupported = append(notSupported, fmt.Sprintf("services[%s].container_name", svcName))
	}
	if svcInfo.CredentialSpec != nil {
		notSupported = append(notSupported, fmt.Sprintf("services[%s].credential_spec", svcName))
	}
	if svcInfo.DependsOn != nil {
		notSupported = append(notSupported, fmt.Sprintf("services[%s].depends_on", svcName))
	}
	if svcInfo.DeviceCgroupRules != nil {
		notSupported = append(notSupported, fmt.Sprintf("services[%s].device_cgroup_rules", svcName))
	}
	if svcInfo.Devices != nil {
		notSupported = append(notSupported, fmt.Sprintf("services[%s].devices", svcName))
	}
	if svcInfo.Dns != nil {
		notSupported = append(notSupported, fmt.Sprintf("services[%s].dns", svcName))
	}
	if svcInfo.DnsOpt != nil {
		notSupported = append(notSupported, fmt.Sprintf("services[%s].dns_opt", svcName))
	}
	if svcInfo.DnsSearch != nil {
		notSupported = append(notSupported, fmt.Sprintf("services[%s].dns_search", svcName))
	}
	if svcInfo.DomainName != nil {
		notSupported = append(notSupported, fmt.Sprintf("services[%s].domainname", svcName))
	}
	if svcInfo.Extends != nil {
		notSupported = append(notSupported, fmt.Sprintf("services[%s].extends", svcName))
	}
	if svcInfo.ExternalLinks != nil {
		notSupported = append(notSupported, fmt.Sprintf("services[%s].external_links", svcName))
	}
	if svcInfo.ExtraHosts != nil {
		notSupported = append(notSupported, fmt.Sprintf("services[%s].extra_hosts", svcName))
	}
	if svcInfo.GroupAdd != nil {
		notSupported = append(notSupported, fmt.Sprintf("services[%s].group_add", svcName))
	}
	if svcInfo.Healthcheck != nil {
		notSupported = append(notSupported, fmt.Sprintf("services[%s].healthcheck", svcName))
	}
	if svcInfo.Hostname != nil {
		notSupported = append(notSupported, fmt.Sprintf("services[%s].hostname", svcName))
	}
	if svcInfo.Init != nil {
		notSupported = append(notSupported, fmt.Sprintf("services[%s].init", svcName))
	}
	if svcInfo.Ipc != nil {
		notSupported = append(notSupported, fmt.Sprintf("services[%s].ipc", svcName))
	}
	if svcInfo.Isolation != nil {
		notSupported = append(notSupported, fmt.Sprintf("services[%s].isolation", svcName))
	}
	if svcInfo.Links != nil {
		notSupported = append(notSupported, fmt.Sprintf("services[%s].links", svcName))
	}
	if svcInfo.Logging != nil {
		notSupported = append(notSupported, fmt.Sprintf("services[%s].logging", svcName))
	}
	if svcInfo.Network_mode != nil {
		notSupported = append(notSupported, fmt.Sprintf("services[%s].network_mode", svcName))
	}
	if svcInfo.Networks != nil {
		notSupported = append(notSupported, fmt.Sprintf("services[%s].networks", svcName))
	}
	if svcInfo.MacAddress != nil {
		notSupported = append(notSupported, fmt.Sprintf("services[%s].mac_address", svcName))
	}
	if svcInfo.MemLimit != nil {
		notSupported = append(notSupported, fmt.Sprintf("services[%s].mem_limit", svcName))
	}
	if svcInfo.MemReservation != nil {
		notSupported = append(notSupported, fmt.Sprintf("services[%s].mem_reservation", svcName))
	}
	if svcInfo.MemSwappiness != nil {
		notSupported = append(notSupported, fmt.Sprintf("services[%s].mem_swappiness", svcName))
	}
	if svcInfo.MemswapLimit != nil {
		notSupported = append(notSupported, fmt.Sprintf("services[%s].memswap_limit", svcName))
	}
	if svcInfo.OomKillDisable != nil {
		notSupported = append(notSupported, fmt.Sprintf("services[%s].oom_kill_disable", svcName))
	}
	if svcInfo.OomScoreAdj != nil {
		notSupported = append(notSupported, fmt.Sprintf("services[%s].oom_score_adj", svcName))
	}
	if svcInfo.Pid != nil {
		notSupported = append(notSupported, fmt.Sprintf("services[%s].pid", svcName))
	}
	if svcInfo.PidLimit != nil {
		notSupported = append(notSupported, fmt.Sprintf("services[%s].pid_limit", svcName))
	}
	if svcInfo.Platform != nil {
		notSupported = append(notSupported, fmt.Sprintf("services[%s].platform", svcName))
	}
	if svcInfo.Privileged != nil {
		notSupported = append(notSupported, fmt.Sprintf("services[%s].privileged", svcName))
	}
	if svcInfo.Profiles != nil {
		notSupported = append(notSupported, fmt.Sprintf("services[%s].profiles", svcName))
	}
	if svcInfo.PullPolicy != nil {
		notSupported = append(notSupported, fmt.Sprintf("services[%s].pull_policy", svcName))
	}
	if svcInfo.ReadOnly != nil {
		notSupported = append(notSupported, fmt.Sprintf("services[%s].read_only", svcName))
	}
	if svcInfo.Restart != nil {
		if *svcInfo.Restart != "always" {
			notSupported = append(notSupported, fmt.Sprintf("services[%s].restart", svcName))
		}
	}
	if svcInfo.Runtime != nil {
		notSupported = append(notSupported, fmt.Sprintf("services[%s].runtime", svcName))
	}
	if svcInfo.Secrets != nil {
		notSupported = append(notSupported, fmt.Sprintf("services[%s].secrets", svcName))
	}
	if svcInfo.SecurityOpt != nil {
		notSupported = append(notSupported, fmt.Sprintf("services[%s].security_opt", svcName))
	}
	if svcInfo.ShmSize != nil {
		notSupported = append(notSupported, fmt.Sprintf("services[%s].shm_size", svcName))
	}
	if svcInfo.StdinOpen != nil {
		notSupported = append(notSupported, fmt.Sprintf("services[%s].stdin_open", svcName))
	}
	if svcInfo.StopSignal != nil {
		notSupported = append(notSupported, fmt.Sprintf("services[%s].stop_signal", svcName))
	}
	if svcInfo.StorageOpts != nil {
		notSupported = append(notSupported, fmt.Sprintf("services[%s].storage_opts", svcName))
	}
	if svcInfo.Sysctls != nil {
		notSupported = append(notSupported, fmt.Sprintf("services[%s].sysctls", svcName))
	}
	if svcInfo.Tmpfs != nil {
		notSupported = append(notSupported, fmt.Sprintf("services[%s].tmpfs", svcName))
	}
	if svcInfo.Tty != nil {
		notSupported = append(notSupported, fmt.Sprintf("services[%s].tty", svcName))
	}
	if svcInfo.Ulimits != nil {
		notSupported = append(notSupported, fmt.Sprintf("services[%s].ulimits", svcName))
	}
	if svcInfo.User != nil {
		notSupported = append(notSupported, fmt.Sprintf("services[%s].user", svcName))
	}
	if svcInfo.UsernsMode != nil {
		notSupported = append(notSupported, fmt.Sprintf("services[%s].userns_mode", svcName))
	}
	if svcInfo.VolumesFrom != nil {
		notSupported = append(notSupported, fmt.Sprintf("services[%s].volumes_from", svcName))
	}
	return notSupported
}

func getDeployNotSupportedFields(svcName string, deploy *DeployInfoRaw) []string {
	notSupported := make([]string, 0)

	if deploy.Resources.Limits.Devices != nil {
		notSupported = append(notSupported, fmt.Sprintf("services[%s].deploy.resources.limits.devices", svcName))
	}
	if deploy.Resources.Reservations.Devices != nil {
		notSupported = append(notSupported, fmt.Sprintf("services[%s].deploy.resources.reservations.devices", svcName))
	}
	if deploy.EndpointMode != nil {
		notSupported = append(notSupported, fmt.Sprintf("services[%s].deploy.endpoint_mode", svcName))
	}
	if deploy.Labels != nil {
		notSupported = append(notSupported, fmt.Sprintf("services[%s].deploy.labels", svcName))
	}
	if deploy.Mode != nil {
		notSupported = append(notSupported, fmt.Sprintf("services[%s].deploy.mode", svcName))
	}
	if deploy.Placement != nil {
		notSupported = append(notSupported, fmt.Sprintf("services[%s].deploy.placement", svcName))
	}
	if deploy.Constraints != nil {
		notSupported = append(notSupported, fmt.Sprintf("services[%s].deploy.constraints", svcName))
	}
	if deploy.Preferences != nil {
		notSupported = append(notSupported, fmt.Sprintf("services[%s].deploy.preferences", svcName))
	}
	if deploy.RestartPolicy != nil {
		notSupported = append(notSupported, fmt.Sprintf("services[%s].deploy.restart_policy", svcName))
	}
	if deploy.RollbackConfig != nil {
		notSupported = append(notSupported, fmt.Sprintf("services[%s].deploy.rollback_config", svcName))
	}
	if deploy.UpdateConfig != nil {
		notSupported = append(notSupported, fmt.Sprintf("services[%s].deploy.update_config", svcName))
	}

	return notSupported
}

func getVolumesNotSupportedFields(volumeName string, volumeInfo *VolumeTopLevel) []string {
	notSupported := make([]string, 0)

	if volumeInfo.Driver != nil {
		notSupported = append(notSupported, fmt.Sprintf("volumes[%s].driver", volumeName))
	}
	if volumeInfo.DriverOpts != nil {
		notSupported = append(notSupported, fmt.Sprintf("volumes[%s].driver_opts", volumeName))
	}
	if volumeInfo.External != nil {
		notSupported = append(notSupported, fmt.Sprintf("volumes[%s].external", volumeName))
	}
	return notSupported
}<|MERGE_RESOLUTION|>--- conflicted
+++ resolved
@@ -24,20 +24,12 @@
 
 //Stack represents an okteto stack
 type StackRaw struct {
-<<<<<<< HEAD
-	Version   string                 `yaml:"version,omitempty"`
-	Name      string                 `yaml:"name"`
-	Namespace string                 `yaml:"namespace,omitempty"`
-	Services  map[string]*ServiceRaw `yaml:"services,omitempty"`
-	Endpoints EndpointSpec           `yaml:"endpoints,omitempty"`
-=======
 	Version   string                     `yaml:"version,omitempty"`
 	Name      string                     `yaml:"name"`
 	Namespace string                     `yaml:"namespace,omitempty"`
 	Services  map[string]*ServiceRaw     `yaml:"services,omitempty"`
-	Endpoints map[string]Endpoint        `yaml:"endpoints,omitempty"`
+	Endpoints EndpointSpec               `yaml:"endpoints,omitempty"`
 	Volumes   map[string]*VolumeTopLevel `yaml:"volumes,omitempty"`
->>>>>>> 4fe5358c
 
 	// Docker-compose not implemented
 	Networks *WarningType `yaml:"networks,omitempty"`
