--- conflicted
+++ resolved
@@ -204,12 +204,9 @@
 		delete(s.Endpoints, "")
 	}
 
-<<<<<<< HEAD
-=======
 	if len(s.Endpoints) == 0 {
 		s.Endpoints = getEndpointsFromPorts(stackRaw.Services)
 	}
->>>>>>> b9a81927
 	volumes := make(map[string]*VolumeSpec)
 	for volumeName, v := range stackRaw.Volumes {
 		result := VolumeSpec{}
