// Copyright 2022 The Okteto Authors
// Licensed under the Apache License, Version 2.0 (the "License");
// you may not use this file except in compliance with the License.
// You may obtain a copy of the License at
//
// http://www.apache.org/licenses/LICENSE-2.0
//
// Unless required by applicable law or agreed to in writing, software
// distributed under the License is distributed on an "AS IS" BASIS,
// WITHOUT WARRANTIES OR CONDITIONS OF ANY KIND, either express or implied.
// See the License for the specific language governing permissions and
// limitations under the License.

package model

import (
	"errors"
	"fmt"
	"os"
	"path/filepath"
	"sort"
	"strings"

	oktetoErrors "github.com/okteto/okteto/pkg/errors"
	oktetoLog "github.com/okteto/okteto/pkg/log"
	yaml "gopkg.in/yaml.v2"
)

//Archetype represents the type of manifest
type Archetype string

var (
	//StackType represents a stack manifest type
	StackType Archetype = "stack"
	//OktetoType represents a okteto manifest type
	OktetoType Archetype = "okteto"
	//PipelineType represents a okteto pipeline manifest type
	PipelineType Archetype = "pipeline"
	//KubernetesType represents a k8s manifest type
	KubernetesType Archetype = "kubernetes"
	//ChartType represents a k8s manifest type
	ChartType Archetype = "chart"
)

var (
	pipelineFiles = []string{
		"okteto-pipeline.yml",
		"okteto-pipeline.yaml",
		"okteto-pipelines.yml",
		"okteto-pipelines.yaml",
		".okteto/okteto-pipeline.yml",
		".okteto/okteto-pipeline.yaml",
		".okteto/okteto-pipelines.yml",
		".okteto/okteto-pipelines.yaml",
	}
	stackFiles = []string{
		"okteto-stack.yml",
		"okteto-stack.yaml",
		"stack.yml",
		"stack.yaml",
		".okteto/okteto-stack.yml",
		".okteto/okteto-stack.yaml",
		".okteto/stack.yml",
		".okteto/stack.yaml",

		"okteto-compose.yml",
		"okteto-compose.yaml",
		".okteto/okteto-compose.yml",
		".okteto/okteto-compose.yaml",

		"docker-compose.yml",
		"docker-compose.yaml",
		".okteto/docker-compose.yml",
		".okteto/docker-compose.yaml",
	}
	oktetoFiles = []string{
		"okteto.yml",
		"okteto.yaml",
		".okteto/okteto.yml",
		".okteto/okteto.yaml",
	}
	chartsSubPath = []string{
		"chart",
		"charts",
		"helm/chart",
		"helm/charts",
	}
	manifestSubPath = []string{
		"manifests",
		"manifests.yml",
		"manifests.yaml",
		"kubernetes",
		"kubernetes.yml",
		"kubernetes.yaml",
		"k8s",
		"k8s.yml",
		"k8s.yaml",
	}
)

//Manifest represents an okteto manifest
type Manifest struct {
	Name      string        `json:"name,omitempty" yaml:"name,omitempty"`
	Namespace string        `json:"namespace,omitempty" yaml:"namespace,omitempty"`
	Context   string        `json:"context,omitempty" yaml:"context,omitempty"`
	Icon      string        `json:"icon,omitempty" yaml:"icon,omitempty"`
	Deploy    *DeployInfo   `json:"deploy,omitempty" yaml:"deploy,omitempty"`
	Dev       ManifestDevs  `json:"dev,omitempty" yaml:"dev,omitempty"`
	Destroy   []string      `json:"destroy,omitempty" yaml:"destroy,omitempty"`
	Build     ManifestBuild `json:"build,omitempty" yaml:"build,omitempty"`

	Type             Archetype `json:"-" yaml:"-"`
	Filename         string    `json:"-" yaml:"-"`
	CompleteManifest []byte    `json:"-" yaml:"-"`
}

<<<<<<< HEAD
//ManifestDevs defines all the dev section
=======
//ManifestDevs refers to all the devs that can be
>>>>>>> 56b64fcd
type ManifestDevs map[string]*Dev

//ManifestBuild defines all the build section
type ManifestBuild map[string]*BuildInfo

//NewManifest creates a new empty manifest
func NewManifest() *Manifest {
	return &Manifest{
<<<<<<< HEAD
		Dev:   map[string]*Dev{},
		Build: map[string]*BuildInfo{},
=======
		Dev:    map[string]*Dev{},
		Deploy: &DeployInfo{},
>>>>>>> 56b64fcd
	}
}

//NewManifestFromDev creates a manifest from a dev
func NewManifestFromDev(dev *Dev) *Manifest {
	manifest := NewManifest()
	name, err := ExpandEnv(dev.Name)
	if err != nil {
		oktetoLog.Infof("could not expand dev name '%s'", dev.Name)
		name = dev.Name
	}
	manifest.Dev[name] = dev
	return manifest
}

//DeployInfo represents what must be deployed for the app to work
type DeployInfo struct {
	Commands []string `json:"commands,omitempty" yaml:"commands,omitempty"`
}

//NewDeployInfo creates a deploy Info
func NewDeployInfo() *DeployInfo {
	return &DeployInfo{
		Commands: []string{},
	}
}

//GetManifestV2 gets a manifest from a path or search for the files to generate it
func GetManifestV2(manifestPath string) (*Manifest, error) {
	if manifestPath != "" && fileExistsAndNotDir(manifestPath) {
		return getManifest(manifestPath)
	} else if manifestPath != "" && pathExistsAndDir(manifestPath) {
		return nil, fmt.Errorf("can not parse a dir path")
	}

	cwd, err := os.Getwd()
	if err != nil {
		return nil, err
	}

	if pipelinePath := getFilePath(cwd, pipelineFiles); pipelinePath != "" {
		oktetoLog.Infof("Found pipeline")
		pipelineManifest, err := GetManifestV2(pipelinePath)
		if err != nil {
			return nil, err
		}
		pipelineManifest.Type = PipelineType
		if oktetoPath := getFilePath(cwd, oktetoFiles); oktetoPath != "" {
			oktetoLog.Infof("Found okteto file")
			manifest, err := GetManifestV2(oktetoPath)
			if err != nil {
				return nil, err
			}
			pipelineManifest.mergeWithOktetoManifest(manifest)
		}
		return pipelineManifest, nil

	}

	if chartPath := getChartPath(cwd); chartPath != "" {
		oktetoLog.Infof("Found chart")
		chartManifest := &Manifest{
			Type:     ChartType,
			Deploy:   &DeployInfo{Commands: []string{fmt.Sprintf("helm upgrade --install ${OKTETO_APP_NAME} %s", chartPath)}},
			Filename: chartPath,
		}
		if oktetoPath := getFilePath(cwd, oktetoFiles); oktetoPath != "" {
			oktetoLog.Infof("Found okteto file")
			manifest, err := GetManifestV2(oktetoPath)
			if err != nil {
				return nil, err
			}
			chartManifest.mergeWithOktetoManifest(manifest)
		}
		return chartManifest, nil

	}
	if manifestPath := getManifestsPath(cwd); manifestPath != "" {
		oktetoLog.Infof("Found kubernetes manifests")
		k8sManifest := &Manifest{
			Type:     KubernetesType,
			Deploy:   &DeployInfo{Commands: []string{fmt.Sprintf("kubectl apply -f %s", manifestPath)}},
			Filename: manifestPath,
		}
		if oktetoPath := getFilePath(cwd, oktetoFiles); oktetoPath != "" {
			oktetoLog.Infof("Found okteto file")
			manifest, err := GetManifestV2(oktetoPath)
			if err != nil {
				return nil, err
			}
			k8sManifest.mergeWithOktetoManifest(manifest)
		}
		return k8sManifest, nil
	}

	if stackPath := getFilePath(cwd, stackFiles); stackPath != "" {
		oktetoLog.Infof("Found okteto stack")
		stackManifest := &Manifest{
			Type:     StackType,
			Deploy:   &DeployInfo{Commands: []string{fmt.Sprintf("okteto stack deploy --build -f %s", stackPath)}},
			Filename: stackPath,
		}
		if oktetoPath := getFilePath(cwd, oktetoFiles); oktetoPath != "" {
			oktetoLog.Infof("Found okteto file")
			manifest, err := GetManifestV2(oktetoPath)
			if err != nil {
				return nil, err
			}
			stackManifest.mergeWithOktetoManifest(manifest)
		}
		return stackManifest, nil
	}
	if oktetoPath := getFilePath(cwd, oktetoFiles); oktetoPath != "" {
		oktetoLog.Infof("Found okteto file")
		manifest, err := GetManifestV2(oktetoPath)
		if err != nil {
			return nil, err
		}
		manifest.Type = OktetoType
		manifest.Deploy = &DeployInfo{Commands: []string{"okteto push --deploy"}}
		return manifest, nil
	}

	return nil, oktetoErrors.ErrManifestNotFound
}

// get returns a Dev object from a given file
func getManifest(devPath string) (*Manifest, error) {
	b, err := os.ReadFile(devPath)
	if err != nil {
		return nil, err
	}

	manifest, err := Read(b)
	if err != nil {
		return nil, err
	}

	for _, dev := range manifest.Dev {

		if err := dev.loadAbsPaths(devPath); err != nil {
			return nil, err
		}

		if err := dev.expandEnvFiles(); err != nil {
			return nil, err
		}

		if err := dev.validate(); err != nil {
			return nil, err
		}

		dev.computeParentSyncFolder()
	}

	manifest.Filename = devPath

	return manifest, nil
}

func getFilePath(cwd string, files []string) string {
	for _, name := range files {
		path := filepath.Join(cwd, name)
		if fileExistsAndNotDir(path) {
			return path
		}
	}
	return ""
}

func getChartPath(cwd string) string {
	// Files will be checked in the order defined in the list
	for _, name := range chartsSubPath {
		path := filepath.Join(cwd, name, "Chart.yaml")
		if FileExists(path) {
			return path
		}
	}
	return ""
}

func getManifestsPath(cwd string) string {
	// Files will be checked in the order defined in the list
	for _, name := range manifestSubPath {
		path := filepath.Join(cwd, name)
		if FileExists(path) {
			return path
		}
	}
	return ""
}

// Read reads an okteto manifests
func Read(bytes []byte) (*Manifest, error) {
	manifest := NewManifest()
	if bytes != nil {
		if err := yaml.UnmarshalStrict(bytes, manifest); err != nil {
			if strings.HasPrefix(err.Error(), "yaml: unmarshal errors:") {
				var sb strings.Builder
				_, _ = sb.WriteString("Invalid manifest:\n")
				l := strings.Split(err.Error(), "\n")
				for i := 1; i < len(l); i++ {
					e := strings.TrimSuffix(l[i], "in type model.Manifest")
					e = strings.TrimSpace(e)
					_, _ = sb.WriteString(fmt.Sprintf("    - %s\n", e))
				}

				_, _ = sb.WriteString(fmt.Sprintf("    See %s for details", "https://okteto.com/docs/reference/manifest/"))
				return nil, errors.New(sb.String())
			}

			msg := strings.Replace(err.Error(), "yaml: unmarshal errors:", "invalid manifest:", 1)
			msg = strings.TrimSuffix(msg, "in type model.Manifest")
			return nil, errors.New(msg)
		}
	}
	for dName, d := range manifest.Dev {
		if d.Name == "" {
			d.Name = dName
		}
		if err := d.expandEnvVars(); err != nil {
			return nil, fmt.Errorf("Error on dev '%s': %s", d.Name, err)
		}
		for _, s := range d.Services {
			if err := s.expandEnvVars(); err != nil {
				return nil, fmt.Errorf("Error on dev '%s': %s", d.Name, err)
			}
			if err := s.validateForExtraFields(); err != nil {
				return nil, fmt.Errorf("Error on dev '%s': %s", d.Name, err)
			}
		}

		if err := d.SetDefaults(); err != nil {
			return nil, fmt.Errorf("Error on dev '%s': %s", d.Name, err)
		}
		if err := d.translateDeprecatedMetadataFields(); err != nil {
			return nil, fmt.Errorf("Error on dev '%s': %s", d.Name, err)
		}
		sort.SliceStable(d.Forward, func(i, j int) bool {
			return d.Forward[i].less(&d.Forward[j])
		})

		sort.SliceStable(d.Reverse, func(i, j int) bool {
			return d.Reverse[i].Local < d.Reverse[j].Local
		})

		if err := d.translateDeprecatedVolumeFields(); err != nil {
			return nil, err
		}
	}

	for _, b := range manifest.Build {
		if b.Name != "" {
			b.Context = b.Name
			b.Name = ""
		}
		b.setBuildDefaults()
	}
	manifest.CompleteManifest = bytes
	return manifest, nil
}

func (m *Manifest) mergeWithOktetoManifest(other *Manifest) {
	if len(m.Dev) == 0 && len(other.Dev) != 0 {
		m.Dev = other.Dev
	}
}

// ExpandEnvVars expands env vars to be set on the manifest
func (m *Manifest) ExpandEnvVars() (*Manifest, error) {
	bytes := m.CompleteManifest
	if len(bytes) == 0 {
		var err error
		bytes, err = yaml.Marshal(m)
		if err != nil {
			return m, err
		}
	}
	manifestExpandedBytes, err := ExpandEnv(string(bytes))
	if err != nil {
		return m, err
	}
	result, err := Read([]byte(manifestExpandedBytes))
	if err != nil {
		return m, err
	}
	return result, nil
}<|MERGE_RESOLUTION|>--- conflicted
+++ resolved
@@ -114,11 +114,7 @@
 	CompleteManifest []byte    `json:"-" yaml:"-"`
 }
 
-<<<<<<< HEAD
 //ManifestDevs defines all the dev section
-=======
-//ManifestDevs refers to all the devs that can be
->>>>>>> 56b64fcd
 type ManifestDevs map[string]*Dev
 
 //ManifestBuild defines all the build section
@@ -127,13 +123,9 @@
 //NewManifest creates a new empty manifest
 func NewManifest() *Manifest {
 	return &Manifest{
-<<<<<<< HEAD
-		Dev:   map[string]*Dev{},
-		Build: map[string]*BuildInfo{},
-=======
 		Dev:    map[string]*Dev{},
+		Build:  map[string]*BuildInfo{},
 		Deploy: &DeployInfo{},
->>>>>>> 56b64fcd
 	}
 }
 
