// Copyright 2022 The Okteto Authors
// Licensed under the Apache License, Version 2.0 (the "License");
// you may not use this file except in compliance with the License.
// You may obtain a copy of the License at
//
// http://www.apache.org/licenses/LICENSE-2.0
//
// Unless required by applicable law or agreed to in writing, software
// distributed under the License is distributed on an "AS IS" BASIS,
// WITHOUT WARRANTIES OR CONDITIONS OF ANY KIND, either express or implied.
// See the License for the specific language governing permissions and
// limitations under the License.

package model

import (
	"errors"
	"fmt"
	"os"
	"path/filepath"
	"sort"
	"strings"

	"github.com/a8m/envsubst"
	oktetoErrors "github.com/okteto/okteto/pkg/errors"
	oktetoLog "github.com/okteto/okteto/pkg/log"
	yaml "gopkg.in/yaml.v2"
	yaml3 "gopkg.in/yaml.v3"
)

// Archetype represents the type of manifest
type Archetype string

var (
	// StackType represents a stack manifest type
	StackType Archetype = "compose"
	// OktetoType represents a okteto manifest type
	OktetoType Archetype = "okteto"
	// OktetoManifestType represents a okteto manifest type
	OktetoManifestType Archetype = "manifest"
	// PipelineType represents a okteto pipeline manifest type
	PipelineType Archetype = "pipeline"
	// KubernetesType represents a k8s manifest type
	KubernetesType Archetype = "kubernetes"
	// ChartType represents a k8s manifest type
	ChartType Archetype = "chart"
)

const (
	buildHeadComment = "The build section defines how to build the images of your development environment\nMore info: https://www.okteto.com/docs/reference/manifest/#build"
	buildExample     = `build:
  my-service:
    context: .`
	buildSvcEnvVars         = "You can use the following env vars to refer to this image in your deploy commands:\n - OKTETO_BUILD_%s_REGISTRY: image registry\n - OKTETO_BUILD_%s_REPOSITORY: image repo\n - OKTETO_BUILD_%s_IMAGE: image name\n - OKTETO_BUILD_%s_TAG: image tag"
	deployHeadComment       = "The deploy section defines how to deploy your development environment\nMore info: https://www.okteto.com/docs/reference/manifest/#deploy"
	devHeadComment          = "The dev section defines how to activate a development container\nMore info: https://www.okteto.com/docs/reference/manifest/#dev"
	dependenciesHeadComment = "The dependencies section defines other git repositories to be deployed as part of your development environment\nMore info: https://www.okteto.com/docs/reference/manifest/#dependencies"
	dependenciesExample     = `dependencies:
  - https://github.com/okteto/b
  - frontend/okteto.yml`

	// FakeCommand prints into terminal a fake command
	FakeCommand = "echo 'Replace this line with the proper 'helm' or 'kubectl' commands to deploy your development environment'"
)

var (
	pipelineFiles = []string{
		"okteto-pipeline.yml",
		"okteto-pipeline.yaml",
		"okteto-pipelines.yml",
		"okteto-pipelines.yaml",
		".okteto/okteto-pipeline.yml",
		".okteto/okteto-pipeline.yaml",
		".okteto/okteto-pipelines.yml",
		".okteto/okteto-pipelines.yaml",
	}
	stackFiles = []string{
		"okteto-stack.yml",
		"okteto-stack.yaml",
		"stack.yml",
		"stack.yaml",
		".okteto/okteto-stack.yml",
		".okteto/okteto-stack.yaml",
		".okteto/stack.yml",
		".okteto/stack.yaml",

		"okteto-compose.yml",
		"okteto-compose.yaml",
		".okteto/okteto-compose.yml",
		".okteto/okteto-compose.yaml",

		"docker-compose.yml",
		"docker-compose.yaml",
		".okteto/docker-compose.yml",
		".okteto/docker-compose.yaml",
	}
	oktetoFiles = []string{
		"okteto.yml",
		"okteto.yaml",
		".okteto/okteto.yml",
		".okteto/okteto.yaml",
	}
	chartsSubPath = []string{
		"chart",
		"charts",
		"helm/chart",
		"helm/charts",
	}
	manifestSubPath = []string{
		"manifests",
		"manifests.yml",
		"manifests.yaml",
		"kubernetes",
		"kubernetes.yml",
		"kubernetes.yaml",
		"k8s",
		"k8s.yml",
		"k8s.yaml",
	}
)

// Manifest represents an okteto manifest
type Manifest struct {
	Name         string               `json:"name,omitempty" yaml:"name,omitempty"`
	Namespace    string               `json:"namespace,omitempty" yaml:"namespace,omitempty"`
	Context      string               `json:"context,omitempty" yaml:"context,omitempty"`
	Icon         string               `json:"icon,omitempty" yaml:"icon,omitempty"`
	Deploy       *DeployInfo          `json:"deploy,omitempty" yaml:"deploy,omitempty"`
	Dev          ManifestDevs         `json:"dev,omitempty" yaml:"dev,omitempty"`
	Destroy      []DeployCommand      `json:"destroy,omitempty" yaml:"destroy,omitempty"`
	Build        ManifestBuild        `json:"build,omitempty" yaml:"build,omitempty"`
	Dependencies ManifestDependencies `json:"dependencies,omitempty" yaml:"dependencies,omitempty"`

	Type     Archetype `json:"-" yaml:"-"`
	Filename string    `yaml:"-"`
	Manifest []byte    `json:"-" yaml:"-"`
	IsV2     bool      `json:"-" yaml:"-"`
}

// ManifestDevs defines all the dev section
type ManifestDevs map[string]*Dev

// ManifestBuild defines all the build section
type ManifestBuild map[string]*BuildInfo

// ManifestDependencies represents the map of dependencies at a manifest
type ManifestDependencies map[string]*Dependency

// NewManifest creates a new empty manifest
func NewManifest() *Manifest {
	return &Manifest{
		Dev:          map[string]*Dev{},
		Build:        map[string]*BuildInfo{},
		Dependencies: map[string]*Dependency{},
		Deploy:       &DeployInfo{},
	}
}

// NewManifestFromDev creates a manifest from a dev
func NewManifestFromDev(dev *Dev) *Manifest {
	manifest := NewManifest()
	name, err := ExpandEnv(dev.Name)
	if err != nil {
		oktetoLog.Infof("could not expand dev name '%s'", dev.Name)
		name = dev.Name
	}
	manifest.Dev[name] = dev
	return manifest
}

// DeployInfo represents what must be deployed for the app to work
type DeployInfo struct {
	Commands  []DeployCommand `json:"commands,omitempty" yaml:"commands,omitempty"`
	Compose   *ComposeInfo    `json:"compose,omitempty" yaml:"compose,omitempty"`
	Endpoints EndpointSpec    `json:"endpoints,omitempty" yaml:"endpoints,omitempty"`
}

// ComposeInfo represents information about compose file
type ComposeInfo struct {
	Manifest ManifestList `json:"manifest,omitempty" yaml:"manifest,omitempty"`
	Stack    *Stack       `json:"-" yaml:"-"`
}

// ManifestList is a list containing all the compose files
type ManifestList []string

// DeployCommand represents a command to be executed
type DeployCommand struct {
	Name    string `json:"name,omitempty" yaml:"name,omitempty"`
	Command string `json:"command,omitempty" yaml:"command,omitempty"`
}

//NewDeployInfo creates a deploy Info
func NewDeployInfo() *DeployInfo {
	return &DeployInfo{
		Commands: []DeployCommand{},
	}
}

//GetManifestV2 gets a manifest from a path or search for the files to generate it
func GetManifestV2(manifestPath string) (*Manifest, error) {
	cwd, err := os.Getwd()
	if err != nil {
		return nil, err
	}
	if manifestPath != "" && FileExistsAndNotDir(manifestPath) {
		return getManifest(manifestPath)
	} else if manifestPath != "" && pathExistsAndDir(manifestPath) {
		cwd = manifestPath
	}

	var devManifest *Manifest
	if oktetoPath := getFilePath(cwd, oktetoFiles); oktetoPath != "" {
		oktetoLog.Infof("Found okteto file")
		oktetoLog.AddToBuffer(oktetoLog.InfoLevel, "Found okteto manifest on %s", oktetoPath)
		oktetoLog.AddToBuffer(oktetoLog.InfoLevel, "Unmarshalling manifest...")
		devManifest, err = GetManifestV2(oktetoPath)
		if err != nil {
			return nil, err
		}
		if devManifest.IsV2 {
			oktetoLog.AddToBuffer(oktetoLog.InfoLevel, "Okteto manifest v2 unmarshalled successfully")
			devManifest.Type = OktetoManifestType
			if devManifest.Deploy != nil && devManifest.Deploy.Compose != nil && len(devManifest.Deploy.Compose.Manifest) > 0 {
				s, err := LoadStack("", devManifest.Deploy.Compose.Manifest)
				if err != nil {
					return nil, err
				}
				devManifest.Deploy.Compose.Stack = s
				s.Endpoints = devManifest.Deploy.Endpoints
				devManifest, err = devManifest.InferFromStack()
				if err != nil {
					return nil, err
				}
			}
			return devManifest, nil
		}
		oktetoLog.AddToBuffer(oktetoLog.InfoLevel, "Okteto manifest unmarshalled successfully")
	}

	inferredManifest, err := GetInferredManifest(cwd)
	if err != nil {
		return nil, err
	}
	if inferredManifest != nil {
		if inferredManifest.Type == StackType {
			inferredManifest, err = inferredManifest.InferFromStack()
			if err != nil {
				return nil, err
			}
			inferredManifest.Deploy.Compose.Stack.Endpoints = devManifest.Deploy.Endpoints
		}
		if devManifest != nil {
			inferredManifest.mergeWithOktetoManifest(devManifest)
		}
		return inferredManifest, nil
	}

	if devManifest != nil {
		devManifest.Type = OktetoType
		devManifest.Deploy = &DeployInfo{
			Commands: []DeployCommand{
				{
					Name:    "okteto push --deploy",
					Command: "okteto push --deploy",
				},
			},
		}
		return devManifest, nil
	}
	return nil, oktetoErrors.ErrManifestNotFound
}

// GetInferredManifest infers the manifest from a directory
func GetInferredManifest(cwd string) (*Manifest, error) {
	if pipelinePath := getFilePath(cwd, pipelineFiles); pipelinePath != "" {
		oktetoLog.Infof("Found pipeline")
		oktetoLog.AddToBuffer(oktetoLog.InfoLevel, "Found okteto pipeline manifest on %s", pipelinePath)
		oktetoLog.AddToBuffer(oktetoLog.InfoLevel, "Unmarshalling pipeline manifest...")
		pipelineManifest, err := GetManifestV2(pipelinePath)
		if err != nil {
			return nil, err
		}
		oktetoLog.AddToBuffer(oktetoLog.InfoLevel, "Okteto pipeline manifest unmarshalled successfully")
		pipelineManifest.Type = PipelineType
		return pipelineManifest, nil
	}

	if stackPath := getFilePath(cwd, stackFiles); stackPath != "" {
		oktetoLog.Infof("Found okteto compose")
		oktetoLog.AddToBuffer(oktetoLog.InfoLevel, "Found okteto compose manifest on %s", stackPath)
		stackManifest := &Manifest{
			Type: StackType,
			Deploy: &DeployInfo{
				Compose: &ComposeInfo{
					Manifest: []string{
						stackPath,
					},
				},
			},
			Dev:      ManifestDevs{},
			Build:    ManifestBuild{},
			Filename: stackPath,
			IsV2:     true,
		}
		oktetoLog.AddToBuffer(oktetoLog.InfoLevel, "Unmarshalling compose...")
		s, err := LoadStack("", stackManifest.Deploy.Compose.Manifest)
		if err != nil {
			return nil, err
		}
		oktetoLog.AddToBuffer(oktetoLog.InfoLevel, "Okteto compose unmarshalled successfully")
		stackManifest.Deploy.Compose.Stack = s

		for srv := range stackManifest.Deploy.Compose.Stack.Services {
			s := stackManifest.Deploy.Compose.Stack.Services[srv]
			if s.Build != nil {
				stackManifest.Build[srv] = s.Build
			}
		}
		return stackManifest, nil
	}

	if chartPath := getChartPath(cwd); chartPath != "" {
		oktetoLog.Infof("Found chart")
		oktetoLog.AddToBuffer(oktetoLog.InfoLevel, "Found helm chart on %s", chartPath)
		chartManifest := &Manifest{
			Type: ChartType,
			Deploy: &DeployInfo{
				Commands: []DeployCommand{
					{
						Name:    fmt.Sprintf("helm upgrade --install ${%s} %s", OktetoNameEnvVar, chartPath),
						Command: fmt.Sprintf("helm upgrade --install ${%s} %s", OktetoNameEnvVar, chartPath),
					},
				},
			},
			Dev:      ManifestDevs{},
			Build:    ManifestBuild{},
			Filename: chartPath,
		}
		return chartManifest, nil

	}
	if manifestPath := getManifestsPath(cwd); manifestPath != "" {
		oktetoLog.Infof("Found kubernetes manifests")
		oktetoLog.AddToBuffer(oktetoLog.InfoLevel, "Found kubernetes manifest on %s", manifestPath)
		k8sManifest := &Manifest{
			Type: KubernetesType,
			Deploy: &DeployInfo{
				Commands: []DeployCommand{
					{
						Name:    fmt.Sprintf("kubectl apply -f %s", manifestPath),
						Command: fmt.Sprintf("kubectl apply -f %s", manifestPath),
					},
				},
			},
			Dev:      ManifestDevs{},
			Build:    ManifestBuild{},
			Filename: manifestPath,
		}
		return k8sManifest, nil
	}

<<<<<<< HEAD
	if stackPath := getFilePath(cwd, stackFiles); stackPath != "" {
		oktetoLog.Infof("Found okteto compose")
		stackManifest := &Manifest{
			Type: StackType,
			Deploy: &DeployInfo{
				Compose: &ComposeInfo{
					Manifest: []string{
						stackPath,
					},
				},
			},
			Dev:      ManifestDevs{},
			Build:    ManifestBuild{},
			Filename: stackPath,
			IsV2:     true,
		}
		s, err := LoadStack("", stackManifest.Deploy.Compose.Manifest)
		if err != nil {
			return nil, err
		}
		stackManifest.Deploy.Compose.Stack = s

		return stackManifest, nil
	}
=======
>>>>>>> e8dedf51
	return nil, nil
}

// getManifest returns a Dev object from a given file
func getManifest(devPath string) (*Manifest, error) {
	b, err := os.ReadFile(devPath)
	if err != nil {
		return nil, err
	}

	manifest, err := Read(b)
	if err != nil {
		return nil, err
	}

	for _, dev := range manifest.Dev {

		if err := dev.loadAbsPaths(devPath); err != nil {
			return nil, err
		}

		if err := dev.expandEnvFiles(); err != nil {
			return nil, err
		}

		if err := dev.validate(); err != nil {
			return nil, err
		}

		dev.computeParentSyncFolder()
	}

	manifest.Filename = devPath

	return manifest, nil
}

func getFilePath(cwd string, files []string) string {
	for _, name := range files {
		path := filepath.Join(cwd, name)
		if FileExistsAndNotDir(path) {
			return path
		}
	}
	return ""
}

func getChartPath(cwd string) string {
	// Files will be checked in the order defined in the list
	for _, name := range chartsSubPath {
		path := filepath.Join(cwd, name, "Chart.yaml")
		if FileExists(path) {
			return path
		}
	}
	return ""
}

func getManifestsPath(cwd string) string {
	// Files will be checked in the order defined in the list
	for _, name := range manifestSubPath {
		path := filepath.Join(cwd, name)
		if FileExists(path) {
			return path
		}
	}
	return ""
}

// Read reads an okteto manifests
func Read(bytes []byte) (*Manifest, error) {
	manifest := NewManifest()
	if bytes != nil {
		if err := yaml.UnmarshalStrict(bytes, manifest); err != nil {
			if strings.HasPrefix(err.Error(), "yaml: unmarshal errors:") {
				var sb strings.Builder
				_, _ = sb.WriteString("Invalid manifest:\n")
				l := strings.Split(err.Error(), "\n")
				for i := 1; i < len(l); i++ {
					e := strings.TrimSuffix(l[i], "in type model.Manifest")
					e = strings.TrimSpace(e)
					_, _ = sb.WriteString(fmt.Sprintf("    - %s\n", e))
				}

				_, _ = sb.WriteString(fmt.Sprintf("    See %s for details", "https://okteto.com/docs/reference/manifest/"))
				return nil, errors.New(sb.String())
			}

			msg := strings.Replace(err.Error(), "yaml: unmarshal errors:", "invalid manifest:", 1)
			msg = strings.TrimSuffix(msg, "in type model.Manifest")
			return nil, errors.New(msg)
		}
	}
	if err := manifest.setDefaults(); err != nil {
		return nil, err
	}
	manifest.Manifest = bytes
	return manifest, nil
}

func (m *Manifest) setDefaults() error {
	for dName, d := range m.Dev {
		if d.Name == "" {
			d.Name = dName
		}
		if err := d.expandEnvVars(); err != nil {
			return fmt.Errorf("Error on dev '%s': %s", d.Name, err)
		}
		for _, s := range d.Services {
			if err := s.expandEnvVars(); err != nil {
				return fmt.Errorf("Error on dev '%s': %s", d.Name, err)
			}
			if err := s.validateForExtraFields(); err != nil {
				return fmt.Errorf("Error on dev '%s': %s", d.Name, err)
			}
		}

		if err := d.SetDefaults(); err != nil {
			return fmt.Errorf("Error on dev '%s': %s", d.Name, err)
		}
		if err := d.translateDeprecatedMetadataFields(); err != nil {
			return fmt.Errorf("Error on dev '%s': %s", d.Name, err)
		}
		sort.SliceStable(d.Forward, func(i, j int) bool {
			return d.Forward[i].less(&d.Forward[j])
		})

		sort.SliceStable(d.Reverse, func(i, j int) bool {
			return d.Reverse[i].Local < d.Reverse[j].Local
		})

		if err := d.translateDeprecatedVolumeFields(); err != nil {
			return err
		}
	}

	for _, b := range m.Build {
		if b.Name != "" {
			b.Context = b.Name
			b.Name = ""
		}
		b.setBuildDefaults()
	}
	return nil
}

func (m *Manifest) mergeWithOktetoManifest(other *Manifest) {
	if len(m.Dev) == 0 && len(other.Dev) != 0 {
		m.Dev = other.Dev
	}
}

// ExpandEnvVars expands env vars to be set on the manifest
func (m *Manifest) ExpandEnvVars() (*Manifest, error) {
	var err error
	if m.Deploy != nil {
		for idx, cmd := range m.Deploy.Commands {
			cmd.Command, err = ExpandEnv(cmd.Command)
			if err != nil {
				return nil, errors.New("could not parse env vars")
			}
			m.Deploy.Commands[idx] = cmd
		}
		if m.Deploy.Compose != nil && m.Deploy.Compose.Stack != nil {
			for _, svc := range m.Deploy.Compose.Stack.Services {
				svc.Image, err = ExpandEnv(svc.Image)
				if err != nil {
					return nil, errors.New("could not parse env vars")
				}
			}
		}
	}
	if m.Destroy != nil {
		for idx, cmd := range m.Destroy {
			cmd.Command, err = envsubst.String(cmd.Command)
			if err != nil {
				return nil, errors.New("could not parse env vars")
			}
			m.Destroy[idx] = cmd
		}
	}

	return m, nil
}

// Dependency represents a dependency object at the manifest
type Dependency struct {
	Repository   string      `json:"repository" yaml:"repository"`
	ManifestPath string      `json:"manifest,omitempty" yaml:"manifest,omitempty"`
	Branch       string      `json:"branch,omitempty" yaml:"branch,omitempty"`
	Variables    Environment `json:"variables,omitempty" yaml:"variables,omitempty"`
	Wait         bool        `json:"wait,omitempty" yaml:"wait,omitempty"`
}

// InferFromStack infers data from a stackfile
func (m *Manifest) InferFromStack() (*Manifest, error) {
	for svcName, svcInfo := range m.Deploy.Compose.Stack.Services {
		d := NewDev()
		toMount := []StackVolume{}
		for _, p := range svcInfo.Ports {
			if p.HostPort != 0 {
				d.Forward = append(d.Forward, Forward{Local: int(p.HostPort), Remote: int(p.ContainerPort)})
			}
		}
		for _, v := range svcInfo.VolumeMounts {
			if pathExistsAndDir(v.LocalPath) {
				d.Sync.Folders = append(d.Sync.Folders, SyncFolder(v))
			}
			toMount = append(toMount, v)
		}
		d.Command = svcInfo.Command
		d.EnvFiles = svcInfo.EnvFiles
		d.Environment = svcInfo.Environment
		d.Name = svcName

		m.Dev[svcName] = d

		if svcInfo.Build == nil {
			continue
		}
		buildInfo := svcInfo.Build
		if svcInfo.Image != "" {
			buildInfo.Image = svcInfo.Image
		}
		buildInfo.VolumesToInclude = toMount
		m.Build[svcName] = buildInfo
	}
	m.setDefaults()
	return m, nil
}

// WriteToFile writes a manifest to a file with comments to make it easier to understand
func (m *Manifest) WriteToFile(filePath string) error {
	if m.Deploy != nil {
		if len(m.Deploy.Commands) == 0 && m.Deploy.Compose == nil {
			m.Deploy.Commands = []DeployCommand{
				{
					Name:    FakeCommand,
					Command: FakeCommand,
				},
			}
		}
	}
	if len(m.Dev) == 0 {
		m.Dev = ManifestDevs{
			m.Name: NewDev(),
		}
	}
	for _, d := range m.Dev {
		if d.Image.Name != "" {
			d.Image.Context = ""
			d.Image.Dockerfile = ""
		} else {
			d.Image = nil
		}

		if d.Push.Name != "" {
			d.Push.Context = ""
			d.Push.Dockerfile = ""
		} else {
			d.Push = nil
		}
	}
	m.Context = ""
	m.Namespace = ""
	//Unmarshal with yamlv2 because we have the marshal with yaml v2
	bytes, err := yaml.Marshal(m)
	if err != nil {
		return err
	}
	doc := yaml3.Node{}
	if err := yaml3.Unmarshal(bytes, &doc); err != nil {
		return err
	}
	doc = *doc.Content[0]
	currentSection := ""
	for idx, section := range doc.Content {
		switch section.Value {
		case "build":
			currentSection = "build"
			section.HeadComment = buildHeadComment
		case "deploy":
			currentSection = "deploy"
			section.HeadComment = deployHeadComment
		case "dev":
			currentSection = "dev"
			section.HeadComment = devHeadComment
		}
		if idx%2 == 0 {
			continue
		}
		if currentSection == "build" {
			for _, subsection := range section.Content {
				if subsection.Kind != yaml3.ScalarNode {
					continue
				}
				serviceName := strings.ToUpper(subsection.Value)
				subsection.HeadComment = fmt.Sprintf(buildSvcEnvVars, serviceName, serviceName, serviceName, serviceName)
			}
		}
	}

	doc = m.reorderDocFields(doc)

	out, err := yaml3.Marshal(doc)
	if err != nil {
		return err
	}
	out = addEmptyLineBetweenSections(out)
	if err := os.WriteFile(filePath, out, 0600); err != nil {
		oktetoLog.Infof("failed to write stignore file: %s", err)
		return err
	}
	return nil
}

// reorderDocFields orders the manifest to be: name -> build -> deploy -> dependencies -> dev
func (*Manifest) reorderDocFields(doc yaml3.Node) yaml3.Node {
	contentCopy := []*yaml3.Node{}
	nodes := []int{}
	nameDefinitionIdx := getDocIdx(doc.Content, "name")
	if nameDefinitionIdx != -1 {
		contentCopy = append(contentCopy, doc.Content[nameDefinitionIdx], doc.Content[nameDefinitionIdx+1])
		nodes = append(nodes, nameDefinitionIdx, nameDefinitionIdx+1)
	}

	buildDefinitionIdx := getDocIdx(doc.Content, "build")
	if buildDefinitionIdx != -1 {
		contentCopy = append(contentCopy, doc.Content[buildDefinitionIdx], doc.Content[buildDefinitionIdx+1])
		nodes = append(nodes, buildDefinitionIdx, buildDefinitionIdx+1)
	} else {
		whereToInject := getDocIdx(contentCopy, "name")
		contentCopy[whereToInject].FootComment = fmt.Sprintf("%s\n%s", buildHeadComment, buildExample)
	}

	deployDefinitionIdx := getDocIdx(doc.Content, "deploy")
	if deployDefinitionIdx != -1 {
		contentCopy = append(contentCopy, doc.Content[deployDefinitionIdx], doc.Content[deployDefinitionIdx+1])
		nodes = append(nodes, deployDefinitionIdx, deployDefinitionIdx+1)
	}

	dependenciesDefinitionIdx := getDocIdx(doc.Content, "dependencies")
	if dependenciesDefinitionIdx != -1 {
		contentCopy = append(contentCopy, doc.Content[dependenciesDefinitionIdx], doc.Content[dependenciesDefinitionIdx+1])
		nodes = append(nodes, dependenciesDefinitionIdx, dependenciesDefinitionIdx+1)
	} else {
		whereToInject := getDocIdx(contentCopy, "deploy")
		contentCopy[whereToInject].FootComment = fmt.Sprintf("%s\n%s", dependenciesHeadComment, dependenciesExample)
	}

	devDefinitionIdx := getDocIdx(doc.Content, "dev")
	if devDefinitionIdx != -1 {
		contentCopy = append(contentCopy, doc.Content[devDefinitionIdx], doc.Content[devDefinitionIdx+1])
		nodes = append(nodes, devDefinitionIdx, devDefinitionIdx+1)
	}

	// We need to inject all the other fields remaining
	if len(doc.Content) != len(contentCopy) {
		for idx := range doc.Content {
			found := false
			for _, copyIdx := range nodes {
				if copyIdx == idx {
					found = true
					break
				}
			}
			if found {
				continue
			}
			contentCopy = append(contentCopy, doc.Content[idx])
		}
	}
	doc.Content = contentCopy
	return doc
}

func getDocIdx(contents []*yaml3.Node, value string) int {
	for idx, node := range contents {
		if node.Value == value {
			return idx
		}
	}
	return -1
}
func addEmptyLineBetweenSections(out []byte) []byte {
	prevLineCommented := false
	newYaml := ""
	for _, line := range strings.Split(string(out), "\n") {
		isLineCommented := strings.HasPrefix(strings.TrimSpace(line), "#")
		if !prevLineCommented && isLineCommented {
			newYaml += "\n"
		}
		newYaml += line + "\n"
		prevLineCommented = isLineCommented
	}
	return []byte(newYaml)
}<|MERGE_RESOLUTION|>--- conflicted
+++ resolved
@@ -308,15 +308,9 @@
 		if err != nil {
 			return nil, err
 		}
+		stackManifest.Deploy.Compose.Stack = s
 		oktetoLog.AddToBuffer(oktetoLog.InfoLevel, "Okteto compose unmarshalled successfully")
-		stackManifest.Deploy.Compose.Stack = s
-
-		for srv := range stackManifest.Deploy.Compose.Stack.Services {
-			s := stackManifest.Deploy.Compose.Stack.Services[srv]
-			if s.Build != nil {
-				stackManifest.Build[srv] = s.Build
-			}
-		}
+
 		return stackManifest, nil
 	}
 
@@ -360,33 +354,6 @@
 		return k8sManifest, nil
 	}
 
-<<<<<<< HEAD
-	if stackPath := getFilePath(cwd, stackFiles); stackPath != "" {
-		oktetoLog.Infof("Found okteto compose")
-		stackManifest := &Manifest{
-			Type: StackType,
-			Deploy: &DeployInfo{
-				Compose: &ComposeInfo{
-					Manifest: []string{
-						stackPath,
-					},
-				},
-			},
-			Dev:      ManifestDevs{},
-			Build:    ManifestBuild{},
-			Filename: stackPath,
-			IsV2:     true,
-		}
-		s, err := LoadStack("", stackManifest.Deploy.Compose.Manifest)
-		if err != nil {
-			return nil, err
-		}
-		stackManifest.Deploy.Compose.Stack = s
-
-		return stackManifest, nil
-	}
-=======
->>>>>>> e8dedf51
 	return nil, nil
 }
 
