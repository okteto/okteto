--- conflicted
+++ resolved
@@ -111,16 +111,10 @@
 	Destroy   []DeployCommand `json:"destroy,omitempty" yaml:"destroy,omitempty"`
 	Build     ManifestBuild   `json:"build,omitempty" yaml:"build,omitempty"`
 
-<<<<<<< HEAD
-	Type     string `json:"-" yaml:"-"`
-	Filename string `json:"-" yaml:"-"`
-	Manifest []byte `yaml:"-"`
-=======
-	Type             Archetype `json:"-" yaml:"-"`
-	Filename         string    `yaml:"-"`
-	CompleteManifest []byte    `json:"-" yaml:"-"`
-	IsV2             bool      `json:"-" yaml:"-"`
->>>>>>> 83eb964a
+	Type     Archetype `json:"-" yaml:"-"`
+	Filename string    `yaml:"-"`
+	Manifest []byte    `json:"-" yaml:"-"`
+	IsV2     bool      `json:"-" yaml:"-"`
 }
 
 //ManifestDevs defines all the dev section
@@ -414,7 +408,7 @@
 		}
 		b.setBuildDefaults()
 	}
-	manifest.CompleteManifest = bytes
+	manifest.Manifest = bytes
 	return manifest, nil
 }
 
@@ -426,7 +420,7 @@
 
 // ExpandEnvVars expands env vars to be set on the manifest
 func (m *Manifest) ExpandEnvVars() (*Manifest, error) {
-	bytes := m.CompleteManifest
+	bytes := m.Manifest
 	if len(bytes) == 0 {
 		var err error
 		bytes, err = yaml.Marshal(m)
