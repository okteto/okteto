// Copyright 2023 The Okteto Authors
// Licensed under the Apache License, Version 2.0 (the "License");
// you may not use this file except in compliance with the License.
// You may obtain a copy of the License at
//
// http://www.apache.org/licenses/LICENSE-2.0
//
// Unless required by applicable law or agreed to in writing, software
// distributed under the License is distributed on an "AS IS" BASIS,
// WITHOUT WARRANTIES OR CONDITIONS OF ANY KIND, either express or implied.
// See the License for the specific language governing permissions and
// limitations under the License.

package model

import (
	"bytes"
	"errors"
	"fmt"
	"github.com/a8m/envsubst"
	"github.com/okteto/okteto/pkg/constants"
	"github.com/okteto/okteto/pkg/dependencies"
	"github.com/okteto/okteto/pkg/discovery"
	"github.com/okteto/okteto/pkg/env"
	oktetoErrors "github.com/okteto/okteto/pkg/errors"
	"github.com/okteto/okteto/pkg/externalresource"
	"github.com/okteto/okteto/pkg/filesystem"
	oktetoLog "github.com/okteto/okteto/pkg/log"
	"github.com/okteto/okteto/pkg/model/forward"
	"github.com/spf13/afero"
	yaml "gopkg.in/yaml.v2"
	yaml3 "gopkg.in/yaml.v3"
	"os"
	"path/filepath"
	"reflect"
	"sort"
	"strings"
)

// Archetype represents the type of manifest
type Archetype string

var (
	// StackType represents a stack manifest type
	StackType Archetype = "compose"
	// OktetoType represents a okteto manifest type
	OktetoType Archetype = "okteto"
	// OktetoManifestType represents a okteto manifest type
	OktetoManifestType Archetype = "manifest"
	// PipelineType represents a okteto pipeline manifest type
	PipelineType Archetype = "pipeline"
	// KubernetesType represents a k8s manifest type
	KubernetesType Archetype = "kubernetes"
	// ChartType represents a k8s manifest type
	ChartType Archetype = "chart"
)

const (
	buildHeadComment = "The build section defines how to build the images of your development environment\nMore info: https://www.okteto.com/docs/reference/manifest/#build"
	buildExample     = `build:
  my-service:
    context: .`
	buildSvcEnvVars   = "You can use the following env vars to refer to this image in your deploy commands:\n - OKTETO_BUILD_%s_REGISTRY: image registry\n - OKTETO_BUILD_%s_REPOSITORY: image repo\n - OKTETO_BUILD_%s_IMAGE: image name\n - OKTETO_BUILD_%s_SHA: image tag sha256"
	deployHeadComment = "The deploy section defines how to deploy your development environment\nMore info: https://www.okteto.com/docs/reference/manifest/#deploy"
	deployExample     = `deploy:
  commands:
  - name: Deploy
    command: echo 'Replace this line with the proper 'helm' or 'kubectl' commands to deploy your development environment'`
	devHeadComment = "The dev section defines how to activate a development container\nMore info: https://www.okteto.com/docs/reference/manifest/#dev"
	devExample     = `dev:
  sample:
    image: okteto/dev:latest
    command: bash
    workdir: /usr/src/app
    sync:
      - .:/usr/src/app
    environment:
      - name=$USER
    forward:
      - 8080:80`
	dependenciesHeadComment = "The dependencies section defines other git repositories to be deployed as part of your development environment\nMore info: https://www.okteto.com/docs/reference/manifest/#dependencies"
	dependenciesExample     = `dependencies:
  - https://github.com/okteto/sample`

	// FakeCommand prints into terminal a fake command
	FakeCommand = "echo 'Replace this line with the proper 'helm' or 'kubectl' commands to deploy your development environment'"
)

var (
	priorityOrder = []string{"dev", "dependencies", "deploy", "build", "name"}
)

// Manifest represents an okteto manifest
type Manifest struct {
	Name          string                                   `json:"name,omitempty" yaml:"name,omitempty"`
	Namespace     string                                   `json:"namespace,omitempty" yaml:"namespace,omitempty"`
	Context       string                                   `json:"context,omitempty" yaml:"context,omitempty"`
	Icon          string                                   `json:"icon,omitempty" yaml:"icon,omitempty"`
	Deploy        *DeployInfo                              `json:"deploy,omitempty" yaml:"deploy,omitempty"`
	Dev           ManifestDevs                             `json:"dev,omitempty" yaml:"dev,omitempty"`
	Destroy       *DestroyInfo                             `json:"destroy,omitempty" yaml:"destroy,omitempty"`
	Build         ManifestBuild                            `json:"build,omitempty" yaml:"build,omitempty"`
	Dependencies  dependencies.ManifestDependencies        `json:"dependencies,omitempty" yaml:"dependencies,omitempty"`
	GlobalForward []forward.GlobalForward                  `json:"forward,omitempty" yaml:"forward,omitempty"`
	External      externalresource.ExternalResourceSection `json:"external,omitempty" yaml:"external,omitempty"`

	Type     Archetype `json:"-" yaml:"-"`
	Manifest []byte    `json:"-" yaml:"-"`
	IsV2     bool      `json:"-" yaml:"-"`
}

// ManifestDevs defines all the dev section
type ManifestDevs map[string]*Dev

// ManifestBuild defines all the build section
type ManifestBuild map[string]*BuildInfo

// NewManifest creates a new empty manifest
func NewManifest() *Manifest {
	return &Manifest{
		Dev:           map[string]*Dev{},
		Build:         map[string]*BuildInfo{},
		Dependencies:  dependencies.ManifestDependencies{},
		Deploy:        &DeployInfo{},
		GlobalForward: []forward.GlobalForward{},
		External:      externalresource.ExternalResourceSection{},
	}
}

// NewManifestFromStack creates a new manifest from a stack struct
func NewManifestFromStack(stack *Stack) *Manifest {
	stackPaths := ComposeInfoList{}
	for _, path := range stack.Paths {
		stackPaths = append(stackPaths, ComposeInfo{
			File: path,
		})
	}
	stackManifest := &Manifest{
		Type:      StackType,
		Name:      stack.Name,
		Namespace: stack.Namespace,
		Deploy: &DeployInfo{
			ComposeSection: &ComposeSectionInfo{
				ComposesInfo: stackPaths,
				Stack:        stack,
			},
		},
		Dev:   ManifestDevs{},
		Build: ManifestBuild{},
		IsV2:  true,
	}
	cwd, err := os.Getwd()
	if err != nil {
		oktetoLog.Fail("Can not find cwd: %s", err)
		return nil
	}
	stackManifest, err = stackManifest.InferFromStack(cwd)
	if err != nil {
		oktetoLog.Fail("Can not convert stack to Manifestv2: %s", err)
		return nil
	}
	return stackManifest
}

// NewManifestFromDev creates a manifest from a dev
func NewManifestFromDev(dev *Dev) *Manifest {
	manifest := NewManifest()
	name, err := env.ExpandEnv(dev.Name, true)
	if err != nil {
		oktetoLog.Infof("could not expand dev name '%s'", dev.Name)
		name = dev.Name
	}
	manifest.Dev[name] = dev
	return manifest
}

// DeployInfo represents what must be deployed for the app to work
type DeployInfo struct {
	ComposeSection *ComposeSectionInfo `json:"compose,omitempty" yaml:"compose,omitempty"`
	Endpoints      EndpointSpec        `json:"endpoints,omitempty" yaml:"endpoints,omitempty"`
	Divert         *DivertDeploy       `json:"divert,omitempty" yaml:"divert,omitempty"`
	Image          string              `json:"image,omitempty" yaml:"image,omitempty"`
	Commands       []DeployCommand     `json:"commands,omitempty" yaml:"commands,omitempty"`
	Remote         bool                `json:"remote,omitempty" yaml:"remote,omitempty"`
}

// DestroyInfo represents what must be destroyed for the app
type DestroyInfo struct {
	Image    string          `json:"image,omitempty" yaml:"image,omitempty"`
	Commands []DeployCommand `json:"commands,omitempty" yaml:"commands,omitempty"`
	Remote   bool            `json:"remote,omitempty" yaml:"remote,omitempty"`
}

// DivertDeploy represents information about the deploy divert configuration
type DivertDeploy struct {
	Driver               string                 `json:"driver,omitempty" yaml:"driver,omitempty"`
	Namespace            string                 `json:"namespace,omitempty" yaml:"namespace,omitempty"`
	DeprecatedService    string                 `json:"service,omitempty" yaml:"service,omitempty"`
	DeprecatedDeployment string                 `json:"deployment,omitempty" yaml:"deployment,omitempty"`
	VirtualServices      []DivertVirtualService `json:"virtualServices,omitempty" yaml:"virtualServices,omitempty"`
	Hosts                []DivertHost           `json:"hosts,omitempty" yaml:"hosts,omitempty"`
	DeprecatedPort       int                    `json:"port,omitempty" yaml:"port,omitempty"`
}

// DivertVirtualService represents a virtual service in a namespace to be diverted
type DivertVirtualService struct {
	Name      string   `json:"name,omitempty" yaml:"name,omitempty"`
	Namespace string   `json:"namespace,omitempty" yaml:"namespace,omitempty"`
	Routes    []string `json:"routes,omitempty" yaml:"routes,omitempty"`
}

// DivertHost represents a host from a virtual service in a namespace to be diverted
type DivertHost struct {
	VirtualService string `json:"virtualService,omitempty" yaml:"virtualService,omitempty"`
	Namespace      string `json:"namespace,omitempty" yaml:"namespace,omitempty"`
}

// ComposeSectionInfo represents information about compose file
type ComposeSectionInfo struct {
	Stack        *Stack          `json:"-" yaml:"-"`
	ComposesInfo ComposeInfoList `json:"manifest,omitempty" yaml:"manifest,omitempty"`
}

type ComposeInfoList []ComposeInfo

type ComposeInfo struct {
	File             string           `json:"file,omitempty" yaml:"file,omitempty"`
	ServicesToDeploy ServicesToDeploy `json:"services,omitempty" yaml:"services,omitempty"`
}

type ServicesToDeploy []string

// DeployCommand represents a command to be executed
type DeployCommand struct {
	Name    string `json:"name,omitempty" yaml:"name,omitempty"`
	Command string `json:"command,omitempty" yaml:"command,omitempty"`
}

// NewDeployInfo creates a deploy Info
func NewDeployInfo() *DeployInfo {
	return &DeployInfo{
		Commands: []DeployCommand{},
	}
}

// NewDestroyInfo creates a destroy Info
func NewDestroyInfo() *DestroyInfo {
	return &DestroyInfo{
		Commands: []DeployCommand{},
	}
}

func getManifestFromOktetoFile(cwd string) (*Manifest, error) {
	manifestPath, err := discovery.GetOktetoManifestPath(cwd)
	if err != nil {
		return nil, err
	}
	oktetoLog.Infof("Found okteto manifest file on path: %s", manifestPath)
	oktetoLog.AddToBuffer(oktetoLog.InfoLevel, "Found okteto manifest on %s", manifestPath)
	oktetoLog.AddToBuffer(oktetoLog.InfoLevel, "Unmarshalling manifest...")
	devManifest, err := getManifestFromFile(cwd, manifestPath)
	if err != nil {
		return nil, err
	}
	oktetoLog.AddToBuffer(oktetoLog.InfoLevel, "Okteto manifest unmarshalled successfully")
	return devManifest, nil
}

func getManifestFromDevFilePath(cwd, manifestPath string) (*Manifest, error) {
	if manifestPath != "" && !filepath.IsAbs(manifestPath) {
		manifestPath = filepath.Join(cwd, manifestPath)
	}
	if manifestPath != "" && filesystem.FileExistsAndNotDir(manifestPath) {
		return getManifestFromFile(cwd, manifestPath)
	}

	return nil, discovery.ErrOktetoManifestNotFound
}

// GetManifestV1 gets a manifest from a path or search for the files to generate it
func GetManifestV1(manifestPath string) (*Manifest, error) {
	cwd, err := os.Getwd()
	if err != nil {
		return nil, err
	}

	manifest, err := getManifestFromDevFilePath(cwd, manifestPath)
	if err != nil {
		if !errors.Is(err, discovery.ErrOktetoManifestNotFound) {
			return nil, err
		}
	}

	if manifest != nil {
		return manifest, nil
	}

	if manifestPath != "" && pathExistsAndDir(manifestPath) {
		cwd = manifestPath
	}

	manifest, err = getManifestFromOktetoFile(cwd)
	if err != nil {
		return nil, err
	}

	return manifest, nil
}

// GetManifestV2 gets a manifest from a path or search for the files to generate it
func GetManifestV2(manifestPath string) (*Manifest, error) {
	cwd, err := os.Getwd()
	if err != nil {
		return nil, err
	}

	manifest, err := getManifestFromDevFilePath(cwd, manifestPath)
	if err != nil {
		if !errors.Is(err, discovery.ErrOktetoManifestNotFound) {
			return nil, err
		}
	}

	if manifest != nil {
		return manifest, nil
	}

	if manifestPath != "" && pathExistsAndDir(manifestPath) {
		cwd = manifestPath
	}

	manifest, err = getManifestFromOktetoFile(cwd)
	if err != nil {
		if !errors.Is(err, discovery.ErrOktetoManifestNotFound) {
			return nil, err
		}
	}

	if manifest != nil && manifest.IsV2 {
		return manifest, nil
	}

	inferredManifest, err := GetInferredManifest(cwd)
	if err != nil {
		return nil, err
	}
	if inferredManifest != nil {
		if inferredManifest.Type == StackType {
			inferredManifest, err = inferredManifest.InferFromStack(cwd)
			if err != nil {
				return nil, err
			}
			if manifest != nil && manifest.Deploy != nil && manifest.Deploy.Endpoints != nil {
				inferredManifest.Deploy.ComposeSection.Stack.Endpoints = manifest.Deploy.Endpoints
			}
			if inferredManifest.Deploy.ComposeSection.Stack.Name != "" {
				inferredManifest.Name = inferredManifest.Deploy.ComposeSection.Stack.Name
			}
		}
		if manifest != nil {
			inferredManifest.mergeWithOktetoManifest(manifest)
		}

		if len(inferredManifest.Manifest) == 0 {
			bytes, err := yaml.Marshal(inferredManifest)
			if err != nil {
				return nil, err
			}
			inferredManifest.Manifest = bytes
		}
		return inferredManifest, nil
	}

	if manifest != nil {
		manifest.Type = OktetoType
		manifest.Deploy = &DeployInfo{
			Commands: []DeployCommand{
				{
					Name:    "okteto push",
					Command: "okteto push",
				},
			},
		}
		return manifest, nil
	}
	return nil, discovery.ErrOktetoManifestNotFound
}

// getManifestFromFile retrieves the manifest from a given file, okteto manifest or docker-compose
func getManifestFromFile(cwd, manifestPath string) (*Manifest, error) {
	devManifest, err := getOktetoManifest(manifestPath)
	if err != nil {
		oktetoLog.Info("devManifest err, fallback to stack unmarshall")
		stackManifest := &Manifest{
			Type: StackType,
			Deploy: &DeployInfo{
				ComposeSection: &ComposeSectionInfo{
					ComposesInfo: []ComposeInfo{
						{File: manifestPath},
					},
				},
			},
			Dev:   ManifestDevs{},
			Build: ManifestBuild{},
			IsV2:  true,
		}
		oktetoLog.AddToBuffer(oktetoLog.InfoLevel, "Unmarshalling compose...")

		var composeFiles []string
		for _, composeInfo := range stackManifest.Deploy.ComposeSection.ComposesInfo {
			composeFiles = append(composeFiles, composeInfo.File)
		}
		// We need to ensure that LoadStack has false because we don't want to expand env vars
		s, stackErr := LoadStack("", composeFiles, false)
		if stackErr != nil {
			// if err is from validation, then return the stackErr
			if errors.Is(stackErr, errDependsOn) {
				return nil, stackErr
			}

			if errors.Is(stackErr, oktetoErrors.ErrServiceEmpty) {
				return nil, stackErr
			}
			// if not return original manifest err
			return nil, err
		}
		stackManifest.Deploy.ComposeSection.Stack = s
		if stackManifest.Deploy.ComposeSection.Stack.Name != "" {
			stackManifest.Name = stackManifest.Deploy.ComposeSection.Stack.Name
		}
		stackManifest, err = stackManifest.InferFromStack(cwd)
		if err != nil {
			return nil, err
		}
		stackManifest.Manifest = s.Manifest
		oktetoLog.AddToBuffer(oktetoLog.InfoLevel, "Okteto compose unmarshalled successfully")
		return stackManifest, nil
	}
	if devManifest.IsV2 {
		oktetoLog.AddToBuffer(oktetoLog.InfoLevel, "Okteto manifest v2 unmarshalled successfully")
		devManifest.Type = OktetoManifestType
		if devManifest.Deploy != nil && devManifest.Deploy.ComposeSection != nil && len(devManifest.Deploy.ComposeSection.ComposesInfo) > 0 {
			var stackFiles []string
			for _, composeInfo := range devManifest.Deploy.ComposeSection.ComposesInfo {
				stackFiles = append(stackFiles, composeInfo.File)
			}
			// LoadStack should perform validation of the stack read from the file on compose section
			// We need to ensure that LoadStack has false because we don't want to expand env vars
			s, err := LoadStack("", stackFiles, false)
			if err != nil {
				return nil, err
			}
			devManifest.Deploy.ComposeSection.Stack = s
			devManifest, err = devManifest.InferFromStack(cwd)
			if devManifest.Deploy.Endpoints != nil {
				s.Endpoints = devManifest.Deploy.Endpoints
			}
			if err != nil {
				return nil, err
			}
		}
		return devManifest, nil
	} else {
		devManifest.setManifestDefaultsFromDev()
	}
	return devManifest, nil

}

// GetInferredManifest infers the manifest from a directory
func GetInferredManifest(cwd string) (*Manifest, error) {
	pipelinePath, err := discovery.GetOktetoPipelinePath(cwd)
	if err == nil {
		oktetoLog.Infof("Found pipeline on: %s", pipelinePath)
		oktetoLog.AddToBuffer(oktetoLog.InfoLevel, "Found okteto pipeline manifest on %s", pipelinePath)
		oktetoLog.AddToBuffer(oktetoLog.InfoLevel, "Unmarshalling pipeline manifest...")
		pipelineManifest, err := GetManifestV2(pipelinePath)
		if err != nil {
			return nil, err
		}
		oktetoLog.AddToBuffer(oktetoLog.InfoLevel, "Okteto pipeline manifest unmarshalled successfully")
		pipelineManifest.Type = PipelineType
		return pipelineManifest, nil
	}

	composePath, err := discovery.GetComposePath(cwd)
	if err == nil {
		oktetoLog.Infof("Found okteto compose")
		stackPath, err := filepath.Rel(cwd, composePath)
		if err != nil {
			return nil, err
		}
		oktetoLog.AddToBuffer(oktetoLog.InfoLevel, "Found okteto compose manifest on %s", stackPath)
		stackManifest := &Manifest{
			Type: StackType,
			Deploy: &DeployInfo{
				ComposeSection: &ComposeSectionInfo{
					ComposesInfo: []ComposeInfo{
						{File: stackPath},
					},
				},
			},
			Dev:   ManifestDevs{},
			Build: ManifestBuild{},
			IsV2:  true,
		}
		oktetoLog.AddToBuffer(oktetoLog.InfoLevel, "Unmarshalling compose...")
		var stackFiles []string
		for _, composeInfo := range stackManifest.Deploy.ComposeSection.ComposesInfo {
			stackFiles = append(stackFiles, composeInfo.File)
		}
		s, err := LoadStack("", stackFiles, true)
		if err != nil {
			return nil, err
		}
		stackManifest.Deploy.ComposeSection.Stack = s
		stackManifest.Manifest = s.Manifest
		oktetoLog.AddToBuffer(oktetoLog.InfoLevel, "Okteto compose unmarshalled successfully")

		return stackManifest, nil
	}

	chartPath, err := discovery.GetHelmChartPath(cwd)
	if err == nil {
		oktetoLog.Infof("Found chart")
		chartPath, err := filepath.Rel(cwd, chartPath)
		if err != nil {
			return nil, err
		}
		oktetoLog.AddToBuffer(oktetoLog.InfoLevel, "Found helm chart on %s", chartPath)
		tags := inferHelmTags(chartPath)
		deployHelm := fmt.Sprintf("helm upgrade --install ${%s} %s %s", constants.OktetoAutodiscoveryReleaseName, chartPath, tags)
		chartManifest := &Manifest{
			Type: ChartType,
			Deploy: &DeployInfo{
				Commands: []DeployCommand{
					{
						Name:    deployHelm,
						Command: deployHelm,
					},
				},
			},
			Dev:   ManifestDevs{},
			Build: ManifestBuild{},
		}
		return chartManifest, nil
	}

	k8sManifestPath, err := discovery.GetK8sManifestPath(cwd)
	if err == nil {
		oktetoLog.Infof("Found kubernetes manifests")
		manifestPath, err := filepath.Rel(cwd, k8sManifestPath)
		if err != nil {
			return nil, err
		}
		oktetoLog.AddToBuffer(oktetoLog.InfoLevel, "Found kubernetes manifest on %s", manifestPath)
		k8sManifest := &Manifest{
			Type: KubernetesType,
			Deploy: &DeployInfo{
				Commands: []DeployCommand{
					{
						Name:    fmt.Sprintf("kubectl apply -f %s", manifestPath),
						Command: fmt.Sprintf("kubectl apply -f %s", manifestPath),
					},
				},
			},
			Dev:   ManifestDevs{},
			Build: ManifestBuild{},
		}
		return k8sManifest, nil
	}

	return nil, oktetoErrors.ErrCouldNotInferAnyManifest
}

func inferHelmTags(path string) string {
	valuesPath := filepath.Join(path, "values.yaml")
	if _, err := os.Stat(valuesPath); err != nil {
		oktetoLog.Info("chart values not found")
		return ""
	}
	type valuesImages struct {
		Image string `yaml:"image,omitempty"`
	}

	b, err := os.ReadFile(valuesPath)
	if err != nil {
		oktetoLog.Info("could not read file values")
		return ""
	}
	tags := map[string]*valuesImages{}
	if err := yaml.Unmarshal(b, tags); err != nil {
		oktetoLog.Info("could not parse values image tags")
		return ""
	}
	result := ""
	for svcName, image := range tags {
		if image == nil {
			continue
		}
		if image.Image != "" {
			result += fmt.Sprintf(" --set %s.image=${OKTETO_BUILD_%s_IMAGE}", svcName, strings.ToUpper(svcName))
			os.Setenv(fmt.Sprintf("OKTETO_BUILD_%s_IMAGE", strings.ToUpper(svcName)), image.Image)
		}
	}
	return result
}

// getOktetoManifest returns an okteto object from a given file
func getOktetoManifest(devPath string) (*Manifest, error) {
	b, err := os.ReadFile(devPath)
	if err != nil {
		if os.IsNotExist(err) {
			return nil, discovery.ErrOktetoManifestNotFound
		}
		return nil, err
	}

	if isEmptyManifestFile(b) {
		return nil, fmt.Errorf("%s: %w", oktetoErrors.ErrInvalidManifest, oktetoErrors.ErrEmptyManifest)
	}

	manifest, err := Read(b)
	if err != nil {
		if errors.Is(err, oktetoErrors.ErrNotManifestContentDetected) {
			return nil, err
		}
		return nil, newManifestFriendlyError(err)
	}

	ef := externalresource.ERFilesystemManager{
		Fs: afero.NewOsFs(),
	}

	for name, external := range manifest.External {
		external.SetDefaults(name)
		ef.ExternalResource = *external
		err := ef.LoadMarkdownContent(devPath)
		if err != nil {
			oktetoLog.Infof("error loading external resource %s: %s", name, err.Error())
		}
	}

	for _, dev := range manifest.Dev {

		if err := dev.loadAbsPaths(devPath); err != nil {
			return nil, err
		}

		if err := dev.expandEnvFiles(); err != nil {
			return nil, err
		}

		dev.computeParentSyncFolder()
	}

	return manifest, nil
}

func isEmptyManifestFile(bytes []byte) bool {
	if bytes == nil || strings.TrimSpace(string(bytes)) == "" {
		return true
	}
	return false
}

// Read reads an okteto manifests
func Read(bytes []byte) (*Manifest, error) {
	manifest := NewManifest()

	if bytes != nil {
		if err := yaml.UnmarshalStrict(bytes, manifest); err != nil {
			if err := yaml.Unmarshal(bytes, manifest); err == nil {
				if reflect.DeepEqual(manifest, NewManifest()) {
					return nil, oktetoErrors.ErrNotManifestContentDetected
				}
			}
			return nil, err
		}
	}

	hasShownWarning := false
	for _, dev := range manifest.Dev {
		if (dev.Image.Context != "" || dev.Image.Dockerfile != "") && !hasShownWarning {
			hasShownWarning = true
			oktetoLog.Yellow(`The 'image' extended syntax is deprecated and will be removed in a future version. Define the images you want to build in the 'build' section of your manifest. More info at https://www.okteto.com/docs/reference/manifest/#build"`)
		}
	}

	if err := manifest.setDefaults(); err != nil {
		return nil, err
	}

	if err := manifest.validate(); err != nil {
		return nil, err
	}
	manifest.Manifest = bytes
	manifest.Type = OktetoManifestType
	return manifest, nil
}

func (m *Manifest) validate() error {
	if err := m.Build.validate(); err != nil {
		return err
	}
	return m.validateDivert()
}

func (b *ManifestBuild) validate() error {
	cycle := getDependentCyclic(b.toGraph())
	if len(cycle) == 1 { // depends on the same node
		return fmt.Errorf("manifest build validation failed: image '%s' is referenced on its dependencies", cycle[0])
	} else if len(cycle) > 1 {
		svcsDependents := fmt.Sprintf("%s and %s", strings.Join(cycle[:len(cycle)-1], ", "), cycle[len(cycle)-1])
		return fmt.Errorf("manifest validation failed: cyclic dependendecy found between %s", svcsDependents)
	}
	return nil
}

// GetSvcsToBuildFromList returns the builds from a list and all its
func (b *ManifestBuild) GetSvcsToBuildFromList(toBuild []string) []string {
	initialSvcsToBuild := toBuild
	svcsToBuildWithDependencies := getDependentNodes(b.toGraph(), toBuild)
	if len(initialSvcsToBuild) != len(svcsToBuildWithDependencies) {
		dependantBuildImages := getListDiff(initialSvcsToBuild, svcsToBuildWithDependencies)
		oktetoLog.Warning("The following build images need to be built because of dependencies: [%s]", strings.Join(dependantBuildImages, ", "))
	}
	return svcsToBuildWithDependencies
}

func (b ManifestBuild) toGraph() graph {
	g := graph{}
	for k, v := range b {
		g[k] = v.DependsOn
	}
	return g
}

// SanitizeSvcNames sanitize service names in 'dev', 'build' and 'global forward' sections
func (m *Manifest) SanitizeSvcNames() error {
	sanitizedServicesNames := make(map[string]string)
	for devKey, dev := range m.Dev {
		if shouldBeSanitized(devKey) {
			sanitizedSvcName := sanitizeName(devKey)
			if _, ok := m.Dev[sanitizedSvcName]; ok {
				return fmt.Errorf("could not sanitize '%s'. Service with name '%s' already exists", devKey, sanitizedSvcName)
			}
			dev.Name = sanitizedSvcName
			m.Dev[sanitizedSvcName] = dev
			sanitizedServicesNames[devKey] = sanitizedSvcName
			delete(m.Dev, devKey)
		}
	}

	for buildKey, build := range m.Build {
		if shouldBeSanitized(buildKey) {
			sanitizedSvcName := sanitizeName(buildKey)
			if _, ok := m.Build[sanitizedSvcName]; ok {
				return fmt.Errorf("could not sanitize '%s'. Service with name '%s' already exists", buildKey, sanitizedSvcName)
			}
			m.Build[sanitizedSvcName] = build
			sanitizedServicesNames[buildKey] = sanitizedSvcName
			delete(m.Build, buildKey)
		}
	}

	for idx := range m.GlobalForward {
		gfServiceName := m.GlobalForward[idx].ServiceName
		if shouldBeSanitized(gfServiceName) {
			sanitizedSvcName := sanitizeName(gfServiceName)
			sanitizedServicesNames[gfServiceName] = sanitizedSvcName
			m.GlobalForward[idx].ServiceName = sanitizedSvcName
		}
	}

	for previousName, newName := range sanitizedServicesNames {
		oktetoLog.Warning("Service '%s' specified in okteto manifest has been sanitized into '%s'.", previousName, newName)
	}

	return nil
}

func (m *Manifest) validateDivert() error {
	if m.Deploy == nil {
		return nil
	}
	if m.Deploy.Divert == nil {
		return nil
	}

	switch m.Deploy.Divert.Driver {
	case constants.OktetoDivertWeaverDriver:
		if m.Deploy.Divert.Namespace == "" {
			return fmt.Errorf("the field 'deploy.divert.namespace' is mandatory")
		}
		if len(m.Deploy.Divert.VirtualServices) > 0 {
			return fmt.Errorf("the field 'deploy.divert.virtualServices' is not supported with the weaver driver")
		}
		if len(m.Deploy.Divert.Hosts) > 0 {
			return fmt.Errorf("the field 'deploy.divert.host' is not supported with the weaver driver")
		}
	case constants.OktetoDivertIstioDriver:
		if m.Deploy.Divert.DeprecatedService != "" {
			return fmt.Errorf("the field 'deploy.divert.service' is not supported with the istio driver")
		}
		if m.Deploy.Divert.Namespace != "" {
			return fmt.Errorf("the field 'deploy.divert.namespace' is not supported with the istio driver")
		}
		if len(m.Deploy.Divert.VirtualServices) == 0 {
			return fmt.Errorf("the field 'deploy.divert.virtualServices' is mandatory")
		}
		for i := range m.Deploy.Divert.VirtualServices {
			if m.Deploy.Divert.VirtualServices[i].Name == "" {
				return fmt.Errorf("the field 'deploy.divert.virtualServices[%d].name' is mandatory", i)
			}
			if m.Deploy.Divert.VirtualServices[i].Namespace == "" {
				return fmt.Errorf("the field 'deploy.divert.virtualServices[%d].namespace' is mandatory", i)
			}
		}
		for i := range m.Deploy.Divert.Hosts {
			if m.Deploy.Divert.Hosts[i].VirtualService == "" {
				return fmt.Errorf("the field 'deploy.divert.hosts[%d].virtualService' is mandatory", i)
			}
			if m.Deploy.Divert.Hosts[i].Namespace == "" {
				return fmt.Errorf("the field 'deploy.divert.hosts[%d].namespace' is mandatory", i)
			}
		}
	default:
		return fmt.Errorf("the divert driver '%s' isn't supported", m.Deploy.Divert.Driver)
	}
	return nil
}

func (m *Manifest) setDefaults() error {
	if m.Deploy != nil && m.Deploy.Divert != nil {
		var err error
		if m.Deploy.Divert.Driver == "" {
			m.Deploy.Divert.Driver = constants.OktetoDivertWeaverDriver
		}
		m.Deploy.Divert.Namespace, err = env.ExpandEnv(m.Deploy.Divert.Namespace, false)
		if err != nil {
			return err
		}
		for i := range m.Deploy.Divert.Hosts {
			m.Deploy.Divert.Hosts[i].VirtualService, err = env.ExpandEnv(m.Deploy.Divert.Hosts[i].VirtualService, false)
			if err != nil {
				return err
			}
			m.Deploy.Divert.Hosts[i].Namespace, err = env.ExpandEnv(m.Deploy.Divert.Hosts[i].Namespace, false)
			if err != nil {
				return err
			}
		}
	}
	for dName, d := range m.Dev {
		if d.Name == "" {
			d.Name = dName
		}
		if err := d.expandEnvVars(); err != nil {
			return fmt.Errorf("Error on dev '%s': %s", d.Name, err)
		}
		for _, s := range d.Services {
			if err := s.expandEnvVars(); err != nil {
				return fmt.Errorf("Error on dev '%s': %s", d.Name, err)
			}
			if err := s.validateForExtraFields(); err != nil {
				return fmt.Errorf("Error on dev '%s': %s", d.Name, err)
			}
		}

		if err := d.SetDefaults(); err != nil {
			return fmt.Errorf("Error on dev '%s': %s", d.Name, err)
		}

		d.translateDeprecatedMetadataFields()

		sort.SliceStable(d.Forward, func(i, j int) bool {
			return d.Forward[i].Less(&d.Forward[j])
		})

		sort.SliceStable(d.Reverse, func(i, j int) bool {
			return d.Reverse[i].Local < d.Reverse[j].Local
		})

		if err := d.translateDeprecatedVolumeFields(); err != nil {
			return err
		}
	}

	for _, b := range m.Build {
		if b.Name != "" {
			b.Context = b.Name
			b.Name = ""
		}

		if !(b.Image != "" && len(b.VolumesToInclude) > 0 && b.Dockerfile == "") {
			b.setBuildDefaults()
		}
	}

	if m.Destroy == nil {
		m.Destroy = &DestroyInfo{}
	}

	return nil
}

func (m *Manifest) mergeWithOktetoManifest(other *Manifest) {
	if len(m.Dev) == 0 && len(other.Dev) != 0 {
		m.Dev = other.Dev
	}
}

// ExpandEnvVars expands env vars to be set on the manifest
func (manifest *Manifest) ExpandEnvVars() error {
	var err error
	if manifest.Deploy != nil {
		if manifest.Deploy.Image != "" {
			manifest.Deploy.Image, err = envsubst.String(manifest.Deploy.Image)
			if err != nil {
				return errors.New("could not parse env vars for an image used for remote deploy")
			}
		}
		if manifest.Deploy.ComposeSection != nil && manifest.Deploy.ComposeSection.Stack != nil {
			var stackFiles []string
			for _, composeInfo := range manifest.Deploy.ComposeSection.ComposesInfo {
				stackFiles = append(stackFiles, composeInfo.File)
			}
			s, err := LoadStack("", stackFiles, true)
			if err != nil {
				oktetoLog.Infof("Could not reload stack manifest: %s", err)
				s = manifest.Deploy.ComposeSection.Stack
			}
			s.Namespace = manifest.Deploy.ComposeSection.Stack.Namespace
			s.Context = manifest.Deploy.ComposeSection.Stack.Context
			for svcName, svc := range s.Services {
				if _, ok := manifest.Build[svcName]; svc.Build == nil && len(svc.VolumeMounts) == 0 && !ok {
					continue
				}
				tag := fmt.Sprintf("${OKTETO_BUILD_%s_IMAGE}", strings.ToUpper(strings.ReplaceAll(svcName, "-", "_")))
				expandedTag, err := env.ExpandEnv(tag, true)
				if err != nil {
					return err
				}
				if expandedTag != "" {
					svc.Image = expandedTag
				}
			}
			manifest.Deploy.ComposeSection.Stack = s
			if len(manifest.Deploy.Endpoints) > 0 {
				if len(manifest.Deploy.ComposeSection.Stack.Endpoints) > 0 {
					oktetoLog.Warning("Endpoints are defined in the stack and in the manifest. The endpoints defined in the manifest will be used")
				}
				manifest.Deploy.ComposeSection.Stack.Endpoints = manifest.Deploy.Endpoints
			}
			cwd, err := os.Getwd()
			if err != nil {
				oktetoLog.Info("could not detect working directory")
			}
			manifest, err = manifest.InferFromStack(cwd)
			if err != nil {
				return err
			}
		}
	}
	if manifest.Destroy != nil {
		if manifest.Destroy.Image != "" {
			manifest.Destroy.Image, err = env.ExpandEnv(manifest.Destroy.Image, true)
			if err != nil {
				return err
			}
		}
	}

	for devName, devInfo := range manifest.Dev {
		if _, ok := manifest.Build[devName]; ok && devInfo.Image == nil && devInfo.Autocreate {
			devInfo.Image = &BuildInfo{
				Name: fmt.Sprintf("${OKTETO_BUILD_%s_IMAGE}", strings.ToUpper(strings.ReplaceAll(devName, "-", "_"))),
			}
		}
		if devInfo.Image != nil {
			devInfo.Image.Name, err = env.ExpandEnv(devInfo.Image.Name, false)
			if err != nil {
				return err
			}
		}
	}

	return nil
}

<<<<<<< HEAD
=======
// Dependency represents a dependency object at the manifest
type Dependency struct {
	Repository   string        `json:"repository" yaml:"repository"`
	ManifestPath string        `json:"manifest,omitempty" yaml:"manifest,omitempty"`
	Branch       string        `json:"branch,omitempty" yaml:"branch,omitempty"`
	Namespace    string        `json:"namespace,omitempty" yaml:"namespace,omitempty"`
	Variables    Environment   `json:"variables,omitempty" yaml:"variables,omitempty"`
	Timeout      time.Duration `json:"timeout,omitempty" yaml:"timeout,omitempty"`
	Wait         bool          `json:"wait,omitempty" yaml:"wait,omitempty"`
}

// GetTimeout returns dependency.Timeout if it's set or the one passed as arg if it's not
func (d *Dependency) GetTimeout(defaultTimeout time.Duration) time.Duration {
	if d.Timeout != 0 {
		return d.Timeout
	}
	return defaultTimeout
}

// ExpandVars sets dependencies values if values fits with list params
func (d *Dependency) ExpandVars(variables []string) error {
	parser := parse.New("string", append(os.Environ(), variables...), &parse.Restrictions{})

	expandedBranch, err := parser.Parse(d.Branch)
	if err != nil {
		return fmt.Errorf("error expanding 'branch': %w", err)
	}
	if expandedBranch != "" {
		d.Branch = expandedBranch
	}

	expandedRepository, err := parser.Parse(d.Repository)
	if err != nil {
		return fmt.Errorf("error expanding 'repository': %w", err)
	}
	if expandedRepository != "" {
		d.Repository = expandedRepository
	}

	expandedManifestPath, err := parser.Parse(d.ManifestPath)
	if err != nil {
		return fmt.Errorf("error expanding 'manifest': %w", err)
	}
	if expandedManifestPath != "" {
		d.ManifestPath = expandedManifestPath
	}

	expandedNamespace, err := parser.Parse(d.Namespace)
	if err != nil {
		return fmt.Errorf("error expanding 'namespace': %w", err)
	}
	if expandedNamespace != "" {
		d.Namespace = expandedNamespace
	}

	expandedVariables := Environment{}
	for _, v := range d.Variables {
		expandedVarName, err := parser.Parse(v.Name)
		if err != nil {
			return fmt.Errorf("error expanding variable name: %w", err)
		}
		if expandedVarName != "" {
			v.Name = expandedVarName
		}

		expandedVarValue, err := parser.Parse(v.Value)
		if err != nil {
			return fmt.Errorf("error expanding variable value: %w", err)
		}
		if expandedVarValue != "" {
			v.Value = expandedVarValue
		}

		expandedVariables = append(expandedVariables, EnvVar{
			Name:  v.Name,
			Value: v.Value,
		})
	}
	d.Variables = expandedVariables

	return nil
}

>>>>>>> 54bcbda1
// InferFromStack infers data from a stackfile
func (m *Manifest) InferFromStack(cwd string) (*Manifest, error) {
	for svcName, svcInfo := range m.Deploy.ComposeSection.Stack.Services {
		d, err := svcInfo.ToDev(svcName)
		if err != nil {
			return nil, err
		}

		d.parentSyncFolder = cwd

		if _, ok := m.Dev[svcName]; !ok && len(d.Sync.Folders) > 0 {
			m.Dev[svcName] = d
		}

		if svcInfo.Build == nil && len(svcInfo.VolumeMounts) == 0 {
			continue
		}

		buildInfo := svcInfo.Build

		switch {
		case buildInfo != nil && len(svcInfo.VolumeMounts) > 0:
			if svcInfo.Image != "" {
				buildInfo.Image = svcInfo.Image
			}
			buildInfo.VolumesToInclude = svcInfo.VolumeMounts
		case buildInfo != nil:
			if svcInfo.Image != "" {
				buildInfo.Image = svcInfo.Image
			}
		case len(svcInfo.VolumeMounts) > 0:
			buildInfo = &BuildInfo{
				Image:            svcInfo.Image,
				VolumesToInclude: svcInfo.VolumeMounts,
			}
		default:
			oktetoLog.Infof("could not build service %s, due to not having Dockerfile defined or volumes to include", svcName)
		}

		for idx, volume := range buildInfo.VolumesToInclude {
			localPath := volume.LocalPath
			if filepath.IsAbs(localPath) {
				localPath, err = filepath.Rel(buildInfo.Context, volume.LocalPath)
				if err != nil {
					localPath, err = filepath.Rel(cwd, volume.LocalPath)
					if err != nil {
						oktetoLog.Info("can not find svc[%s].build.volumes to include relative to svc[%s].build.context", svcName, svcName)
					}
				}
			}
			volume.LocalPath = localPath
			buildInfo.VolumesToInclude[idx] = volume
		}
		buildInfo.Context, err = filepath.Rel(cwd, buildInfo.Context)
		if err != nil {
			oktetoLog.Infof("can not make svc[%s].build.context relative to cwd", svcName)
		}
		contextAbs := filepath.Join(cwd, buildInfo.Context)
		buildInfo.Dockerfile, err = filepath.Rel(contextAbs, buildInfo.Dockerfile)
		if err != nil {
			oktetoLog.Infof("can not make svc[%s].build.dockerfile relative to cwd", svcName)
		}
		if _, ok := m.Build[svcName]; !ok {
			m.Build[svcName] = buildInfo
		}
	}
	if err := m.setDefaults(); err != nil {
		oktetoLog.Infof("failed to set defaults: %s", err)
	}
	return m, nil
}

// WriteToFile writes a manifest to a file with comments to make it easier to understand
func (m *Manifest) WriteToFile(filePath string) error {
	if m.Deploy != nil {
		if len(m.Deploy.Commands) == 0 && m.Deploy.ComposeSection == nil {
			m.Deploy.Commands = []DeployCommand{
				{
					Name:    FakeCommand,
					Command: FakeCommand,
				},
			}
		}
	}
	for _, b := range m.Build {
		b.Name = ""
	}
	for dName, d := range m.Dev {
		d.Name = ""
		d.Context = ""
		d.Namespace = ""
		if d.Image != nil && d.Image.Name != "" {
			d.Image.Context = ""
			d.Image.Dockerfile = ""
		} else {
			if v, ok := m.Build[dName]; ok {
				if v.Image != "" {
					d.Image = &BuildInfo{Name: v.Image}
				} else {
					d.Image = nil
				}
			} else {
				d.Image = nil
			}
		}

		if d.Push != nil && d.Push.Name != "" {
			d.Push.Context = ""
			d.Push.Dockerfile = ""
		} else {
			d.Push = nil
		}
	}
	// Unmarshal with yamlv2 because we have the marshal with yaml v2
	b, err := yaml.Marshal(m)
	if err != nil {
		return err
	}
	doc := yaml3.Node{}
	if err := yaml3.Unmarshal(b, &doc); err != nil {
		return err
	}
	doc = *doc.Content[0]
	currentSection := ""
	for idx, section := range doc.Content {
		switch section.Value {
		case "build":
			currentSection = "build"
			section.HeadComment = buildHeadComment
		case "deploy":
			currentSection = "deploy"
			section.HeadComment = deployHeadComment
		case "dev":
			currentSection = "dev"
			section.HeadComment = devHeadComment
		}
		if idx%2 == 0 {
			continue
		}
		if currentSection == "build" {
			for _, subsection := range section.Content {
				if subsection.Kind != yaml3.ScalarNode {
					continue
				}
				serviceName := strings.ToUpper(strings.ReplaceAll(subsection.Value, "-", "_"))
				subsection.HeadComment = fmt.Sprintf(buildSvcEnvVars, serviceName, serviceName, serviceName, serviceName)
			}
		}
	}

	m.reorderDocFields(&doc)

	buffer := bytes.NewBuffer(nil)
	encoder := yaml3.NewEncoder(buffer)
	encoder.SetIndent(2)

	err = encoder.Encode(doc)
	if err != nil {
		return err
	}
	out := addEmptyLineBetweenSections(buffer.Bytes())
	if err := os.WriteFile(filePath, out, 0600); err != nil {
		oktetoLog.Infof("failed to write stignore file: %s", err)
		return err
	}
	return nil
}

// reorderDocFields orders the manifest to be: name -> build -> deploy -> dependencies -> dev
func (*Manifest) reorderDocFields(doc *yaml3.Node) {
	contentCopy := []*yaml3.Node{}
	nodes := []int{}
	nameDefinitionIdx := getDocIdx(doc.Content, "name")
	if nameDefinitionIdx != -1 {
		contentCopy = append(contentCopy, doc.Content[nameDefinitionIdx], doc.Content[nameDefinitionIdx+1])
		nodes = append(nodes, nameDefinitionIdx, nameDefinitionIdx+1)
	}

	buildDefinitionIdx := getDocIdx(doc.Content, "build")
	if buildDefinitionIdx != -1 {
		contentCopy = append(contentCopy, doc.Content[buildDefinitionIdx], doc.Content[buildDefinitionIdx+1])
		nodes = append(nodes, buildDefinitionIdx, buildDefinitionIdx+1)
	} else {
		whereToInject := getDocIdxWithPrior(contentCopy, "name")
		contentCopy[whereToInject].FootComment = fmt.Sprintf("%s\n%s", buildHeadComment, buildExample)
	}

	deployDefinitionIdx := getDocIdx(doc.Content, "deploy")
	if deployDefinitionIdx != -1 {
		contentCopy = append(contentCopy, doc.Content[deployDefinitionIdx], doc.Content[deployDefinitionIdx+1])
		nodes = append(nodes, deployDefinitionIdx, deployDefinitionIdx+1)
	} else {
		whereToInject := getDocIdxWithPrior(contentCopy, "build")
		footComment := fmt.Sprintf("%s\n%s", deployHeadComment, deployExample)
		if buildDefinitionIdx == -1 {
			footComment = "\n" + footComment
		}
		if contentCopy[whereToInject].FootComment == "" {
			contentCopy[whereToInject].FootComment = footComment
		} else {
			contentCopy[whereToInject].FootComment += footComment
		}
	}

	dependenciesDefinitionIdx := getDocIdx(doc.Content, "dependencies")
	if dependenciesDefinitionIdx != -1 {
		contentCopy = append(contentCopy, doc.Content[dependenciesDefinitionIdx], doc.Content[dependenciesDefinitionIdx+1])
		nodes = append(nodes, dependenciesDefinitionIdx, dependenciesDefinitionIdx+1)
	} else {
		whereToInject := getDocIdxWithPrior(contentCopy, "deploy")
		footComment := fmt.Sprintf("%s\n%s", dependenciesHeadComment, dependenciesExample)
		if deployDefinitionIdx == -1 {
			footComment = "\n\n" + footComment
		}
		if contentCopy[whereToInject].FootComment == "" {
			contentCopy[whereToInject].FootComment = footComment
		} else {
			contentCopy[whereToInject].FootComment += footComment
		}
	}

	devDefinitionIdx := getDocIdx(doc.Content, "dev")
	if devDefinitionIdx != -1 {
		contentCopy = append(contentCopy, doc.Content[devDefinitionIdx], doc.Content[devDefinitionIdx+1])
		nodes = append(nodes, devDefinitionIdx, devDefinitionIdx+1)
	} else {
		whereToInject := getDocIdxWithPrior(contentCopy, "dependencies")
		footComment := fmt.Sprintf("%s\n%s", devHeadComment, devExample)
		if dependenciesDefinitionIdx == -1 {
			footComment = "\n" + footComment
		}
		if contentCopy[whereToInject].FootComment == "" {
			contentCopy[whereToInject].FootComment = footComment
		} else {
			contentCopy[whereToInject].FootComment += footComment
		}
	}

	// We need to inject all the other fields remaining
	if len(doc.Content) != len(contentCopy) {
		for idx := range doc.Content {
			found := false
			for _, copyIdx := range nodes {
				if copyIdx == idx {
					found = true
					break
				}
			}
			if found {
				continue
			}
			contentCopy = append(contentCopy, doc.Content[idx])
		}
	}
	doc.Content = contentCopy
}

func getDocIdxWithPrior(contents []*yaml3.Node, value string) int {
	for idx, node := range contents {
		if node.Value == value {
			return idx
		}
	}
	for idx, val := range priorityOrder {
		if val == value {
			return getDocIdx(contents, priorityOrder[idx+1])
		}
	}
	return -1
}

func getDocIdx(contents []*yaml3.Node, value string) int {
	for idx, node := range contents {
		if node.Value == value {
			return idx
		}
	}
	return -1
}

func addEmptyLineBetweenSections(out []byte) []byte {
	prevLineCommented := false
	newYaml := ""
	for _, line := range strings.Split(string(out), "\n") {
		isLineCommented := strings.HasPrefix(strings.TrimSpace(line), "#")
		if !prevLineCommented && isLineCommented {
			newYaml += "\n"
		}
		newYaml += line + "\n"
		prevLineCommented = isLineCommented
	}
	return []byte(newYaml)
}

// IsDeployDefault returns true if the command is empty or if it has the default one
func (m *Manifest) IsDeployDefault() bool {
	if m.Deploy == nil {
		return true
	}
	if len(m.Deploy.Commands) == 1 && m.Deploy.Commands[0].Command == FakeCommand {
		return true
	}
	return false
}

// setManifestDefaultsFromDev sets context and namespace from the dev
func (m *Manifest) setManifestDefaultsFromDev() {
	if len(m.Dev) == 1 {
		for _, devInfo := range m.Dev {
			m.Context = devInfo.Context
			m.Namespace = devInfo.Namespace
		}
	} else {
		oktetoLog.Infof("could not set context and manifest from dev section due to being '%d' devs declared", len(m.Dev))
	}
}

// HasDependencies returns true if the manifest has dependencies
func (m *Manifest) HasDependencies() bool {
	if m.Dependencies == nil {
		return false
	}
	return len(m.Dependencies) > 0
}

// HasDev checks if manifestDevs has a dev name as key
func (d ManifestDevs) HasDev(name string) bool {
	_, ok := d[name]
	return ok
}

// GetDevs returns a list of strings with the keys of devs defined
func (d ManifestDevs) GetDevs() []string {
	devs := []string{}
	for k := range d {
		devs = append(devs, k)
	}
	return devs
}

func (m *Manifest) GetBuildServices() map[string]bool {
	images := map[string]bool{}
	for service := range m.Build {
		images[service] = true
	}
	return images
}

func (m *Manifest) GetStack() *Stack {
	if m.Deploy == nil || m.Deploy.ComposeSection == nil {
		return nil
	}
	return m.Deploy.ComposeSection.Stack
}

func (m *Manifest) HasDependenciesSection() bool {
	if m == nil {
		return false
	}
	return m.IsV2 && len(m.Dependencies) > 0
}

func (m *Manifest) HasBuildSection() bool {
	if m == nil {
		return false
	}
	return m.IsV2 && len(m.Build) > 0
}

func (m *Manifest) HasDeploySection() bool {
	if m == nil {
		return false
	}
	return m.IsV2 &&
		m.Deploy != nil &&
		(len(m.Deploy.Commands) > 0 ||
			(m.Deploy.ComposeSection != nil &&
				m.Deploy.ComposeSection.ComposesInfo != nil))
}<|MERGE_RESOLUTION|>--- conflicted
+++ resolved
@@ -989,92 +989,6 @@
 	return nil
 }
 
-<<<<<<< HEAD
-=======
-// Dependency represents a dependency object at the manifest
-type Dependency struct {
-	Repository   string        `json:"repository" yaml:"repository"`
-	ManifestPath string        `json:"manifest,omitempty" yaml:"manifest,omitempty"`
-	Branch       string        `json:"branch,omitempty" yaml:"branch,omitempty"`
-	Namespace    string        `json:"namespace,omitempty" yaml:"namespace,omitempty"`
-	Variables    Environment   `json:"variables,omitempty" yaml:"variables,omitempty"`
-	Timeout      time.Duration `json:"timeout,omitempty" yaml:"timeout,omitempty"`
-	Wait         bool          `json:"wait,omitempty" yaml:"wait,omitempty"`
-}
-
-// GetTimeout returns dependency.Timeout if it's set or the one passed as arg if it's not
-func (d *Dependency) GetTimeout(defaultTimeout time.Duration) time.Duration {
-	if d.Timeout != 0 {
-		return d.Timeout
-	}
-	return defaultTimeout
-}
-
-// ExpandVars sets dependencies values if values fits with list params
-func (d *Dependency) ExpandVars(variables []string) error {
-	parser := parse.New("string", append(os.Environ(), variables...), &parse.Restrictions{})
-
-	expandedBranch, err := parser.Parse(d.Branch)
-	if err != nil {
-		return fmt.Errorf("error expanding 'branch': %w", err)
-	}
-	if expandedBranch != "" {
-		d.Branch = expandedBranch
-	}
-
-	expandedRepository, err := parser.Parse(d.Repository)
-	if err != nil {
-		return fmt.Errorf("error expanding 'repository': %w", err)
-	}
-	if expandedRepository != "" {
-		d.Repository = expandedRepository
-	}
-
-	expandedManifestPath, err := parser.Parse(d.ManifestPath)
-	if err != nil {
-		return fmt.Errorf("error expanding 'manifest': %w", err)
-	}
-	if expandedManifestPath != "" {
-		d.ManifestPath = expandedManifestPath
-	}
-
-	expandedNamespace, err := parser.Parse(d.Namespace)
-	if err != nil {
-		return fmt.Errorf("error expanding 'namespace': %w", err)
-	}
-	if expandedNamespace != "" {
-		d.Namespace = expandedNamespace
-	}
-
-	expandedVariables := Environment{}
-	for _, v := range d.Variables {
-		expandedVarName, err := parser.Parse(v.Name)
-		if err != nil {
-			return fmt.Errorf("error expanding variable name: %w", err)
-		}
-		if expandedVarName != "" {
-			v.Name = expandedVarName
-		}
-
-		expandedVarValue, err := parser.Parse(v.Value)
-		if err != nil {
-			return fmt.Errorf("error expanding variable value: %w", err)
-		}
-		if expandedVarValue != "" {
-			v.Value = expandedVarValue
-		}
-
-		expandedVariables = append(expandedVariables, EnvVar{
-			Name:  v.Name,
-			Value: v.Value,
-		})
-	}
-	d.Variables = expandedVariables
-
-	return nil
-}
-
->>>>>>> 54bcbda1
 // InferFromStack infers data from a stackfile
 func (m *Manifest) InferFromStack(cwd string) (*Manifest, error) {
 	for svcName, svcInfo := range m.Deploy.ComposeSection.Stack.Services {
