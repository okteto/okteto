// Copyright 2023 The Okteto Authors
// Licensed under the Apache License, Version 2.0 (the "License");
// you may not use this file except in compliance with the License.
// You may obtain a copy of the License at
//
// http://www.apache.org/licenses/LICENSE-2.0
//
// Unless required by applicable law or agreed to in writing, software
// distributed under the License is distributed on an "AS IS" BASIS,
// WITHOUT WARRANTIES OR CONDITIONS OF ANY KIND, either express or implied.
// See the License for the specific language governing permissions and
// limitations under the License.

package model

import (
	"bytes"
	"path"
	"reflect"
	"testing"

	"github.com/okteto/okteto/pkg/env"
	oktetoLog "github.com/okteto/okteto/pkg/log"
	"github.com/stretchr/testify/assert"
	"gopkg.in/yaml.v2"
	apiv1 "k8s.io/api/core/v1"
	"k8s.io/apimachinery/pkg/api/resource"
	metav1 "k8s.io/apimachinery/pkg/apis/meta/v1"
	"k8s.io/utils/pointer"
)

func TestDevToTranslationRule(t *testing.T) {
	manifestBytes := []byte(`dev:
    web:
        container: dev
        image: web:latest
        command: ["./run_web.sh"]
        imagePullPolicy: Never
        sync:
        - .:/app
        - sub:/path
        resources:
            limits:
                cpu: 2
                memory: 1Gi
                nvidia.com/gpu: 1
                amd.com/gpu: 1
        nodeSelector:
            disktype: ssd
        affinity:
            podAffinity:
                requiredDuringSchedulingIgnoredDuringExecution:
                - labelSelector:
                    matchExpressions:
                    - key: role
                      operator: In
                      values:
                      - web-server
                  topologyKey: kubernetes.io/hostname
        services:
        - name: worker
          container: dev
          image: worker:latest
          imagePullPolicy: IfNotPresent
          sync:
          - worker:/src`)

	manifest, err := Read(manifestBytes)
	if err != nil {
		t.Fatal(err)
	}

	dev := manifest.Dev["web"]

<<<<<<< HEAD
	rule1 := dev.ToTranslationRule(dev, "username", false)
=======
	rule1 := dev.ToTranslationRule(dev, "n", false)
>>>>>>> 82125302
	rule1OK := &TranslationRule{
		Marker:            OktetoBinImageTag,
		OktetoBinImageTag: OktetoBinImageTag,
		Container:         "dev",
		Image:             "web:latest",
		ImagePullPolicy:   apiv1.PullNever,
		Command:           []string{"/var/okteto/bin/start.sh"},
		Args:              []string{"-r"},
		Probes:            &Probes{},
		Lifecycle:         &Lifecycle{},
		Environment: env.Environment{
			{
				Name:  "OKTETO_NAMESPACE",
				Value: "n",
			},
			{
				Name:  "OKTETO_NAME",
				Value: "web",
			},
			{Name: "OKTETO_USERNAME", Value: "username"},
			{Name: "HISTSIZE", Value: "10000000"},
			{Name: "HISTFILESIZE", Value: "10000000"},
			{Name: "HISTCONTROL", Value: "ignoreboth:erasedups"},
			{Name: "HISTFILE", Value: "/var/okteto/bashrc/.bash_history"},
			{Name: "BASHOPTS", Value: "histappend"},
			{Name: "PROMPT_COMMAND", Value: "history -a ; history -c ; history -r"},
		},
		SecurityContext: &SecurityContext{
			RunAsUser:  pointer.Int64(0),
			RunAsGroup: pointer.Int64(0),
			FSGroup:    pointer.Int64(0),
		},
		Resources: ResourceRequirements{
			Limits: ResourceList{
				"cpu":            resource.MustParse("2"),
				"memory":         resource.MustParse("1Gi"),
				"nvidia.com/gpu": resource.MustParse("1"),
				"amd.com/gpu":    resource.MustParse("1"),
			},
			Requests: ResourceList{},
		},
		PersistentVolume: true,
		Volumes: []VolumeMount{
			{
				Name:      dev.GetVolumeName(),
				MountPath: OktetoSyncthingMountPath,
				SubPath:   SyncthingSubPath,
			},
			{
				Name:      dev.GetVolumeName(),
				MountPath: RemoteMountPath,
				SubPath:   RemoteSubPath,
			},
			{
				Name:      dev.GetVolumeName(),
				MountPath: "/app",
				SubPath:   SourceCodeSubPath,
			},
			{
				Name:      dev.GetVolumeName(),
				MountPath: "/path",
				SubPath:   path.Join(SourceCodeSubPath, "sub"),
			},
			{
				Name:      dev.GetVolumeName(),
				MountPath: "/var/okteto/bashrc",
				SubPath:   "okteto-bash-history",
			},
		},
		InitContainer: InitContainer{Image: OktetoBinImageTag},
		NodeSelector: map[string]string{
			"disktype": "ssd",
		},
		Affinity: &apiv1.Affinity{
			PodAffinity: &apiv1.PodAffinity{
				RequiredDuringSchedulingIgnoredDuringExecution: []apiv1.PodAffinityTerm{
					{
						LabelSelector: &metav1.LabelSelector{
							MatchExpressions: []metav1.LabelSelectorRequirement{
								{
									Key:      "role",
									Operator: "In",
									Values: []string{
										"web-server",
									},
								},
							},
						},
						TopologyKey: "kubernetes.io/hostname",
					},
				},
			},
		},
	}

	marshalled1, err := yaml.Marshal(rule1)
	assert.NoError(t, err)
	marshalled1OK, err := yaml.Marshal(rule1OK)
	assert.NoError(t, err)
	assert.Equal(t, string(marshalled1), string(marshalled1OK))

	dev2 := dev.Services[0]
<<<<<<< HEAD
	rule2 := dev2.ToTranslationRule(dev, "username", false)
=======
	rule2 := dev2.ToTranslationRule(dev, "n", false)
>>>>>>> 82125302
	rule2OK := &TranslationRule{
		Container:       "dev",
		Image:           "worker:latest",
		ImagePullPolicy: apiv1.PullIfNotPresent,
		Command:         nil,
		Args:            nil,
		Healthchecks:    false,
		Probes:          &Probes{},
		Lifecycle:       &Lifecycle{},
		SecurityContext: &SecurityContext{
			RunAsUser:  pointer.Int64(0),
			RunAsGroup: pointer.Int64(0),
			FSGroup:    pointer.Int64(0),
		},
		Resources:        ResourceRequirements{},
		PersistentVolume: true,
		Environment: env.Environment{
			{Name: "HISTSIZE", Value: "10000000"},
			{Name: "HISTFILESIZE", Value: "10000000"},
			{Name: "HISTCONTROL", Value: "ignoreboth:erasedups"},
			{Name: "HISTFILE", Value: "/var/okteto/bashrc/.bash_history"},
			{Name: "BASHOPTS", Value: "histappend"},
			{Name: "PROMPT_COMMAND", Value: "history -a ; history -c ; history -r"},
		},
		Volumes: []VolumeMount{
			{
				Name:      dev.GetVolumeName(),
				MountPath: "/src",
				SubPath:   path.Join(SourceCodeSubPath, "worker"),
			},
			{
				Name:      dev.GetVolumeName(),
				MountPath: "/var/okteto/bashrc",
				SubPath:   "okteto-bash-history",
			},
		},
		Secrets: make([]Secret, 0),
	}

	marshalled2, err := yaml.Marshal(rule2)
	assert.NoError(t, err)
	marshalled2OK, err := yaml.Marshal(rule2OK)
	assert.NoError(t, err)

	if !assert.Equal(t, rule2, rule2OK) {
		t.Fatalf("Wrong rule2 generation.\nActual %s, \nExpected %s", string(marshalled2), string(marshalled2OK))
	}
}

func TestDevToTranslationRuleInitContainer(t *testing.T) {
	manifestBytes := []byte(`dev:
    web:
        sync:
          - .:/app
        initContainer:
          image: image
          resources:
            requests:
              cpu: 1
              memory: 1Gi
            limits:
              cpu: 2
              memory: 2Gi`)

	manifest, err := Read(manifestBytes)
	if err != nil {
		t.Fatal(err)
	}

	dev := manifest.Dev["web"]

<<<<<<< HEAD
	rule := dev.ToTranslationRule(dev, "username", false)
=======
	rule := dev.ToTranslationRule(dev, "n", false)
>>>>>>> 82125302
	ruleOK := &TranslationRule{
		Marker:            OktetoBinImageTag,
		OktetoBinImageTag: "image",
		ImagePullPolicy:   apiv1.PullAlways,
		Command:           []string{"/var/okteto/bin/start.sh"},
		Args:              []string{"-r"},
		Probes:            &Probes{},
		Lifecycle:         &Lifecycle{},
		Environment: env.Environment{
			{
				Name:  "OKTETO_NAMESPACE",
				Value: "n",
			},
			{
				Name:  "OKTETO_NAME",
				Value: "web",
			},
			{Name: "OKTETO_USERNAME", Value: "username"},
			{Name: "HISTSIZE", Value: "10000000"},
			{Name: "HISTFILESIZE", Value: "10000000"},
			{Name: "HISTCONTROL", Value: "ignoreboth:erasedups"},
			{Name: "HISTFILE", Value: "/var/okteto/bashrc/.bash_history"},
			{Name: "BASHOPTS", Value: "histappend"},
			{Name: "PROMPT_COMMAND", Value: "history -a ; history -c ; history -r"},
		},
		SecurityContext: &SecurityContext{
			RunAsUser:  pointer.Int64(0),
			RunAsGroup: pointer.Int64(0),
			FSGroup:    pointer.Int64(0),
		},
		Resources:        ResourceRequirements{},
		PersistentVolume: true,
		Volumes: []VolumeMount{
			{
				Name:      dev.GetVolumeName(),
				MountPath: OktetoSyncthingMountPath,
				SubPath:   SyncthingSubPath,
			},
			{
				Name:      dev.GetVolumeName(),
				MountPath: RemoteMountPath,
				SubPath:   RemoteSubPath,
			},
			{
				Name:      dev.GetVolumeName(),
				MountPath: "/app",
				SubPath:   SourceCodeSubPath,
			},
			{
				Name:      dev.GetVolumeName(),
				MountPath: "/var/okteto/bashrc",
				SubPath:   "okteto-bash-history",
			},
		},
		InitContainer: InitContainer{
			Image: "image",
			Resources: ResourceRequirements{
				Requests: map[apiv1.ResourceName]resource.Quantity{
					apiv1.ResourceCPU:    resource.MustParse("1"),
					apiv1.ResourceMemory: resource.MustParse("1Gi"),
				},
				Limits: map[apiv1.ResourceName]resource.Quantity{
					apiv1.ResourceCPU:    resource.MustParse("2"),
					apiv1.ResourceMemory: resource.MustParse("2Gi"),
				},
			},
		},
	}

	marshalled, err := yaml.Marshal(rule)
	assert.NoError(t, err)
	marshalledOK, err := yaml.Marshal(ruleOK)
	assert.NoError(t, err)
	assert.Equal(t, string(marshalled), string(marshalledOK))
}

func TestDevToTranslationDebugEnabled(t *testing.T) {
	oktetoLog.SetLevel("debug")
	defer oktetoLog.SetLevel(oktetoLog.InfoLevel)
	manifestBytes := []byte(`dev:
    web:
        image: dev-image
        sync:
          - .:/app`)

	manifest, err := Read(manifestBytes)
	if err != nil {
		t.Fatal(err)
	}

	dev := manifest.Dev["web"]

<<<<<<< HEAD
	rule := dev.ToTranslationRule(dev, "username", false)
=======
	rule := dev.ToTranslationRule(dev, "n", false)
>>>>>>> 82125302
	ruleOK := &TranslationRule{
		Marker:            OktetoBinImageTag,
		OktetoBinImageTag: OktetoBinImageTag,
		ImagePullPolicy:   apiv1.PullAlways,
		Image:             "dev-image",
		Command:           []string{"/var/okteto/bin/start.sh"},
		Args:              []string{"-r", "-v"},
		Probes:            &Probes{},
		Lifecycle:         &Lifecycle{},
		Environment: env.Environment{
			{
				Name:  "OKTETO_NAMESPACE",
				Value: "n",
			},
			{
				Name:  "OKTETO_NAME",
				Value: "web",
			},
			{Name: "OKTETO_USERNAME", Value: "username"},
			{Name: "HISTSIZE", Value: "10000000"},
			{Name: "HISTFILESIZE", Value: "10000000"},
			{Name: "HISTCONTROL", Value: "ignoreboth:erasedups"},
			{Name: "HISTFILE", Value: "/var/okteto/bashrc/.bash_history"},
			{Name: "BASHOPTS", Value: "histappend"},
			{Name: "PROMPT_COMMAND", Value: "history -a ; history -c ; history -r"},
		},
		SecurityContext: &SecurityContext{
			RunAsUser:  pointer.Int64(0),
			RunAsGroup: pointer.Int64(0),
			FSGroup:    pointer.Int64(0),
		},
		PersistentVolume: true,
		Volumes: []VolumeMount{
			{
				Name:      dev.GetVolumeName(),
				MountPath: OktetoSyncthingMountPath,
				SubPath:   SyncthingSubPath,
			},
			{
				Name:      dev.GetVolumeName(),
				MountPath: RemoteMountPath,
				SubPath:   RemoteSubPath,
			},
			{
				Name:      dev.GetVolumeName(),
				MountPath: "/app",
				SubPath:   SourceCodeSubPath,
			},
			{
				Name:      dev.GetVolumeName(),
				MountPath: "/var/okteto/bashrc",
				SubPath:   "okteto-bash-history",
			},
		},
		InitContainer: InitContainer{Image: OktetoBinImageTag},
	}

	marshalled, err := yaml.Marshal(rule)
	assert.NoError(t, err)
	marshalledOK, err := yaml.Marshal(ruleOK)
	assert.NoError(t, err)
	if !bytes.Equal(marshalled, marshalledOK) {
		t.Fatalf("Wrong rule generation.\nActual %s, \nExpected %s", string(marshalled), string(marshalledOK))
	}
}

func TestSSHServerPortTranslationRule(t *testing.T) {
	tests := []struct {
		name     string
		manifest *Dev
		expected env.Environment
	}{
		{
			name: "default",
			manifest: &Dev{
				Image:         "",
				SSHServerPort: oktetoDefaultSSHServerPort,
			},
			expected: env.Environment{
				{Name: "OKTETO_NAMESPACE", Value: "n"},
				{Name: "OKTETO_NAME", Value: ""},
				{Name: "OKTETO_USERNAME", Value: "username"},
				{Name: "HISTSIZE", Value: "10000000"},
				{Name: "HISTFILESIZE", Value: "10000000"},
				{Name: "HISTCONTROL", Value: "ignoreboth:erasedups"},
				{Name: "HISTFILE", Value: "/var/okteto/bashrc/.bash_history"},
				{Name: "BASHOPTS", Value: "histappend"},
				{Name: "PROMPT_COMMAND", Value: "history -a ; history -c ; history -r"},
			},
		},
		{
			name: "custom port",
			manifest: &Dev{
				Image:         "",
				SSHServerPort: 22220,
			},
			expected: env.Environment{
				{Name: "OKTETO_NAMESPACE", Value: "n"},
				{Name: "OKTETO_NAME", Value: ""},
				{Name: "OKTETO_USERNAME", Value: "username"},
				{Name: oktetoSSHServerPortVariable, Value: "22220"},
				{Name: "HISTSIZE", Value: "10000000"},
				{Name: "HISTFILESIZE", Value: "10000000"},
				{Name: "HISTCONTROL", Value: "ignoreboth:erasedups"},
				{Name: "HISTFILE", Value: "/var/okteto/bashrc/.bash_history"},
				{Name: "BASHOPTS", Value: "histappend"},
				{Name: "PROMPT_COMMAND", Value: "history -a ; history -c ; history -r"},
			},
		},
	}
	for _, test := range tests {
		t.Logf("test: %s", test.name)
<<<<<<< HEAD
		rule := test.manifest.ToTranslationRule(test.manifest, "username", false)
=======
		rule := test.manifest.ToTranslationRule(test.manifest, "n", false)
>>>>>>> 82125302
		if e, a := test.expected, rule.Environment; !reflect.DeepEqual(e, a) {
			t.Errorf("expected environment:\n%#v\ngot:\n%#v", e, a)
		}
	}
}

func TestDevToTranslationRuleRunAsNonRoot(t *testing.T) {
	var falseBoolean = false
	var trueBoolean = true
	var runAsUser int64 = 100
	var runAsGroup int64 = 101
	var fsGroup int64 = 102

	tests := []struct {
		translated SecurityContext
		name       string
		manifest   []byte
	}{
		{
			name: "root-user-with-overrides",
			manifest: []byte(`dev:
    root-user-with-overrides:
        image: worker:latest
        securityContext:
           runAsUser: 100
           runAsGroup: 101
           fsGroup: 102
           runAsNonRoot: false`),
			translated: SecurityContext{
				RunAsUser:    &runAsUser,
				RunAsGroup:   &runAsGroup,
				FSGroup:      &fsGroup,
				RunAsNonRoot: &falseBoolean,
			},
		},
		{
			name: "non-root-user-without-overrides",
			manifest: []byte(`dev:
    non-root-user-without-overrides:
        image: worker:latest
        securityContext:
           runAsNonRoot: true`),
			translated: SecurityContext{
				RunAsNonRoot: &trueBoolean,
			},
		},
		{
			name: "root-user-with-defaults",
			manifest: []byte(`dev:
    root-user-with-defaults:
        image: worker:latest
        securityContext:
           runAsNonRoot: false`),
			translated: SecurityContext{
				RunAsUser:    pointer.Int64(0),
				RunAsGroup:   pointer.Int64(0),
				FSGroup:      pointer.Int64(0),
				RunAsNonRoot: &falseBoolean,
			},
		},
		{
			name: "non-root-user-with-overrides",
			manifest: []byte(`dev:
    non-root-user-with-overrides:
        image: worker:latest
        securityContext:
           runAsUser: 100
           runAsGroup: 101
           fsGroup: 102
           runAsNonRoot: true`),
			translated: SecurityContext{
				RunAsUser:    &runAsUser,
				RunAsGroup:   &runAsGroup,
				FSGroup:      &fsGroup,
				RunAsNonRoot: &trueBoolean,
			},
		},
		{
			name: "no-security-context",
			manifest: []byte(`dev:
    no-security-context:
        image: worker:latest`),
			translated: SecurityContext{
				RunAsUser:  pointer.Int64(0),
				RunAsGroup: pointer.Int64(0),
				FSGroup:    pointer.Int64(0),
			},
		},
		{
			name: "no-run-as-non-root",
			manifest: []byte(`dev:
    no-run-as-non-root:
        image: worker:latest
        securityContext:
           runAsUser: 100
           runAsGroup: 101
           fsGroup: 102`),
			translated: SecurityContext{
				RunAsUser:  &runAsUser,
				RunAsGroup: &runAsGroup,
				FSGroup:    &fsGroup,
			},
		},
	}

	for _, test := range tests {
		manifest, err := Read(test.manifest)
		if err != nil {
			t.Fatal(err)
		}

		dev := manifest.Dev[test.name]

<<<<<<< HEAD
		rule := dev.ToTranslationRule(dev, "username", false)
=======
		rule := dev.ToTranslationRule(dev, "n", false)
>>>>>>> 82125302
		marshalled, err := yaml.Marshal(rule.SecurityContext)
		assert.NoError(t, err)
		marshalledOK, err := yaml.Marshal(test.translated)
		assert.NoError(t, err)
		if !bytes.Equal(marshalled, marshalledOK) {
			t.Fatalf("Wrong rule generation for %s.\nActual %s, \nExpected %s", dev.Name, string(marshalled), string(marshalledOK))
		}
	}

}<|MERGE_RESOLUTION|>--- conflicted
+++ resolved
@@ -72,11 +72,7 @@
 
 	dev := manifest.Dev["web"]
 
-<<<<<<< HEAD
-	rule1 := dev.ToTranslationRule(dev, "username", false)
-=======
-	rule1 := dev.ToTranslationRule(dev, "n", false)
->>>>>>> 82125302
+	rule1 := dev.ToTranslationRule(dev, "n", "username", false)
 	rule1OK := &TranslationRule{
 		Marker:            OktetoBinImageTag,
 		OktetoBinImageTag: OktetoBinImageTag,
@@ -179,11 +175,7 @@
 	assert.Equal(t, string(marshalled1), string(marshalled1OK))
 
 	dev2 := dev.Services[0]
-<<<<<<< HEAD
-	rule2 := dev2.ToTranslationRule(dev, "username", false)
-=======
-	rule2 := dev2.ToTranslationRule(dev, "n", false)
->>>>>>> 82125302
+	rule2 := dev2.ToTranslationRule(dev, "n", "username", false)
 	rule2OK := &TranslationRule{
 		Container:       "dev",
 		Image:           "worker:latest",
@@ -255,11 +247,7 @@
 
 	dev := manifest.Dev["web"]
 
-<<<<<<< HEAD
-	rule := dev.ToTranslationRule(dev, "username", false)
-=======
-	rule := dev.ToTranslationRule(dev, "n", false)
->>>>>>> 82125302
+	rule := dev.ToTranslationRule(dev, "n", "username", false)
 	ruleOK := &TranslationRule{
 		Marker:            OktetoBinImageTag,
 		OktetoBinImageTag: "image",
@@ -352,11 +340,7 @@
 
 	dev := manifest.Dev["web"]
 
-<<<<<<< HEAD
-	rule := dev.ToTranslationRule(dev, "username", false)
-=======
-	rule := dev.ToTranslationRule(dev, "n", false)
->>>>>>> 82125302
+	rule := dev.ToTranslationRule(dev, "n", "username", false)
 	ruleOK := &TranslationRule{
 		Marker:            OktetoBinImageTag,
 		OktetoBinImageTag: OktetoBinImageTag,
@@ -469,11 +453,7 @@
 	}
 	for _, test := range tests {
 		t.Logf("test: %s", test.name)
-<<<<<<< HEAD
-		rule := test.manifest.ToTranslationRule(test.manifest, "username", false)
-=======
-		rule := test.manifest.ToTranslationRule(test.manifest, "n", false)
->>>>>>> 82125302
+		rule := test.manifest.ToTranslationRule(test.manifest, "n", "username", false)
 		if e, a := test.expected, rule.Environment; !reflect.DeepEqual(e, a) {
 			t.Errorf("expected environment:\n%#v\ngot:\n%#v", e, a)
 		}
@@ -587,11 +567,7 @@
 
 		dev := manifest.Dev[test.name]
 
-<<<<<<< HEAD
-		rule := dev.ToTranslationRule(dev, "username", false)
-=======
-		rule := dev.ToTranslationRule(dev, "n", false)
->>>>>>> 82125302
+		rule := dev.ToTranslationRule(dev, "n", "username", false)
 		marshalled, err := yaml.Marshal(rule.SecurityContext)
 		assert.NoError(t, err)
 		marshalledOK, err := yaml.Marshal(test.translated)
