--- conflicted
+++ resolved
@@ -1115,13 +1115,9 @@
 
 func Test_GetTimeout(t *testing.T) {
 	tests := []struct {
-		dependency     *Dependency
+		dependency     *dependencies.Dependency
 		name           string
 		defaultTimeout time.Duration
-<<<<<<< HEAD
-		dependency     *dependencies.Dependency
-=======
->>>>>>> 54bcbda1
 		expected       time.Duration
 	}{
 		{
