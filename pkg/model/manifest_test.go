--- conflicted
+++ resolved
@@ -470,7 +470,6 @@
 	}
 }
 
-<<<<<<< HEAD
 func TestSetBuildDefaults(t *testing.T) {
 
 	tests := []struct {
@@ -526,7 +525,10 @@
 			tt.currentBuildInfo.setBuildDefaults()
 
 			assert.Equal(t, tt.expectedBuildInfo, tt.currentBuildInfo)
-=======
+		})
+	}
+}
+
 func TestGetManifestFromFile(t *testing.T) {
 	tests := []struct {
 		name          string
@@ -600,7 +602,6 @@
 			} else {
 				assert.NoError(t, err)
 			}
->>>>>>> 4c6f00b0
 
 		})
 	}
