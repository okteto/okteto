// Copyright 2023 The Okteto Authors
// Licensed under the Apache License, Version 2.0 (the "License");
// you may not use this file except in compliance with the License.
// You may obtain a copy of the License at
//
// http://www.apache.org/licenses/LICENSE-2.0
//
// Unless required by applicable law or agreed to in writing, software
// distributed under the License is distributed on an "AS IS" BASIS,
// WITHOUT WARRANTIES OR CONDITIONS OF ANY KIND, either express or implied.
// See the License for the specific language governing permissions and
// limitations under the License.

package model

import (
	"fmt"
	"os"
	"path/filepath"
	"strings"
	"testing"
	"time"

	"github.com/okteto/okteto/pkg/build"
	"github.com/okteto/okteto/pkg/constants"
	"github.com/okteto/okteto/pkg/deps"
	"github.com/okteto/okteto/pkg/discovery"
	"github.com/okteto/okteto/pkg/env"
	oktetoErrors "github.com/okteto/okteto/pkg/errors"
	"github.com/okteto/okteto/pkg/externalresource"
	"github.com/okteto/okteto/pkg/model/forward"
	"github.com/spf13/afero"
	"github.com/stretchr/testify/assert"
	"github.com/stretchr/testify/require"
	apiv1 "k8s.io/api/core/v1"
	"k8s.io/utils/pointer"
)

func TestManifestExpandDevEnvs(t *testing.T) {
	tests := []struct {
		manifest         *Manifest
		expectedManifest *Manifest
		envs             map[string]string
		name             string
	}{
		{
			name: "autocreate without image but build section defined",
			envs: map[string]string{
				"OKTETO_BUILD_TEST_IMAGE": "test",
			},
			manifest: &Manifest{
				Build: build.ManifestBuild{
					"test": &build.Info{},
				},
				Dev: ManifestDevs{
					"test": &Dev{
						Autocreate: true,
					},
				},
			},
			expectedManifest: &Manifest{
				Build: build.ManifestBuild{
					"test": &build.Info{},
				},
				Dev: ManifestDevs{
					"test": &Dev{
						Autocreate: true,
						Image:      "test",
					},
				},
			},
		},
		{
			name:             "nothing to expand",
			manifest:         &Manifest{},
			expectedManifest: &Manifest{},
		},

		{
			name: "autocreate with image and build section defined",
			envs: map[string]string{
				"build":   "test",
				"myImage": "test-2",
			},
			manifest: &Manifest{
				Build: build.ManifestBuild{
					"test": &build.Info{},
				},
				Dev: ManifestDevs{
					"test": &Dev{
						Autocreate: true,
						Image:      "${myImage}",
					},
				},
			},
			expectedManifest: &Manifest{
				Build: build.ManifestBuild{
					"test": &build.Info{},
				},
				Dev: ManifestDevs{
					"test": &Dev{
						Autocreate: true,
						Image:      "test-2",
					},
				},
			},
		},
		{
			name: "autocreate with image",
			envs: map[string]string{
				"build": "test",
			},
			manifest: &Manifest{
				Dev: ManifestDevs{
					"test": &Dev{
						Autocreate: true,
						Image:      "${build}",
					},
				},
			},
			expectedManifest: &Manifest{
				Dev: ManifestDevs{
					"test": &Dev{
						Autocreate: true,
						Image:      "test",
					},
				},
			},
		},
		{
			name: "expand image",
			envs: map[string]string{
				"build": "test",
			},
			manifest:         &Manifest{},
			expectedManifest: &Manifest{},
		},
		{
			name: "expand image for remote deploy",
			envs: map[string]string{
				"myImage": "test",
			},
			manifest: &Manifest{
				Deploy: &DeployInfo{
					Image: "${myImage}",
				},
			},
			expectedManifest: &Manifest{
				Deploy: &DeployInfo{
					Image: "test",
				},
			},
		},
		{
			name: "does not expand vars in destroy command",
			envs: map[string]string{
				"TEST_VAR": "test",
			},
			manifest: &Manifest{
				Destroy: &DestroyInfo{
					Image: "",
					Commands: []DeployCommand{
						{
							Name: "test",
							Command: `TEST_VAR="do-not-expand-me"
echo $TEST_VAR`,
						},
					},
				},
			},
			expectedManifest: &Manifest{
				Destroy: &DestroyInfo{
					Image: "",
					Commands: []DeployCommand{
						{
							Name: "test",
							Command: `TEST_VAR="do-not-expand-me"
echo $TEST_VAR`,
						},
					},
				},
			},
		},
	}
	for _, tt := range tests {
		t.Run(tt.name, func(t *testing.T) {
			for k, v := range tt.envs {
				t.Setenv(k, v)
			}

			err := tt.manifest.ExpandEnvVars()
			assert.NoError(t, err)
			assert.Equal(t, tt.expectedManifest, tt.manifest)
		})
	}
}
func TestManifestExpandEnvs(t *testing.T) {
	tests := []struct {
		envs            map[string]string
		name            string
		expectedCommand string
		manifest        []byte
		expectedErr     bool
	}{
		{
			name: "expand envs on command",
			envs: map[string]string{
				"OKTETO_GIT_COMMIT": "dev",
			},
			manifest: []byte(`icon: https://apps.okteto.com/movies/icon.png
deploy:
  - okteto build -t okteto.dev/api:${OKTETO_GIT_COMMIT} api
  - okteto build -t okteto.dev/frontend:${OKTETO_GIT_COMMIT} frontend
  - helm upgrade --install movies chart --set tag=${OKTETO_GIT_COMMIT}
`),
			expectedCommand: "okteto build -t okteto.dev/api:${OKTETO_GIT_COMMIT} api",
		},
		{
			name: "expand envs on command without env var set",
			envs: map[string]string{},
			manifest: []byte(`icon: https://apps.okteto.com/movies/icon.png
deploy:
  - okteto build -t okteto.dev/api:${OKTETO_GIT_COMMIT:=dev} api
  - okteto build -t okteto.dev/frontend:${OKTETO_GIT_COMMIT} frontend
  - helm upgrade --install movies chart --set tag=${OKTETO_GIT_COMMIT}
`),
			expectedCommand: "okteto build -t okteto.dev/api:${OKTETO_GIT_COMMIT:=dev} api",
		},
	}

	for _, tt := range tests {
		t.Run(tt.name, func(t *testing.T) {
			for k, v := range tt.envs {
				t.Setenv(k, v)
			}
			m, err := Read(tt.manifest)
			assert.NoError(t, err)

			err = m.ExpandEnvVars()
			if tt.expectedErr {
				assert.Error(t, err)
			} else {
				assert.NoError(t, err)
				assert.Equal(t, tt.expectedCommand, m.Deploy.Commands[0].Command)
			}

		})
	}
}

func Test_validateDivert(t *testing.T) {
	tests := []struct {
		expectedErr error
		name        string
		divert      DivertDeploy
	}{
		{
			name: "divert-ok-with-port",
			divert: DivertDeploy{
				Driver:               constants.OktetoDivertWeaverDriver,
				Namespace:            "namespace",
				DeprecatedService:    "service",
				DeprecatedPort:       8080,
				DeprecatedDeployment: "deployment",
			},
			expectedErr: nil,
		},
		{
			name: "divert-ok-without-service",
			divert: DivertDeploy{
				Driver:               constants.OktetoDivertWeaverDriver,
				Namespace:            "namespace",
				DeprecatedService:    "",
				DeprecatedPort:       8080,
				DeprecatedDeployment: "deployment",
			},
			expectedErr: nil,
		},
		{
			name: "divert-ok-without-deployment",
			divert: DivertDeploy{
				Driver:               constants.OktetoDivertWeaverDriver,
				Namespace:            "namespace",
				DeprecatedService:    "service",
				DeprecatedPort:       8080,
				DeprecatedDeployment: "",
			},
			expectedErr: nil,
		},
		{
			name: "divert-ok-without-port",
			divert: DivertDeploy{
				Driver:               constants.OktetoDivertWeaverDriver,
				Namespace:            "namespace",
				DeprecatedService:    "service",
				DeprecatedDeployment: "deployment",
			},
			expectedErr: nil,
		},
		{
			name: "divert-ko-without-namespace",
			divert: DivertDeploy{
				Driver:               constants.OktetoDivertWeaverDriver,
				Namespace:            "",
				DeprecatedService:    "service",
				DeprecatedPort:       8080,
				DeprecatedDeployment: "deployment",
			},
			expectedErr: fmt.Errorf("the field 'deploy.divert.namespace' is mandatory"),
		},
	}

	for _, tt := range tests {
		t.Run(tt.name, func(t *testing.T) {
			m := &Manifest{
				Deploy: &DeployInfo{
					Divert: &tt.divert,
				},
			}
			assert.Equal(t, m.validateDivert(), tt.expectedErr)
		})
	}
}

func Test_validateManifestBuild(t *testing.T) {
	tests := []struct {
		buildSection build.ManifestBuild
		name         string
		expectedErr  bool
	}{
		{
			name: "nil build section",
			buildSection: build.ManifestBuild{
				"a": &build.Info{},
				"b": nil,
				"c": &build.Info{},
			},
			expectedErr: true,
		},
		{
			name: "no cycle - no connections",
			buildSection: build.ManifestBuild{
				"a": &build.Info{},
				"b": &build.Info{},
				"c": &build.Info{},
			},
			expectedErr: false,
		},
		{
			name: "no cycle - connections",
			buildSection: build.ManifestBuild{
				"a": &build.Info{
					DependsOn: []string{"b"},
				},
				"b": &build.Info{
					DependsOn: []string{"c"},
				},
				"c": &build.Info{},
			},
			expectedErr: false,
		},
		{
			name: "cycle - same node dependency",
			buildSection: build.ManifestBuild{
				"a": &build.Info{
					DependsOn: []string{"a"},
				},
				"b": &build.Info{
					DependsOn: []string{},
				},
				"c": &build.Info{},
			},
			expectedErr: true,
		},
		{
			name: "cycle - direct cycle",
			buildSection: build.ManifestBuild{
				"a": &build.Info{
					DependsOn: []string{"b"},
				},
				"b": &build.Info{
					DependsOn: []string{"a"},
				},
				"c": &build.Info{},
			},
			expectedErr: true,
		},
		{
			name: "cycle - indirect cycle",
			buildSection: build.ManifestBuild{
				"a": &build.Info{
					DependsOn: []string{"b"},
				},
				"b": &build.Info{
					DependsOn: []string{"c"},
				},
				"c": &build.Info{
					DependsOn: []string{"a"},
				},
			},
			expectedErr: true,
		},
	}

	for _, tt := range tests {
		t.Run(tt.name, func(t *testing.T) {
			m := &Manifest{
				Build: tt.buildSection,
			}
			assert.Equal(t, tt.expectedErr, m.validate() != nil)
		})
	}
}

func TestInferFromStack(t *testing.T) {
	dirtest := filepath.Clean("/stack/dir/")
	devInterface := Localhost
	stack := &Stack{
		Services: map[string]*Service{
			"test": {
				Build: &build.Info{
					Name:       "",
					Context:    "test",
					Dockerfile: "Dockerfile",
				},
				Ports: []Port{
					{
						HostPort:      8080,
						ContainerPort: 8080,
					},
				},
			},
		},
	}
	tests := []struct {
		currentManifest  *Manifest
		expectedManifest *Manifest
		name             string
	}{
		{
			name: "infer from stack empty dev",
			currentManifest: &Manifest{
				Dev:   ManifestDevs{},
				Build: build.ManifestBuild{},
				Deploy: &DeployInfo{
					Image: constants.OktetoPipelineRunnerImage,
					ComposeSection: &ComposeSectionInfo{
						Stack: &Stack{
							Services: map[string]*Service{
								"test": {
									Build: &build.Info{
										Name:       "test",
										Context:    filepath.Join(dirtest, "test"),
										Dockerfile: filepath.Join(filepath.Join(dirtest, "test"), "Dockerfile"),
									},
									Ports: []Port{
										{
											HostPort:      8080,
											ContainerPort: 8080,
										},
									},
								},
							},
						},
					},
				},
			},
			expectedManifest: &Manifest{
				Build: build.ManifestBuild{
					"test": &build.Info{
						Context:    "test",
						Dockerfile: "Dockerfile",
					},
				},
				Dev: ManifestDevs{},
				Deploy: &DeployInfo{
					Image: constants.OktetoPipelineRunnerImage,
					ComposeSection: &ComposeSectionInfo{
						Stack: stack,
					},
				},
				Destroy: &DestroyInfo{},
			},
		},
		{
			name: "infer from stack not overriding build",
			currentManifest: &Manifest{
				Dev: ManifestDevs{},
				Build: build.ManifestBuild{
					"test": &build.Info{
						Context:    "test-1",
						Dockerfile: filepath.Join("test-1", "Dockerfile"),
					},
				},
				Deploy: &DeployInfo{
					Image: constants.OktetoPipelineRunnerImage,
					ComposeSection: &ComposeSectionInfo{
						Stack: &Stack{
							Services: map[string]*Service{
								"test": {
									Build: &build.Info{
										Name:       "test",
										Context:    filepath.Join(dirtest, "test"),
										Dockerfile: filepath.Join(filepath.Join(dirtest, "test"), "Dockerfile"),
									},
									Ports: []Port{
										{
											HostPort:      8080,
											ContainerPort: 8080,
										},
									},
								},
							},
						},
					},
				},
			},
			expectedManifest: &Manifest{
				Build: build.ManifestBuild{
					"test": &build.Info{
						Context:    "test-1",
						Dockerfile: filepath.Join("test-1", "Dockerfile"),
					},
				},
				Dev:     ManifestDevs{},
				Destroy: &DestroyInfo{},
				Deploy: &DeployInfo{
					Image: constants.OktetoPipelineRunnerImage,
					ComposeSection: &ComposeSectionInfo{
						Stack: &Stack{
							Services: map[string]*Service{
								"test": {
									Build: &build.Info{
										Name:       "test",
										Context:    "test",
										Dockerfile: "Dockerfile",
									},
									Ports: []Port{
										{
											HostPort:      8080,
											ContainerPort: 8080,
										},
									},
								},
							},
						},
					},
				},
			},
		},
		{
			name: "infer from stack not overriding dev",
			currentManifest: &Manifest{
				Dev: ManifestDevs{
					"test": &Dev{
						Name: "one",
					},
				},
				Build: build.ManifestBuild{},
				Deploy: &DeployInfo{
					ComposeSection: &ComposeSectionInfo{
						Stack: &Stack{
							Services: map[string]*Service{
								"test": {
									Build: &build.Info{
										Name:       "test",
										Context:    "test",
										Dockerfile: "Dockerfile",
									},
									Ports: []Port{
										{
											HostPort:      8080,
											ContainerPort: 8080,
										},
									},
								},
							},
						},
					},
				},
			},
			expectedManifest: &Manifest{
				Build: build.ManifestBuild{
					"test": &build.Info{
						Context:    "test",
						Dockerfile: "Dockerfile",
					},
				},
				Destroy: &DestroyInfo{},
				Dev: ManifestDevs{
					"test": &Dev{
						Name: "one",
						Metadata: &Metadata{
							Labels:      Labels{},
							Annotations: Annotations{},
						},
						Selector:        Selector{},
						EmptyImage:      true,
						Image:           "",
						ImagePullPolicy: apiv1.PullAlways,
						InitContainer:   InitContainer{Image: OktetoBinImageTag},
						Probes:          &Probes{},
						Lifecycle:       &Lifecycle{},
						Workdir:         "/okteto",
						SecurityContext: &SecurityContext{
							RunAsUser:  pointer.Int64(0),
							RunAsGroup: pointer.Int64(0),
							FSGroup:    pointer.Int64(0),
						},
						SSHServerPort: 2222,
						Volumes:       []Volume{},
						Timeout: Timeout{
							Default:   60 * time.Second,
							Resources: 120 * time.Second,
						},
						Command: Command{
							Values: []string{"sh"},
						},
						Interface: devInterface,
						Sync: Sync{
							RescanInterval: 300,
							Folders: []SyncFolder{
								{
									LocalPath:  ".",
									RemotePath: "/okteto",
								},
							},
						},
						Mode: constants.OktetoSyncModeFieldValue,
					},
				},
				Deploy: &DeployInfo{
					ComposeSection: &ComposeSectionInfo{
						Stack: stack,
					},
				},
			},
		},
		{
			name: "infer from stack with build and image field",
			currentManifest: &Manifest{
				Dev:   ManifestDevs{},
				Build: build.ManifestBuild{},
				Deploy: &DeployInfo{
					Image: constants.OktetoPipelineRunnerImage,
					ComposeSection: &ComposeSectionInfo{
						Stack: &Stack{
							Services: map[string]*Service{
								"test": {
									Build: &build.Info{
										Name:       "test",
										Context:    filepath.Join(dirtest, "test"),
										Dockerfile: filepath.Join(filepath.Join(dirtest, "test"), "Dockerfile"),
									},
									Image: "okteto.dev/test:my-tag",
									Ports: []Port{
										{
											HostPort:      8080,
											ContainerPort: 8080,
										},
									},
								},
							},
						},
					},
				},
			},
			expectedManifest: &Manifest{
				Build: build.ManifestBuild{
					"test": &build.Info{
						Name:       "",
						Context:    "test",
						Dockerfile: "Dockerfile",
						Image:      "okteto.dev/test:my-tag",
					},
				},
				Dev:     ManifestDevs{},
				Destroy: &DestroyInfo{},
				Deploy: &DeployInfo{
					Image: constants.OktetoPipelineRunnerImage,
					ComposeSection: &ComposeSectionInfo{
						Stack: &Stack{
							Services: map[string]*Service{
								"test": {
									Build: &build.Info{
										Name:       "",
										Context:    "test",
										Dockerfile: "Dockerfile",
										Image:      "okteto.dev/test:my-tag",
									},
									Image: "okteto.dev/test:my-tag",
									Ports: []Port{
										{
											HostPort:      8080,
											ContainerPort: 8080,
										},
									},
								},
							},
						},
					},
				},
			},
		},
		{
			name: "infer from stack with build section and service with image and volume mount",
			currentManifest: &Manifest{
				Dev: ManifestDevs{},
				Build: build.ManifestBuild{
					"test": &build.Info{
						Context:    "test-1",
						Dockerfile: filepath.Join("test-1", "Dockerfile"),
					},
				},
				Deploy: &DeployInfo{
					Image: constants.OktetoPipelineRunnerImage,
					ComposeSection: &ComposeSectionInfo{
						Stack: &Stack{
							Services: map[string]*Service{
								"test": {
									Image: "okteto.dev/test:my-tag",
									Ports: []Port{
										{
											HostPort:      8080,
											ContainerPort: 8080,
										},
									},
									VolumeMounts: []build.VolumeMounts{
										{
											LocalPath:  "./nginx.conf",
											RemotePath: "/etc/nginx/nginx.conf",
										},
									},
								},
							},
						},
					},
				},
			},
			expectedManifest: &Manifest{
				Build: build.ManifestBuild{
					"test": &build.Info{
						Context:    "test-1",
						Dockerfile: filepath.Join("test-1", "Dockerfile"),
					},
				},
				Dev:     ManifestDevs{},
				Destroy: &DestroyInfo{},
				Deploy: &DeployInfo{
					Image: constants.OktetoPipelineRunnerImage,
					ComposeSection: &ComposeSectionInfo{
						Stack: &Stack{
							Services: map[string]*Service{
								"test": {
									Image: "okteto.dev/test:my-tag",
									Ports: []Port{
										{
											HostPort:      8080,
											ContainerPort: 8080,
										},
									},
									VolumeMounts: []build.VolumeMounts{
										{
											LocalPath:  "./nginx.conf",
											RemotePath: "/etc/nginx/nginx.conf",
										},
									},
								},
							},
						},
					},
				},
			},
		},
		{
			name: "infer from stack empty build section and empty image",
			currentManifest: &Manifest{
				Deploy: &DeployInfo{
					Image: constants.OktetoPipelineRunnerImage,
					ComposeSection: &ComposeSectionInfo{
						Stack: &Stack{
							Services: map[string]*Service{
								"test": {
									Build: nil,
									Image: "",
									Ports: []Port{
										{
											HostPort:      8080,
											ContainerPort: 8080,
										},
									},
								},
							},
						},
					},
				},
			},
			expectedManifest: &Manifest{
				Destroy: &DestroyInfo{},
				Deploy: &DeployInfo{
					Image: constants.OktetoPipelineRunnerImage,
					ComposeSection: &ComposeSectionInfo{
						Stack: &Stack{
							Services: map[string]*Service{
								"test": {
									Image: "",
									Ports: []Port{
										{
											HostPort:      8080,
											ContainerPort: 8080,
										},
									},
								},
							},
						},
					},
				},
			},
		},
	}

	for _, tt := range tests {
		t.Run(tt.name, func(t *testing.T) {
			result, err := tt.currentManifest.InferFromStack(filepath.Clean(dirtest))
			if result != nil {
				for _, d := range result.Dev {
					d.parentSyncFolder = ""
				}
			}
			assert.NoError(t, err)
			assert.Equal(t, tt.expectedManifest, result)
		})
	}
}

func TestInferFromStackWithVolumeMounts(t *testing.T) {
	dirtest := filepath.Clean("/stack/dir/")
	fs := afero.NewMemMapFs()

	oktetoHome, err := filepath.Abs("./tmp/tests")
	require.NoError(t, err)
	err = fs.MkdirAll(oktetoHome, 0700)
	require.NoError(t, err)

	// Set the Okteto home to facilitate where the dockerfile will be created
	t.Setenv(constants.OktetoFolderEnvVar, oktetoHome)

	expectedContext, err := filepath.Abs(".")
	require.NoError(t, err)

	currentManifest := &Manifest{
		Fs:    fs,
		Dev:   ManifestDevs{},
		Build: build.ManifestBuild{},
		Deploy: &DeployInfo{
			Image: constants.OktetoPipelineRunnerImage,
			ComposeSection: &ComposeSectionInfo{
				Stack: &Stack{
					Services: map[string]*Service{
						"test": {
							Image: "okteto.dev/test:my-tag",
							VolumeMounts: []build.VolumeMounts{
								{
									LocalPath:  "./nginx.conf",
									RemotePath: "/etc/nginx/nginx.conf",
								},
							},
							Ports: []Port{
								{
									HostPort:      8080,
									ContainerPort: 8080,
								},
							},
						},
					},
				},
			},
		},
	}

	expectedVolumesToInclude := []build.VolumeMounts{
		{
			LocalPath:  "./nginx.conf",
			RemotePath: "/etc/nginx/nginx.conf",
		},
	}

	result, err := currentManifest.InferFromStack(filepath.Clean(dirtest))
	require.NoError(t, err)

	testBuildSection := result.Build["test"]
	require.Equal(t, expectedContext, testBuildSection.Context)
	require.True(t, strings.HasPrefix(testBuildSection.Dockerfile, filepath.Join(oktetoHome, ".dockerfile", "buildkit-")))
	require.Empty(t, testBuildSection.Image)
	require.ElementsMatch(t, expectedVolumesToInclude, testBuildSection.VolumesToInclude)

	serviceSection := result.Deploy.ComposeSection.Stack.Services["test"]
	require.Equal(t, expectedContext, serviceSection.Build.Context)
	require.True(t, strings.HasPrefix(serviceSection.Build.Dockerfile, filepath.Join(oktetoHome, ".dockerfile", "buildkit-")))
	require.Empty(t, serviceSection.Build.Image)
	require.ElementsMatch(t, expectedVolumesToInclude, serviceSection.Build.VolumesToInclude)

	dockerfileContent, err := afero.ReadFile(fs, testBuildSection.Dockerfile)
	require.NoError(t, err)

	// Ensure Dockerfile was generated as it is expected in this scenario
	expected := "FROM okteto.dev/test:my-tag\nCOPY ./nginx.conf /etc/nginx/nginx.conf\n"
	require.Equal(t, expected, string(dockerfileContent))
}

func TestSetBuildDefaults(t *testing.T) {
	tests := []struct {
		name         string
		currentInfo  build.Info
		expectedInfo build.Info
	}{
		{
			name:        "all empty",
			currentInfo: build.Info{},
			expectedInfo: build.Info{
				Context:    ".",
				Dockerfile: "Dockerfile",
			},
		},
		{
			name: "context empty",
			currentInfo: build.Info{
				Dockerfile: "Dockerfile",
			},
			expectedInfo: build.Info{
				Context:    ".",
				Dockerfile: "Dockerfile",
			},
		},
		{
			name: "dockerfile empty",
			currentInfo: build.Info{
				Context: "buildName",
			},
			expectedInfo: build.Info{
				Context:    "buildName",
				Dockerfile: "Dockerfile",
			},
		},
		{
			name: "context and Dockerfile filled",
			currentInfo: build.Info{
				Context:    "buildName",
				Dockerfile: "Dockerfile",
			},
			expectedInfo: build.Info{
				Context:    "buildName",
				Dockerfile: "Dockerfile",
			},
		},
	}

	for _, tt := range tests {

		t.Run(tt.name, func(t *testing.T) {

			tt.currentInfo.SetBuildDefaults()

			assert.Equal(t, tt.expectedInfo, tt.currentInfo)
		})
	}
}

func Test_getManifestFromFile(t *testing.T) {
	tests := []struct {
		expectedErr   error
		name          string
		manifestBytes []byte
		composeBytes  []byte
	}{
		{
			name:          "manifestPath to a valid compose file",
			manifestBytes: nil,
			composeBytes: []byte(`services:
    test:
        image: test`),
		},
		{
			name:          "manifestPath to a invalid compose file with empty service",
			manifestBytes: nil,
			composeBytes: []byte(`services:
    test:
`),
			expectedErr: oktetoErrors.ErrServiceEmpty,
		},
		{
			name:          "manifestPath to empty okteto manifest, no compose file",
			manifestBytes: []byte(``),
			composeBytes:  nil,
			expectedErr:   oktetoErrors.ErrEmptyManifest,
		},
		{
			name:          "manifestPath to invalid okteto manifest, no compose file",
			manifestBytes: []byte(`asdasa: asda`),
			composeBytes:  nil,
			expectedErr:   oktetoErrors.ErrInvalidManifest,
		},
		{
			name: "manifestPath to valid v2 okteto manifest",
			manifestBytes: []byte(`dev:
    api:
        sync:
        - .:/usr`),
			composeBytes: nil,
		},
		{
			name: "manifestPath to valid v1 okteto manifest",
			manifestBytes: []byte(`name: test
sync:
  - .:/usr`),
			expectedErr:  fmt.Errorf("your okteto manifest is not valid, please check the following errors:"),
			composeBytes: nil,
		},
		{
			name:          "manifestPath to not existent okteto manifest, no compose file",
			manifestBytes: nil,
			composeBytes:  nil,
			expectedErr:   discovery.ErrOktetoManifestNotFound,
		},
	}
	for _, tt := range tests {
		tt := tt
		t.Run(tt.name, func(t *testing.T) {
			dir := t.TempDir()
			file := ""
			if tt.manifestBytes != nil {
				file = filepath.Join(dir, "okteto.yml")
				assert.NoError(t, os.WriteFile(filepath.Join(dir, "okteto.yml"), tt.manifestBytes, 0600))
			}
			if tt.composeBytes != nil {
				if file == "" {
					file = filepath.Join(dir, "docker-compose.yml")
				}
				assert.NoError(t, os.WriteFile(filepath.Join(dir, "docker-compose.yml"), tt.composeBytes, 0600))
			}
			_, err := getManifestFromFile(dir, file, afero.NewMemMapFs())

			if tt.expectedErr != nil {
				assert.ErrorContains(t, err, tt.expectedErr.Error())
			} else {
				assert.NoError(t, err)
			}
		})
	}
}

func TestHasDev(t *testing.T) {
	tests := []struct {
		name       string
		devSection ManifestDevs
		devName    string
		out        bool
	}{
		{
			name: "devName is on dev section",
			devSection: ManifestDevs{
				"autocreate": &Dev{},
			},
			devName: "autocreate",
			out:     true,
		},
		{
			name: "devName is not on dev section",
			devSection: ManifestDevs{
				"autocreate": &Dev{},
			},
			devName: "not-autocreate",
			out:     false,
		},
	}
	for _, tt := range tests {
		t.Run(tt.name, func(t *testing.T) {
			result := tt.devSection.HasDev(tt.devName)
			assert.Equal(t, tt.out, result)
		})
	}
}

func Test_SanitizeSvcNames(t *testing.T) {
	tests := []struct {
		expectedErr      error
		manifest         *Manifest
		expectedManifest *Manifest
		name             string
	}{
		{
			name: "keys-have-uppercase",
			manifest: &Manifest{
				Build: build.ManifestBuild{
					"Frontend": &build.Info{},
				},
				Dev: ManifestDevs{
					"Frontend": &Dev{},
				},
				GlobalForward: []forward.GlobalForward{
					{
						ServiceName: "Frontend",
					},
				},
			},
			expectedManifest: &Manifest{
				Build: build.ManifestBuild{
					"frontend": &build.Info{},
				},
				Dev: ManifestDevs{
					"frontend": &Dev{
						Name: "frontend",
					},
				},
				GlobalForward: []forward.GlobalForward{
					{
						ServiceName: "frontend",
					},
				},
			},
		},
		{
			name: "keys-have-spaces",
			manifest: &Manifest{
				Build: build.ManifestBuild{
					" my build service": &build.Info{},
				},
				Dev: ManifestDevs{
					"my dev service": &Dev{},
				},
				GlobalForward: []forward.GlobalForward{
					{
						ServiceName: "my global forward ",
					},
				},
			},
			expectedManifest: &Manifest{
				Build: build.ManifestBuild{
					"my-build-service": &build.Info{},
				},
				Dev: ManifestDevs{
					"my-dev-service": &Dev{
						Name: "my-dev-service",
					},
				},
				GlobalForward: []forward.GlobalForward{
					{
						ServiceName: "my-global-forward",
					},
				},
			},
		},
		{
			name: "keys-have-underscore",
			manifest: &Manifest{
				Build: build.ManifestBuild{
					"my_build_service": &build.Info{},
				},
				Dev: ManifestDevs{
					"my_dev_service": &Dev{},
				},
				GlobalForward: []forward.GlobalForward{
					{
						ServiceName: "my_global_forward",
					},
				},
			},
			expectedManifest: &Manifest{
				Build: build.ManifestBuild{
					"my-build-service": &build.Info{},
				},
				Dev: ManifestDevs{
					"my-dev-service": &Dev{
						Name: "my-dev-service",
					},
				},
				GlobalForward: []forward.GlobalForward{
					{
						ServiceName: "my-global-forward",
					},
				},
			},
		},
		{
			name: "keys-have-mix",
			manifest: &Manifest{
				Build: build.ManifestBuild{
					"  my_Build service": &build.Info{},
				},
				Dev: ManifestDevs{
					"my_DEV_service ": &Dev{},
				},
				GlobalForward: []forward.GlobalForward{
					{
						ServiceName: "my glOBal_forward",
					},
				},
			},
			expectedManifest: &Manifest{
				Build: build.ManifestBuild{
					"my-build-service": &build.Info{},
				},
				Dev: ManifestDevs{
					"my-dev-service": &Dev{
						Name: "my-dev-service",
					},
				},
				GlobalForward: []forward.GlobalForward{
					{
						ServiceName: "my-global-forward",
					},
				},
			},
		},
		{
			name: "keys-have-trailing-spaces",
			manifest: &Manifest{
				Build: build.ManifestBuild{
					"  my-build ": &build.Info{},
				},
				Dev: ManifestDevs{
					" my-dev  ": &Dev{},
				},
				GlobalForward: []forward.GlobalForward{
					{
						ServiceName: "   my-global   ",
					},
				},
			},
			expectedManifest: &Manifest{
				Build: build.ManifestBuild{
					"my-build": &build.Info{},
				},
				Dev: ManifestDevs{
					"my-dev": &Dev{
						Name: "my-dev",
					},
				},
				GlobalForward: []forward.GlobalForward{
					{
						ServiceName: "my-global",
					},
				},
			},
		},
	}

	for _, tt := range tests {
		t.Run(tt.name, func(t *testing.T) {
			err := tt.manifest.SanitizeSvcNames()
			assert.ErrorIs(t, err, tt.expectedErr)
			assert.Equal(t, tt.expectedManifest, tt.manifest)
		})
	}
}

func Test_Manifest_HasDeploySection(t *testing.T) {
	tests := []struct {
		manifest *Manifest
		name     string
		expected bool
	}{
		{
			name:     "nil manifest",
			expected: false,
		},
		{
			name:     " m.Deploy is nil",
			manifest: &Manifest{},
			expected: false,
		},
		{
			name: " m.Deploy.Commands is nil",
			manifest: &Manifest{
				Deploy: &DeployInfo{},
			},
			expected: false,
		},
		{
			name: " Commands is empty",
			manifest: &Manifest{
				Deploy: &DeployInfo{
					Commands: []DeployCommand{},
				},
			},
			expected: false,
		},
		{
			name: " m.Deploy.Commands has items",
			manifest: &Manifest{
				Deploy: &DeployInfo{
					Commands: []DeployCommand{
						{
							Name:    "test",
							Command: "echo test",
						},
					},
				},
			},
			expected: true,
		},
		{
			name: " ComposeSection is nil",
			manifest: &Manifest{
				Deploy: &DeployInfo{},
			},
			expected: false,
		},
		{
			name: " ComposeSection.ComposesInfo is nil",
			manifest: &Manifest{
				Deploy: &DeployInfo{
					ComposeSection: &ComposeSectionInfo{},
				},
			},
			expected: false,
		},
		{
			name: " m.Deploy.ComposeSection.ComposesInfo has items",
			manifest: &Manifest{
				Deploy: &DeployInfo{
					ComposeSection: &ComposeSectionInfo{
						ComposesInfo: ComposeInfoList{
							{
								File:             "docker-compose.yml",
								ServicesToDeploy: ServicesToDeploy{"test"},
							},
						},
					},
				},
			},
			expected: true,
		},
	}

	for _, tt := range tests {
		t.Run(tt.name, func(t *testing.T) {
			got := tt.manifest.HasDeploySection()
			assert.Equal(t, tt.expected, got)
		})

	}
}

func Test_Manifest_HasDependenciesSection(t *testing.T) {
	tests := []struct {
		manifest *Manifest
		name     string
		expected bool
	}{
		{
			name:     "nil manifest",
			expected: false,
		},
		{
			name:     "m.Dependencies is nil",
			manifest: &Manifest{},
			expected: false,
		},
		{
			name: "m.Dependencies has items",
			manifest: &Manifest{
				Dependencies: deps.ManifestSection{
					"test": &deps.Dependency{},
				},
			},
			expected: true,
		},
	}

	for _, tt := range tests {
		t.Run(tt.name, func(t *testing.T) {
			got := tt.manifest.HasDependenciesSection()
			assert.Equal(t, tt.expected, got)
		})

	}
}

func Test_Manifest_HasBuildSection(t *testing.T) {
	tests := []struct {
		manifest *Manifest
		name     string
		expected bool
	}{
		{
			name:     "nil manifest",
			expected: false,
		},
		{
			name:     "m.Build is nil",
			manifest: &Manifest{},
			expected: false,
		},
		{
			name: "m.Build has items",
			manifest: &Manifest{
				Build: build.ManifestBuild{
					"test": &build.Info{},
				},
			},
			expected: true,
		},
	}

	for _, tt := range tests {
		t.Run(tt.name, func(t *testing.T) {
			got := tt.manifest.HasBuildSection()
			assert.Equal(t, tt.expected, got)
		})

	}
}

func Test_getInferredManifestWhenNoManifestExist(t *testing.T) {
	wd := t.TempDir()
	result, err := GetInferredManifest(wd, afero.NewMemMapFs())
	assert.Empty(t, result)
	assert.ErrorIs(t, err, oktetoErrors.ErrCouldNotInferAnyManifest)
}

func TestSecretValidate(t *testing.T) {
	file, err := os.CreateTemp("", "okteto-secret-test-validate")
	assert.NoError(t, err)
	defer os.Remove(file.Name())

	tmpDir := t.TempDir()
	defer os.Remove(tmpDir)

	var tests = []struct {
		s           *Secret
		expectedErr error
		name        string
	}{
		{
			name:        "missing local path",
			s:           &Secret{LocalPath: "", RemotePath: "test"},
			expectedErr: fmt.Errorf("secrets must follow the syntax 'LOCAL_PATH:REMOTE_PATH:MODE'"),
		},
		{
			name:        "missing remote path",
			s:           &Secret{LocalPath: "test", RemotePath: ""},
			expectedErr: fmt.Errorf("secrets must follow the syntax 'LOCAL_PATH:REMOTE_PATH:MODE'"),
		},
		{
			name:        "missing both",
			s:           &Secret{LocalPath: "", RemotePath: ""},
			expectedErr: fmt.Errorf("secrets must follow the syntax 'LOCAL_PATH:REMOTE_PATH:MODE'"),
		},
		{
			name:        "local path must be file not directory",
			s:           &Secret{LocalPath: tmpDir, RemotePath: "./remote"},
			expectedErr: fmt.Errorf("secret '%s' is not a regular file", tmpDir),
		},
		{
			name:        "remote path must use absolute paths",
			s:           &Secret{LocalPath: file.Name(), RemotePath: "./remote"},
			expectedErr: fmt.Errorf("secret remote path './remote' must be an absolute path"),
		},
	}

	for _, tt := range tests {
		t.Run(tt.name, func(t *testing.T) {
			err := tt.s.validate()
			assert.Equal(t, tt.expectedErr, err)
		})
	}
}

func TestRead(t *testing.T) {
	tests := []struct {
		expected    *Manifest
		name        string
		manifest    []byte
		expectedErr bool
	}{
		{
			name:     "nil bytes return valid initialized v1 manifest",
			manifest: nil,
			expected: &Manifest{
				Name:         "",
				Icon:         "",
				ManifestPath: "",
				Test:         ManifestTests{},
				Deploy: &DeployInfo{
					Endpoints: nil,
					Image:     "",
					Commands:  nil,
					Remote:    false,
				},
				Dev: ManifestDevs{},
				Destroy: &DestroyInfo{
					Image:    "",
					Commands: nil,
					Remote:   false,
				},
				Build:         build.ManifestBuild{},
				Dependencies:  deps.ManifestSection{},
				GlobalForward: []forward.GlobalForward{},
				External:      externalresource.Section{},
				Type:          OktetoManifestType,
				Manifest:      nil,
				Fs:            afero.NewOsFs(),
			},
		},
		{
			name:     "empty bytes return valid initialized v1 manifest",
			manifest: []byte(""),
			expected: &Manifest{
				Name:         "",
				Icon:         "",
				ManifestPath: "",
				Test:         ManifestTests{},
				Deploy: &DeployInfo{
					Endpoints: nil,
					Image:     "",
					Commands:  nil,
					Remote:    false,
				},
				Dev: ManifestDevs{},
				Destroy: &DestroyInfo{
					Image:    "",
					Commands: nil,
					Remote:   false,
				},
				Build:         build.ManifestBuild{},
				Dependencies:  deps.ManifestSection{},
				GlobalForward: []forward.GlobalForward{},
				External:      externalresource.Section{},
				Type:          OktetoManifestType,
				Manifest:      []uint8{},
				Fs:            afero.NewOsFs(),
			},
		},
		{
			name:        "invalid YAML format",
			manifest:    []byte("{invalid yaml}"),
			expected:    nil,
			expectedErr: true,
		},
		{
			name: "failed validation due to cyclic dependencies",
			manifest: []byte(`build:
  test1:
    context: ./test1
    depends_on: test2
  test2:
    context: ./test2
    depends_on: test2`),
			expected:    nil,
			expectedErr: true,
		},
		{
			name: "success parsing dev",
			manifest: []byte(`dev:
  test:
    image: test-image`),
			expected: &Manifest{
<<<<<<< HEAD
				Name:         "",
				Icon:         "",
				ManifestPath: "",
				Deploy:       nil,
=======
				Name:          "",
				Icon:          "",
				ManifestPath:  "",
				Deploy:        &DeployInfo{},
				Test:          ManifestTests{},
				GlobalForward: []forward.GlobalForward{},
>>>>>>> 82125302
				Dev: ManifestDevs{
					"test": &Dev{
						Name: "test",
						Metadata: &Metadata{
							Labels:      Labels{},
							Annotations: Annotations{},
						},
						Selector:        Selector{},
						EmptyImage:      false,
						Image:           "test-image",
						ImagePullPolicy: apiv1.PullAlways,
						InitContainer:   InitContainer{Image: OktetoBinImageTag},
						Probes:          &Probes{},
						Lifecycle:       &Lifecycle{},
						Workdir:         "/okteto",
						SecurityContext: &SecurityContext{
							RunAsUser:  pointer.Int64(0),
							RunAsGroup: pointer.Int64(0),
							FSGroup:    pointer.Int64(0),
						},
						SSHServerPort: 2222,
						Volumes:       []Volume{},
						Timeout: Timeout{
							Default:   60 * time.Second,
							Resources: 120 * time.Second,
						},
						Command: Command{
							Values: []string{"sh"},
						},
						Interface: Localhost,
						Sync: Sync{
							RescanInterval: 300,
							Folders: []SyncFolder{
								{
									LocalPath:  ".",
									RemotePath: "/okteto",
								},
							},
						},
						PersistentVolumeInfo: &PersistentVolumeInfo{
							Enabled: true,
						},
						Mode:        constants.OktetoSyncModeFieldValue,
						Services:    []*Dev{},
						Forward:     []forward.Forward{},
						Environment: env.Environment{},
						Secrets:     []Secret{},
					},
				},
				Destroy: &DestroyInfo{
					Image:    "",
					Commands: nil,
					Remote:   false,
				},
				Build:        build.ManifestBuild{},
				Dependencies: deps.ManifestSection{},
				External:     externalresource.Section{},
				Type:         OktetoManifestType,
				Manifest: []byte(`dev:
  test:
    image: test-image`),
				Fs: afero.NewOsFs(),
			},
			expectedErr: false,
		},
		{
			name: "empty build service returns an error",
			manifest: []byte(`build:
  frontend:
  backend:
    context: ./backend`),
			expected:    nil,
			expectedErr: true,
		},
		{
			// Because we call setDefaults before validate, this test case helps remember that the order in which
			// We call setDefaults before calling validate must be respected or a refactor is required. If we call
			// validate before setDefaults, this test case fails with an error because driver is empty.
			name: "success - divert driver set before validation",
			manifest: []byte(`deploy:
  divert:
    namespace: staging
    service: service-b`),
			expected: &Manifest{
<<<<<<< HEAD
				Name:         "",
				Icon:         "",
				ManifestPath: "",
=======
				Name:          "",
				Icon:          "",
				ManifestPath:  "",
				Test:          ManifestTests{},
				GlobalForward: []forward.GlobalForward{},
>>>>>>> 82125302
				Deploy: &DeployInfo{
					ComposeSection: nil,
					Endpoints:      nil,
					Divert: &DivertDeploy{
						Driver:               "weaver",
						Namespace:            "staging",
						DeprecatedService:    "service-b",
						DeprecatedDeployment: "",
						VirtualServices:      nil,
						Hosts:                nil,
						DeprecatedPort:       0,
					},
					Image:    "",
					Commands: nil,
					Remote:   false,
				},
				Dev: ManifestDevs{},
				Destroy: &DestroyInfo{
					Image:    "",
					Commands: nil,
					Remote:   false,
				},
				Build:        build.ManifestBuild{},
				Dependencies: deps.ManifestSection{},
				External:     externalresource.Section{},
				Type:         OktetoManifestType,
				Fs:           afero.NewOsFs(),
				Manifest: []byte(`deploy:
  divert:
    namespace: staging
    service: service-b`),
			},
			expectedErr: false,
		},
	}

	for _, tt := range tests {
		t.Run(tt.name, func(t *testing.T) {
			manifest, err := Read(tt.manifest)
			if tt.expectedErr {
				assert.Error(t, err)
			} else {
				assert.NoError(t, err)
			}
			assert.Equal(t, tt.expected, manifest)
		})
	}
}

func TestPathExistsAndDir(t *testing.T) {
	fs := afero.NewOsFs()
	path, err := afero.TempDir(fs, "", "")
	require.NoError(t, err)
	require.Equal(t, pathExistsAndDir(path), true)
}

func TestPathExistsAndDirError(t *testing.T) {
	tests := []struct {
		name       string
		createFile bool
		expected   bool
	}{
		{
			name:       "error: path doesn't exits",
			createFile: false,
			expected:   false,
		},
		{
			name:       "error: path is not a dir",
			createFile: true,
			expected:   false,
		},
	}
	for _, tt := range tests {
		t.Run(tt.name, func(t *testing.T) {
			var path string
			if tt.createFile {
				fs := afero.NewMemMapFs()
				file, err := afero.TempFile(fs, "", "")
				require.NoError(t, err)
				path = file.Name()
			}
			require.Equal(t, pathExistsAndDir(path), tt.expected)

		})
	}
}

func TestGetBuildContextForComposeWithVolumeMounts(t *testing.T) {
	currentDir, err := filepath.Abs(".")
	require.NoError(t, err)
	var tests = []struct {
		name     string
		manifest *Manifest
		expected string
	}{
		{
			name: "build context with manifest path",
			manifest: &Manifest{
				ManifestPath: filepath.Join("tmp", "test", "okteto.yml"),
			},
			expected: filepath.Join("tmp", "test"),
		},
		{
			name: "build context with manifest path and .okteto directory",
			manifest: &Manifest{
				ManifestPath: filepath.Join("tmp", "test", ".okteto", "okteto.yml"),
			},
			expected: filepath.Join("tmp", "test"),
		},
		{
			name: "build context with manifest path and compose information",
			manifest: &Manifest{
				ManifestPath: filepath.Join("tmp", "test", "okteto.yml"),
				Deploy: &DeployInfo{
					ComposeSection: &ComposeSectionInfo{
						ComposesInfo: ComposeInfoList{
							{
								File: filepath.Join("tmp", "test", "unit", "docker-compose.yml"),
							},
							{
								File: filepath.Join("tmp", "test", "docker-compose.yml"),
							},
						},
					},
				},
			},
			expected: filepath.Join("tmp", "test"),
		},
		{
			name: "build context with manifest path with .okteto directory and compose information",
			manifest: &Manifest{
				ManifestPath: filepath.Join("tmp", "test", ".okteto", "okteto.yml"),
				Deploy: &DeployInfo{
					ComposeSection: &ComposeSectionInfo{
						ComposesInfo: ComposeInfoList{
							{
								File: filepath.Join("tmp", "test", "unit", "docker-compose.yml"),
							},
							{
								File: filepath.Join("tmp", "test", "docker-compose.yml"),
							},
						},
					},
				},
			},
			expected: filepath.Join("tmp", "test"),
		},
		{
			name: "build context without manifest path and with compose information",
			manifest: &Manifest{
				Deploy: &DeployInfo{
					ComposeSection: &ComposeSectionInfo{
						ComposesInfo: ComposeInfoList{
							{
								File: filepath.Join("tmp", "test", "unit", "docker-compose.yml"),
							},
							{
								File: filepath.Join("tmp", "test", "docker-compose.yml"),
							},
						},
					},
				},
			},
			expected: filepath.Join("tmp", "test", "unit"),
		},
		{
			name: "build context without manifest path and with compose information with .okteto directory",
			manifest: &Manifest{
				Deploy: &DeployInfo{
					ComposeSection: &ComposeSectionInfo{
						ComposesInfo: ComposeInfoList{
							{
								File: filepath.Join("tmp", "test", "unit", ".okteto", "docker-compose.yml"),
							},
							{
								File: filepath.Join("tmp", "test", "docker-compose.yml"),
							},
						},
					},
				},
			},
			expected: filepath.Join("tmp", "test", "unit"),
		},
		{
			name:     "build context without manifest path and compose information",
			manifest: &Manifest{},
			expected: currentDir,
		},
	}

	for _, tt := range tests {
		t.Run(tt.name, func(t *testing.T) {
			result, err := getBuildContextForComposeWithVolumeMounts(tt.manifest)

			require.NoError(t, err)
			assert.Equal(t, tt.expected, result)
		})
	}
}<|MERGE_RESOLUTION|>--- conflicted
+++ resolved
@@ -1556,19 +1556,12 @@
   test:
     image: test-image`),
 			expected: &Manifest{
-<<<<<<< HEAD
-				Name:         "",
-				Icon:         "",
-				ManifestPath: "",
-				Deploy:       nil,
-=======
 				Name:          "",
 				Icon:          "",
 				ManifestPath:  "",
 				Deploy:        &DeployInfo{},
 				Test:          ManifestTests{},
 				GlobalForward: []forward.GlobalForward{},
->>>>>>> 82125302
 				Dev: ManifestDevs{
 					"test": &Dev{
 						Name: "test",
@@ -1653,17 +1646,11 @@
     namespace: staging
     service: service-b`),
 			expected: &Manifest{
-<<<<<<< HEAD
-				Name:         "",
-				Icon:         "",
-				ManifestPath: "",
-=======
 				Name:          "",
 				Icon:          "",
 				ManifestPath:  "",
 				Test:          ManifestTests{},
 				GlobalForward: []forward.GlobalForward{},
->>>>>>> 82125302
 				Deploy: &DeployInfo{
 					ComposeSection: nil,
 					Endpoints:      nil,
