// Copyright 2020 The Okteto Authors
// Licensed under the Apache License, Version 2.0 (the "License");
// you may not use this file except in compliance with the License.
// You may obtain a copy of the License at
//
// http://www.apache.org/licenses/LICENSE-2.0
//
// Unless required by applicable law or agreed to in writing, software
// distributed under the License is distributed on an "AS IS" BASIS,
// WITHOUT WARRANTIES OR CONDITIONS OF ANY KIND, either express or implied.
// See the License for the specific language governing permissions and
// limitations under the License.

package model

import (
	"reflect"
	"testing"

	yaml "gopkg.in/yaml.v2"
	v1 "k8s.io/api/core/v1"
	"k8s.io/apimachinery/pkg/api/resource"
)

func Test_DeployReplicasUnmarshalling(t *testing.T) {
	tests := []struct {
		name      string
		deployRaw *DeployInfoRaw
		scale     int32
		replicas  int32
		expected  int32
	}{
		{
			name:      "empty",
			deployRaw: &DeployInfoRaw{},
			scale:     0,
			replicas:  0,
			expected:  1,
		},
		{
			name:      "deploy-replicas-set",
			deployRaw: &DeployInfoRaw{Replicas: 4},
			scale:     0,
			replicas:  0,
			expected:  4,
		},
		{
			name:      "scale",
			deployRaw: &DeployInfoRaw{},
			scale:     3,
			replicas:  0,
			expected:  3,
		},
		{
			name:      "replicas",
			deployRaw: &DeployInfoRaw{},
			scale:     0,
			replicas:  2,
			expected:  2,
		},
		{
			name:      "replicas-and-deploy-replicas",
			deployRaw: &DeployInfoRaw{Replicas: 3},
			scale:     0,
			replicas:  2,
			expected:  3,
		},
	}
	for _, tt := range tests {
		t.Run(tt.name, func(t *testing.T) {
			replicas, _ := unmarshalDeployReplicas(tt.deployRaw, tt.scale, tt.replicas)
			if replicas != tt.expected {
				t.Fatalf("expected %d replicas but got %d", tt.expected, replicas)
			}

		})
	}
}

func Test_DeployResourcesUnmarshalling(t *testing.T) {
	tests := []struct {
		name      string
		deployRaw *DeployInfoRaw
		resources *StackResources
		expected  *StackResources
	}{
		{
			name:      "both-nil",
			deployRaw: nil,
			resources: nil,
			expected:  &StackResources{},
		},
		{
			name: "deploy-resources-only-limits",
			deployRaw: &DeployInfoRaw{Resources: ResourcesRaw{
				Limits: DeployComposeResources{
					Cpus:   Quantity{resource.MustParse("1")},
					Memory: Quantity{resource.MustParse("1Gi")},
				},
			},
			},
			resources: &StackResources{},
			expected: &StackResources{
				Limits: ServiceResources{
					CPU:    Quantity{resource.MustParse("1")},
					Memory: Quantity{resource.MustParse("1Gi")},
				},
			},
		},
		{
			name:      "resources",
			deployRaw: nil,
			resources: &StackResources{Limits: ServiceResources{
				CPU:    Quantity{resource.MustParse("1")},
				Memory: Quantity{resource.MustParse("1Gi")},
			}},
			expected: &StackResources{
				Limits: ServiceResources{
					CPU:    Quantity{resource.MustParse("1")},
					Memory: Quantity{resource.MustParse("1Gi")},
				},
			},
		},
		{
			name: "deploy-resources",
			deployRaw: &DeployInfoRaw{Resources: ResourcesRaw{
				Limits: DeployComposeResources{
					Cpus:   Quantity{resource.MustParse("1")},
					Memory: Quantity{resource.MustParse("1Gi")},
				},
				Reservations: DeployComposeResources{
					Cpus:   Quantity{resource.MustParse("1")},
					Memory: Quantity{resource.MustParse("2Gi")},
				},
			},
			},
			resources: &StackResources{},
			expected: &StackResources{
				Limits: ServiceResources{
					CPU:    Quantity{resource.MustParse("1")},
					Memory: Quantity{resource.MustParse("1Gi")},
				},
				Requests: ServiceResources{
					CPU:    Quantity{resource.MustParse("1")},
					Memory: Quantity{resource.MustParse("2Gi")},
				},
			},
		},
	}
	for _, tt := range tests {
		t.Run(tt.name, func(t *testing.T) {
			resources, _ := unmarshalDeployResources(tt.deployRaw, tt.resources)
			if !reflect.DeepEqual(tt.expected, resources) {
				t.Fatalf("expected %v but got %v", tt.expected, resources)
			}

		})
	}
}

func Test_PortUnmarshalling(t *testing.T) {
	tests := []struct {
		name          string
		portRaw       string
		expected      PortRaw
		expectedError bool
	}{
		{
			name:          "singlePort",
			portRaw:       "3000",
			expected:      PortRaw{ContainerPort: 3000, Protocol: v1.ProtocolTCP},
			expectedError: false,
		},
		{
			name:          "singleRange",
			portRaw:       "3000-3005",
			expected:      PortRaw{ContainerPort: 0, Protocol: v1.ProtocolTCP},
			expectedError: true,
		},
		{
			name:          "singlePortForwarding",
			portRaw:       "8000:8000",
			expected:      PortRaw{HostPort: 8000, ContainerPort: 8000, Protocol: v1.ProtocolTCP},
			expectedError: false,
		},
		{
			name:          "RangeForwarding",
			portRaw:       "9090-9091:8080-8081",
			expected:      PortRaw{ContainerPort: 0, Protocol: v1.ProtocolTCP},
			expectedError: true,
		},
		{
			name:          "DifferentPort",
			portRaw:       "49100:22",
			expected:      PortRaw{HostPort: 49100, ContainerPort: 22, Protocol: v1.ProtocolTCP},
			expectedError: false,
		},
		{
			name:          "LocalhostForwarding",
			portRaw:       "127.0.0.1:8000:8001",
			expected:      PortRaw{HostPort: 8000, ContainerPort: 8001, Protocol: v1.ProtocolTCP},
			expectedError: false,
		},
		{
			name:          "Localhost Range",
			portRaw:       "127.0.0.1:5000-5010:5000-5010",
			expected:      PortRaw{ContainerPort: 0, Protocol: v1.ProtocolTCP},
			expectedError: true,
		},
		{
			name:          "Protocol",
			portRaw:       "6060:6060/udp",
			expected:      PortRaw{HostPort: 6060, ContainerPort: 6060, Protocol: v1.ProtocolUDP},
			expectedError: false,
		},
	}
	for _, tt := range tests {
		t.Run(tt.name, func(t *testing.T) {
			var result PortRaw
			if err := yaml.Unmarshal([]byte(tt.portRaw), &result); err != nil {
				if !tt.expectedError {
					t.Fatalf("unexpected error unmarshaling %s: %s", tt.name, err.Error())
				}
				return
			}
			if tt.expectedError {
				t.Fatalf("expected error unmarshaling %s not thrown", tt.name)
			}
			if result.ContainerPort != tt.expected.ContainerPort {
				t.Errorf("didn't unmarshal correctly Port. Actual %d, Expected %d", result.ContainerPort, tt.expected.ContainerPort)
			}

			if result.HostPort != tt.expected.HostPort {
				t.Errorf("didn't unmarshal correctly Port. Actual %d, Expected %d", result.HostPort, tt.expected.HostPort)
			}

			if result.Protocol != tt.expected.Protocol {
				t.Errorf("didn't unmarshal correctly Port protocol. Actual %s, Expected %s", result.Protocol, tt.expected.Protocol)
			}
			_, err := yaml.Marshal(&result)
			if err != nil {
				t.Fatalf("error marshaling %s: %s", tt.name, err)
			}
		})
	}
}

func Test_DurationUnmarshalling(t *testing.T) {

	tests := []struct {
		name     string
		duration []byte
		expected int64
	}{
		{
			name:     "string-no-units",
			duration: []byte("12"),
			expected: 12,
		},
		{
			name:     "string-no-units",
			duration: []byte("12s"),
			expected: 12,
		},
	}
	for _, tt := range tests {
		t.Run(tt.name, func(t *testing.T) {
			var msg *RawMessage
			if err := yaml.Unmarshal(tt.duration, &msg); err != nil {
				t.Fatal(err)
			}

			duration, err := unmarshalDuration(msg)

			if err != nil {
				t.Fatal(err)
			}

			if duration != tt.expected {
				t.Errorf("didn't unmarshal correctly. Actual %+v, Expected %+v", duration, tt.expected)
			}
		})
	}
}

func Test_GroupNotSupportedFields(t *testing.T) {

	tests := []struct {
		name     string
		input    []string
		expected []string
	}{
		{
			name:     "no-need-to-group",
			input:    []string{"volumes", "networks", "service[app].cpus"},
			expected: []string{"volumes", "networks", "service[app].cpus"},
		},
		{
			name:     "string-no-units",
			input:    []string{"volumes", "networks", "service[app].cpus", "service[db].cpus"},
			expected: []string{"volumes", "networks", "service[app, db].cpus"},
		},
	}
	for _, tt := range tests {
		t.Run(tt.name, func(t *testing.T) {
			output := GroupWarningsBySvc(tt.input)
			if !reflect.DeepEqual(tt.expected, output) {
				t.Errorf("didn't group correctly. Actual %+v, Expected %+v", output, tt.expected)
			}
		})
	}
}

func TestStackResourcesUnmarshalling(t *testing.T) {
	tests := []struct {
		name     string
		data     []byte
		expected StackResources
	}{
		{
			name: "limits-requests",
			data: []byte("limits:\n  cpu: 100m\n  memory: 100Gi\nrequests:\n  cpu: 200m\n  memory: 200Gi\n"),
			expected: StackResources{
				Limits: ServiceResources{
					CPU: Quantity{
						Value: resource.MustParse("100m"),
					},
					Memory: Quantity{
						Value: resource.MustParse("100Gi"),
					},
				},
				Requests: ServiceResources{
					CPU: Quantity{
						Value: resource.MustParse("200m"),
					},
					Memory: Quantity{
						Value: resource.MustParse("200Gi"),
					},
				},
			},
		},
		{
			name: "simple-resources",
			data: []byte("cpu: 100m\nmemory: 100Gi\n"),
			expected: StackResources{
				Limits: ServiceResources{
					CPU: Quantity{
						Value: resource.MustParse("100m"),
					},
					Memory: Quantity{
						Value: resource.MustParse("100Gi"),
					},
				},
			},
		},
		{
			name: "cpu-memory-and-storage",
			data: []byte("cpu: 100m\nmemory: 100Gi\nstorage:\n  size: 5Gi\n  class: standard\n"),
			expected: StackResources{
				Limits: ServiceResources{
					CPU: Quantity{
						Value: resource.MustParse("100m"),
					},
					Memory: Quantity{
						Value: resource.MustParse("100Gi"),
					},
				},
				Requests: ServiceResources{
					Storage: StorageResource{
						Size: Quantity{
							Value: resource.MustParse("5Gi"),
						},
						Class: "standard",
					},
				},
			},
		},
	}

	for _, tt := range tests {
		t.Run(tt.name, func(t *testing.T) {

			var stackResources StackResources
			if err := yaml.UnmarshalStrict(tt.data, &stackResources); err != nil {
				t.Fatal(err)
			}

			if !reflect.DeepEqual(stackResources, tt.expected) {
				t.Errorf("didn't unmarshal correctly. Actual %v, Expected %v", stackResources, tt.expected)
			}

		})
	}
}

func Test_validateCommandArgs(t *testing.T) {
	tests := []struct {
		name        string
		manifest    []byte
		isCompose   bool
		Entrypoint  Entrypoint
		Command     Command
		expectedErr bool
	}{
		{
			name:        "COMPOSE-only-entrypoint",
			manifest:    []byte("services:\n  app:\n    entrypoint: [\"/usr/bin/rpk\", \"redpanda\"]\n    image: okteto/vote:1"),
			isCompose:   true,
			Entrypoint:  Entrypoint{Values: []string{"/usr/bin/rpk", "redpanda"}},
			Command:     Command{},
			expectedErr: false,
		},
		{
			name:        "STACK-only-entrypoint",
			manifest:    []byte("services:\n  app:\n    entrypoint: [\"/usr/bin/rpk\", \"redpanda\"]\n    image: okteto/vote:1"),
			isCompose:   false,
			Entrypoint:  Entrypoint{},
			Command:     Command{},
			expectedErr: true,
		},
		{
			name:        "COMPOSE-entrypoint-command",
			manifest:    []byte("services:\n  app:\n    entrypoint: [\"entrypoint.sh\"]\n    command: [\"/usr/bin/rpk\", \"redpanda\"]\n    image: okteto/vote:1"),
			isCompose:   true,
			Command:     Command{Values: []string{"/usr/bin/rpk", "redpanda"}},
			Entrypoint:  Entrypoint{Values: []string{"entrypoint.sh"}},
			expectedErr: false,
		},
		{
			name:        "STACK-entrypoint-command",
			manifest:    []byte("services:\n  app:\n    entrypoint: [\"entrypoint.sh\"]\n    command: [\"/usr/bin/rpk\", \"redpanda\"]\n    image: okteto/vote:1"),
			isCompose:   false,
			Command:     Command{},
			Entrypoint:  Entrypoint{},
			expectedErr: true,
		},
		{
			name:        "COMPOSE-only-args",
			manifest:    []byte("services:\n  app:\n    args: [\"/usr/bin/rpk\", \"redpanda\"]\n    image: okteto/vote:1"),
			isCompose:   true,
			Command:     Command{},
			Entrypoint:  Entrypoint{},
			expectedErr: true,
		},
		{
			name:        "STACK-only-args",
			manifest:    []byte("services:\n  app:\n    args: [\"/usr/bin/rpk\", \"redpanda\"]\n    image: okteto/vote:1"),
			isCompose:   false,
			Command:     Command{Values: []string{"/usr/bin/rpk", "redpanda"}},
			Entrypoint:  Entrypoint{},
			expectedErr: false,
		},
		{
			name:        "COMPOSE-command-args",
			manifest:    []byte("services:\n  app:\n    command: [\"entrypoint.sh\"]\n    args: [\"/usr/bin/rpk\", \"redpanda\"]\n    image: okteto/vote:1"),
			isCompose:   true,
			Command:     Command{},
			Entrypoint:  Entrypoint{},
			expectedErr: true,
		},
		{
			name:        "STACK-command-args",
			manifest:    []byte("services:\n  app:\n    command: [\"entrypoint.sh\"]\n    args: [\"/usr/bin/rpk\", \"redpanda\"]\n    image: okteto/vote:1"),
			isCompose:   false,
			Command:     Command{Values: []string{"/usr/bin/rpk", "redpanda"}},
			Entrypoint:  Entrypoint{Values: []string{"entrypoint.sh"}},
			expectedErr: false,
		},
		{
			name:        "COMPOSE-only-command",
			manifest:    []byte("services:\n  app:\n    command: [\"/usr/bin/rpk\", \"redpanda\"]\n    image: okteto/vote:1"),
			isCompose:   true,
			Command:     Command{Values: []string{"/usr/bin/rpk", "redpanda"}},
			Entrypoint:  Entrypoint{},
			expectedErr: false,
		},
		{
			name:        "STACK-only-command",
			manifest:    []byte("services:\n  app:\n    command: [\"/usr/bin/rpk\", \"redpanda\"]\n    image: okteto/vote:1"),
			isCompose:   false,
			Command:     Command{},
			Entrypoint:  Entrypoint{Values: []string{"/usr/bin/rpk", "redpanda"}},
			expectedErr: false,
		},
	}
	for _, tt := range tests {
		t.Run(tt.name, func(t *testing.T) {
			s, err := ReadStack(tt.manifest, tt.isCompose)
			if err != nil && !tt.expectedErr {
				t.Fatal(err)
			}
			if !tt.expectedErr {
				if svc, ok := s.Services["app"]; ok {
					if !reflect.DeepEqual(svc.Command, tt.Command) {
						t.Fatalf("Expected %v but got %v", tt.Command, svc.Command)
					}
					if !reflect.DeepEqual(svc.Entrypoint, tt.Entrypoint) {
						t.Fatalf("Expected %v but got %v", tt.Command, svc.Command)
					}
				}
			}
		})
	}
}

func Test_validateVolumesUnmarshalling(t *testing.T) {
	tests := []struct {
		name          string
		manifest      []byte
		expectedError bool
	}{
		{
			name:          "correct-volume",
			manifest:      []byte("services:\n  app:\n    volumes: \n    - redpanda:/var/lib/redpanda/data\n    image: okteto/vote:1\nvolumes:\n  redpanda:\n"),
			expectedError: false,
		},
		{
			name:          "volume-not-declared-in-volumes-top-level-section",
			manifest:      []byte("services:\n  app:\n    volumes: \n    - redpanda:/var/lib/redpanda/data\n    image: okteto/vote:1\n"),
			expectedError: true,
		},
	}
	for _, tt := range tests {
		t.Run(tt.name, func(t *testing.T) {
			_, err := ReadStack(tt.manifest, true)
			if err != nil && !tt.expectedError {
				t.Fatal(err)
			}
		})
	}
}

func Test_validateIngressCreationPorts(t *testing.T) {
	tests := []struct {
		name     string
		manifest []byte
		isPublic bool
	}{
		{
			name:     "Public-service",
			manifest: []byte("services:\n  app:\n    ports:\n    - 9213\n    public: true\n    image: okteto/vote:1"),
			isPublic: true,
		},
		{
			name:     "not-public-service",
			manifest: []byte("services:\n  app:\n    ports:\n    - 9213\n    image: okteto/vote:1"),
			isPublic: false,
		},
		{
			name:     "not-public-port-but-with-assignation",
			manifest: []byte("services:\n  app:\n    ports:\n    - 9213:9213\n    image: okteto/vote:1"),
			isPublic: true,
		},
		{
			name:     "mysql-port-forwarding",
			manifest: []byte("services:\n  app:\n    ports:\n    - 3306:3306\n    image: okteto/vote:1"),
			isPublic: false,
		},
		{
			name:     "mysql-port-forwarding-and-public",
			manifest: []byte("services:\n  app:\n    ports:\n    - 3306:3306\n    image: okteto/vote:1\n    public: true"),
			isPublic: true,
		},
	}
	for _, tt := range tests {
		t.Run(tt.name, func(t *testing.T) {
			s, err := ReadStack(tt.manifest, false)
			if err != nil {
				t.Fatal(err)
			}
			if svc, ok := s.Services["app"]; ok {
				if svc.Public != tt.isPublic {
					t.Fatalf("Expected %v but got %v", tt.isPublic, svc.Public)
				}
			}
		})
	}
}

func Test_sanitizeVolumeName(t *testing.T) {
	tests := []struct {
		name               string
		volumeName         string
		expectedVolumeName string
	}{
		{
			name:               "correct-volume",
			volumeName:         "redpanda",
			expectedVolumeName: "redpanda",
		},
		{
			name:               "volume-name-with-_",
			volumeName:         "db_postgres",
			expectedVolumeName: "db-postgres",
		},
		{
			name:               "volume-name-with-space",
			volumeName:         "db postgres",
			expectedVolumeName: "db-postgres",
		},
	}
	for _, tt := range tests {
		t.Run(tt.name, func(t *testing.T) {

			name := sanitizeName(tt.volumeName)
			if name != tt.expectedVolumeName {
				t.Fatalf("Expected '%s', but got %s", tt.expectedVolumeName, name)
			}
		})
	}
}

func Test_restartFile(t *testing.T) {
	tests := []struct {
		name     string
		manifest []byte
		isInList bool
	}{
		{
			name:     "no-restart-field",
			manifest: []byte("services:\n  app:\n    ports:\n    - 9213\n    public: true\n    image: okteto/vote:1"),
			isInList: false,
		},
		{
			name:     "restart-field-always",
			manifest: []byte("services:\n  app:\n    ports:\n    - 9213\n    image: okteto/vote:1\n    restart: always"),
			isInList: false,
		},
		{
			name:     "restart-field-not-always",
			manifest: []byte("services:\n  app:\n    ports:\n    - 9213:9213\n    image: okteto/vote:1\n    restart: never"),
			isInList: true,
		},
	}
	for _, tt := range tests {
		t.Run(tt.name, func(t *testing.T) {

			s, err := ReadStack(tt.manifest, false)
			if err != nil {
				t.Fatal(err)
			}
			if len(s.Warnings) == 0 && tt.isInList {
				t.Fatalf("Expected to see a warning but there is no warning")
			}
		})
	}
}

<<<<<<< HEAD
func Test_endpoints(t *testing.T) {
	tests := []struct {
		name     string
		manifest []byte
		expected EndpointSpec
	}{
		{
			name: "rule with name",
			manifest: []byte(`name: test
services:
  app:
    ports:
      - 9213
    image: okteto/vote:1
endpoints:
  app:
    - path: /
      service: app
      port: 9213`),
			expected: EndpointSpec{
				"app": Endpoint{
					Annotations: make(Annotations),
					Labels:      make(Labels),
					Rules: []EndpointRule{
						{
							Service: "app",
							Path:    "/",
							Port:    9213,
						},
					},
				},
			},
		},
		{
			name: "rule with name and annotations/labels",
			manifest: []byte(`name: test
services:
  app:
    ports:
    - 9213
    image: okteto/vote:1
endpoints:
  app:
    annotations:
      key: value
    labels:
      key: value
    rules:
    - path: /
      service: app
      port: 9213`),
			expected: EndpointSpec{
				"app": Endpoint{
					Annotations: Annotations{"key": "value"},
					Labels:      Labels{"key": "value"},
					Rules: []EndpointRule{
						{
							Service: "app",
							Path:    "/",
							Port:    9213,
						},
					},
				},
			},
		},
		{
			name: "direct rules with labels/annotations",
			manifest: []byte(`name: test
services:
  app:
    ports:
    - 9213
    image: okteto/vote:1
endpoints:
  annotations:
    key: value
  labels:
    key: value
  rules:
  - path: /
    service: app
    port: 9213`),
			expected: EndpointSpec{
				"test": Endpoint{
					Annotations: Annotations{"key": "value"},
					Labels:      Labels{"key": "value"},
					Rules: []EndpointRule{
						{
							Service: "app",
							Path:    "/",
							Port:    9213,
						},
					},
				},
			},
		},
		{
			name: "direct rules",
			manifest: []byte(`name: test
services:
  app:
    ports:
    - 9213
    image: okteto/vote:1
endpoints:
  - path: /
    service: app
    port: 9213`),
			expected: EndpointSpec{
				"test": Endpoint{
					Annotations: make(Annotations),
					Labels:      make(Labels),
					Rules: []EndpointRule{
						{
							Service: "app",
							Path:    "/",
							Port:    9213,
						},
					},
				},
			},
=======
func Test_validateEnvFiles(t *testing.T) {
	tests := []struct {
		name     string
		manifest []byte
		EnvFiles EnvFiles
	}{
		{
			name:     "sneak case single file",
			manifest: []byte("services:\n  app:\n    env_file: .env\n    public: true\n    image: okteto/vote:1"),
			EnvFiles: EnvFiles{".env"},
		},
		{
			name:     "sneak case list",
			manifest: []byte("services:\n  app:\n    env_file:\n    - .env\n    - .env2\n    image: okteto/vote:1"),
			EnvFiles: EnvFiles{".env", ".env2"},
		},
		{
			name:     "camel case single file",
			manifest: []byte("services:\n  app:\n    envFile: .env\n    image: okteto/vote:1"),
			EnvFiles: EnvFiles{".env"},
		},
		{
			name:     "camel case list",
			manifest: []byte("services:\n  app:\n    envFile:\n    - .env\n    - .env2\n    image: okteto/vote:1"),
			EnvFiles: EnvFiles{".env", ".env2"},
>>>>>>> 4fe5358c
		},
	}
	for _, tt := range tests {
		t.Run(tt.name, func(t *testing.T) {
			s, err := ReadStack(tt.manifest, false)
			if err != nil {
				t.Fatal(err)
			}
<<<<<<< HEAD
			if !reflect.DeepEqual(tt.expected, s.Endpoints) {
				t.Fatalf("Expected %v, but got %v", tt.expected, s.Endpoints)
=======
			if svc, ok := s.Services["app"]; ok {
				if !reflect.DeepEqual(tt.EnvFiles, svc.EnvFiles) {
					t.Fatalf("expected %v but got %v", tt.EnvFiles, svc.EnvFiles)
				}
>>>>>>> 4fe5358c
			}
		})
	}
}<|MERGE_RESOLUTION|>--- conflicted
+++ resolved
@@ -646,7 +646,6 @@
 	}
 }
 
-<<<<<<< HEAD
 func Test_endpoints(t *testing.T) {
 	tests := []struct {
 		name     string
@@ -768,7 +767,21 @@
 					},
 				},
 			},
-=======
+		},
+	}
+	for _, tt := range tests {
+		t.Run(tt.name, func(t *testing.T) {
+			s, err := ReadStack(tt.manifest, false)
+			if err != nil {
+				t.Fatal(err)
+			}
+			if !reflect.DeepEqual(tt.expected, s.Endpoints) {
+				t.Fatalf("Expected %v, but got %v", tt.expected, s.Endpoints)
+			}
+		})
+	}
+}
+
 func Test_validateEnvFiles(t *testing.T) {
 	tests := []struct {
 		name     string
@@ -794,7 +807,6 @@
 			name:     "camel case list",
 			manifest: []byte("services:\n  app:\n    envFile:\n    - .env\n    - .env2\n    image: okteto/vote:1"),
 			EnvFiles: EnvFiles{".env", ".env2"},
->>>>>>> 4fe5358c
 		},
 	}
 	for _, tt := range tests {
@@ -803,15 +815,11 @@
 			if err != nil {
 				t.Fatal(err)
 			}
-<<<<<<< HEAD
-			if !reflect.DeepEqual(tt.expected, s.Endpoints) {
-				t.Fatalf("Expected %v, but got %v", tt.expected, s.Endpoints)
-=======
+
 			if svc, ok := s.Services["app"]; ok {
 				if !reflect.DeepEqual(tt.EnvFiles, svc.EnvFiles) {
 					t.Fatalf("expected %v but got %v", tt.EnvFiles, svc.EnvFiles)
 				}
->>>>>>> 4fe5358c
 			}
 		})
 	}
