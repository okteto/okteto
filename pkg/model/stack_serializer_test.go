--- conflicted
+++ resolved
@@ -567,7 +567,6 @@
 	}
 }
 
-<<<<<<< HEAD
 func Test_sanitizeVolumeName(t *testing.T) {
 	tests := []struct {
 		name               string
@@ -588,7 +587,19 @@
 			name:               "volume-name-with-space",
 			volumeName:         "db postgres",
 			expectedVolumeName: "db-postgres",
-=======
+		},
+	}
+	for _, tt := range tests {
+		t.Run(tt.name, func(t *testing.T) {
+
+			name := sanitizeName(tt.volumeName)
+			if name != tt.expectedVolumeName {
+				t.Fatalf("Expected '%s', but got %s", tt.expectedVolumeName, name)
+			}
+		})
+	}
+}
+
 func Test_restartFile(t *testing.T) {
 	tests := []struct {
 		name     string
@@ -609,24 +620,17 @@
 			name:     "restart-field-not-always",
 			manifest: []byte("services:\n  app:\n    ports:\n    - 9213:9213\n    image: okteto/vote:1\n    restart: never"),
 			isInList: true,
->>>>>>> b20d6a90
-		},
-	}
-	for _, tt := range tests {
-		t.Run(tt.name, func(t *testing.T) {
-<<<<<<< HEAD
-
-			name := sanitizeName(tt.volumeName)
-			if name != tt.expectedVolumeName {
-				t.Fatalf("Expected '%s', but got %s", tt.expectedVolumeName, name)
-=======
+		},
+	}
+	for _, tt := range tests {
+		t.Run(tt.name, func(t *testing.T) {
+
 			s, err := ReadStack(tt.manifest, false)
 			if err != nil {
 				t.Fatal(err)
 			}
 			if len(s.Warnings) == 0 && tt.isInList {
 				t.Fatalf("Expected to see a warning but there is no warning")
->>>>>>> b20d6a90
 			}
 		})
 	}
