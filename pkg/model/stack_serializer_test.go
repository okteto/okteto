// Copyright 2020 The Okteto Authors
// Licensed under the Apache License, Version 2.0 (the "License");
// you may not use this file except in compliance with the License.
// You may obtain a copy of the License at
//
// http://www.apache.org/licenses/LICENSE-2.0
//
// Unless required by applicable law or agreed to in writing, software
// distributed under the License is distributed on an "AS IS" BASIS,
// WITHOUT WARRANTIES OR CONDITIONS OF ANY KIND, either express or implied.
// See the License for the specific language governing permissions and
// limitations under the License.

package model

import (
	"os"
	"reflect"
	"testing"

	yaml "gopkg.in/yaml.v2"
	apiv1 "k8s.io/api/core/v1"
	v1 "k8s.io/api/core/v1"
	"k8s.io/apimachinery/pkg/api/resource"
)

func Test_DeployReplicasUnmarshalling(t *testing.T) {
	tests := []struct {
		name      string
		deployRaw *DeployInfoRaw
		scale     int32
		replicas  int32
		expected  int32
	}{
		{
			name:      "empty",
			deployRaw: &DeployInfoRaw{},
			scale:     0,
			replicas:  0,
			expected:  1,
		},
		{
			name:      "deploy-replicas-set",
			deployRaw: &DeployInfoRaw{Replicas: 4},
			scale:     0,
			replicas:  0,
			expected:  4,
		},
		{
			name:      "scale",
			deployRaw: &DeployInfoRaw{},
			scale:     3,
			replicas:  0,
			expected:  3,
		},
		{
			name:      "replicas",
			deployRaw: &DeployInfoRaw{},
			scale:     0,
			replicas:  2,
			expected:  2,
		},
		{
			name:      "replicas-and-deploy-replicas",
			deployRaw: &DeployInfoRaw{Replicas: 3},
			scale:     0,
			replicas:  2,
			expected:  3,
		},
	}
	for _, tt := range tests {
		t.Run(tt.name, func(t *testing.T) {
			replicas, _ := unmarshalDeployReplicas(tt.deployRaw, tt.scale, tt.replicas)
			if replicas != tt.expected {
				t.Fatalf("expected %d replicas but got %d", tt.expected, replicas)
			}

		})
	}
}

func Test_DeployResourcesUnmarshalling(t *testing.T) {
	tests := []struct {
		name           string
		deployRaw      *DeployInfoRaw
		resources      *StackResources
		expected       *StackResources
		cpu_count      Quantity
		cpus           Quantity
		memLimit       Quantity
		memReservation Quantity
	}{
		{
			name:      "both-nil",
			deployRaw: nil,
			resources: nil,
			expected:  &StackResources{},
		},
		{
			name: "deploy-resources-only-limits",
			deployRaw: &DeployInfoRaw{Resources: ResourcesRaw{
				Limits: DeployComposeResources{
					Cpus:   Quantity{resource.MustParse("1")},
					Memory: Quantity{resource.MustParse("1Gi")},
				},
			},
			},
			resources: &StackResources{},
			expected: &StackResources{
				Limits: ServiceResources{
					CPU:    Quantity{resource.MustParse("1")},
					Memory: Quantity{resource.MustParse("1Gi")},
				},
			},
		},
		{
			name:      "resources",
			deployRaw: nil,
			resources: &StackResources{Limits: ServiceResources{
				CPU:    Quantity{resource.MustParse("1")},
				Memory: Quantity{resource.MustParse("1Gi")},
			}},
			expected: &StackResources{
				Limits: ServiceResources{
					CPU:    Quantity{resource.MustParse("1")},
					Memory: Quantity{resource.MustParse("1Gi")},
				},
			},
		},
		{
			name: "deploy-resources",
			deployRaw: &DeployInfoRaw{Resources: ResourcesRaw{
				Limits: DeployComposeResources{
					Cpus:   Quantity{resource.MustParse("1")},
					Memory: Quantity{resource.MustParse("1Gi")},
				},
				Reservations: DeployComposeResources{
					Cpus:   Quantity{resource.MustParse("1")},
					Memory: Quantity{resource.MustParse("2Gi")},
				},
			},
			},
			resources: &StackResources{},
			expected: &StackResources{
				Limits: ServiceResources{
					CPU:    Quantity{resource.MustParse("1")},
					Memory: Quantity{resource.MustParse("1Gi")},
				},
				Requests: ServiceResources{
					CPU:    Quantity{resource.MustParse("1")},
					Memory: Quantity{resource.MustParse("2Gi")},
				},
			},
		},
		{
			name: "deprecated-volumes-not-set-if-they-already-set",
			deployRaw: &DeployInfoRaw{Resources: ResourcesRaw{
				Limits: DeployComposeResources{
					Cpus:   Quantity{resource.MustParse("1")},
					Memory: Quantity{resource.MustParse("1Gi")},
				},
				Reservations: DeployComposeResources{
					Cpus:   Quantity{resource.MustParse("1")},
					Memory: Quantity{resource.MustParse("2Gi")},
				},
			},
			},
			resources:      &StackResources{},
			cpu_count:      Quantity{resource.MustParse("3")},
			cpus:           Quantity{resource.MustParse("2")},
			memLimit:       Quantity{resource.MustParse("2Gi")},
			memReservation: Quantity{resource.MustParse("2Gi")},
			expected: &StackResources{
				Limits: ServiceResources{
					CPU:    Quantity{resource.MustParse("1")},
					Memory: Quantity{resource.MustParse("1Gi")},
				},
				Requests: ServiceResources{
					CPU:    Quantity{resource.MustParse("1")},
					Memory: Quantity{resource.MustParse("2Gi")},
				},
			},
		},
		{
			name:           "set-deprecated-volumes-if-they-already-set",
			deployRaw:      nil,
			resources:      nil,
			cpu_count:      Quantity{resource.MustParse("3")},
			cpus:           Quantity{resource.MustParse("2")},
			memLimit:       Quantity{resource.MustParse("2Gi")},
			memReservation: Quantity{resource.MustParse("1Gi")},
			expected: &StackResources{
				Limits: ServiceResources{
					CPU:    Quantity{resource.MustParse("3")},
					Memory: Quantity{resource.MustParse("2Gi")},
				},
				Requests: ServiceResources{
					CPU:    Quantity{resource.MustParse("2")},
					Memory: Quantity{resource.MustParse("1Gi")},
				},
			},
		},
	}
	for _, tt := range tests {
		t.Run(tt.name, func(t *testing.T) {
			resources, _ := unmarshalDeployResources(tt.deployRaw, tt.resources, tt.cpu_count, tt.cpus, tt.memLimit, tt.memReservation)
			if !reflect.DeepEqual(tt.expected, resources) {
				t.Fatalf("expected %v but got %v", tt.expected, resources)
			}

		})
	}
}

func Test_PortUnmarshalling(t *testing.T) {
	tests := []struct {
		name          string
		portRaw       string
		expected      PortRaw
		expectedError bool
	}{
		{
			name:          "singlePort",
			portRaw:       "3000",
			expected:      PortRaw{ContainerPort: 3000, Protocol: v1.ProtocolTCP},
			expectedError: false,
		},
		{
			name:          "singleRange",
			portRaw:       "3000-3005",
			expected:      PortRaw{ContainerPort: 0, Protocol: v1.ProtocolTCP},
			expectedError: true,
		},
		{
			name:          "singlePortForwarding",
			portRaw:       "8000:8000",
			expected:      PortRaw{HostPort: 8000, ContainerPort: 8000, Protocol: v1.ProtocolTCP},
			expectedError: false,
		},
		{
			name:          "RangeForwarding",
			portRaw:       "9090-9091:8080-8081",
			expected:      PortRaw{ContainerPort: 0, Protocol: v1.ProtocolTCP},
			expectedError: true,
		},
		{
			name:          "DifferentPort",
			portRaw:       "49100:22",
			expected:      PortRaw{HostPort: 49100, ContainerPort: 22, Protocol: v1.ProtocolTCP},
			expectedError: false,
		},
		{
			name:          "LocalhostForwarding",
			portRaw:       "127.0.0.1:8000:8001",
			expected:      PortRaw{HostPort: 8000, ContainerPort: 8001, Protocol: v1.ProtocolTCP},
			expectedError: false,
		},
		{
			name:          "Localhost Range",
			portRaw:       "127.0.0.1:5000-5010:5000-5010",
			expected:      PortRaw{ContainerPort: 0, Protocol: v1.ProtocolTCP},
			expectedError: true,
		},
		{
			name:          "Protocol",
			portRaw:       "6060:6060/udp",
			expected:      PortRaw{HostPort: 6060, ContainerPort: 6060, Protocol: v1.ProtocolUDP},
			expectedError: false,
		},
	}
	for _, tt := range tests {
		t.Run(tt.name, func(t *testing.T) {
			var result PortRaw
			if err := yaml.Unmarshal([]byte(tt.portRaw), &result); err != nil {
				if !tt.expectedError {
					t.Fatalf("unexpected error unmarshaling %s: %s", tt.name, err.Error())
				}
				return
			}
			if tt.expectedError {
				t.Fatalf("expected error unmarshaling %s not thrown", tt.name)
			}
			if result.ContainerPort != tt.expected.ContainerPort {
				t.Errorf("didn't unmarshal correctly Port. Actual %d, Expected %d", result.ContainerPort, tt.expected.ContainerPort)
			}

			if result.HostPort != tt.expected.HostPort {
				t.Errorf("didn't unmarshal correctly Port. Actual %d, Expected %d", result.HostPort, tt.expected.HostPort)
			}

			if result.Protocol != tt.expected.Protocol {
				t.Errorf("didn't unmarshal correctly Port protocol. Actual %s, Expected %s", result.Protocol, tt.expected.Protocol)
			}
			_, err := yaml.Marshal(&result)
			if err != nil {
				t.Fatalf("error marshaling %s: %s", tt.name, err)
			}
		})
	}
}

func Test_DurationUnmarshalling(t *testing.T) {

	tests := []struct {
		name     string
		duration []byte
		expected int64
	}{
		{
			name:     "string-no-units",
			duration: []byte("12"),
			expected: 12,
		},
		{
			name:     "string-no-units",
			duration: []byte("12s"),
			expected: 12,
		},
	}
	for _, tt := range tests {
		t.Run(tt.name, func(t *testing.T) {
			var msg *RawMessage
			if err := yaml.Unmarshal(tt.duration, &msg); err != nil {
				t.Fatal(err)
			}

			duration, err := unmarshalDuration(msg)

			if err != nil {
				t.Fatal(err)
			}

			if duration != tt.expected {
				t.Errorf("didn't unmarshal correctly. Actual %+v, Expected %+v", duration, tt.expected)
			}
		})
	}
}

func Test_GroupNotSupportedFields(t *testing.T) {

	tests := []struct {
		name     string
		input    []string
		expected []string
	}{
		{
			name:     "no-need-to-group",
			input:    []string{"volumes", "networks", "service[app].cpus"},
			expected: []string{"volumes", "networks", "service[app].cpus"},
		},
		{
			name:     "string-no-units",
			input:    []string{"volumes", "networks", "service[app].cpus", "service[db].cpus"},
			expected: []string{"volumes", "networks", "service[app, db].cpus"},
		},
		{
			name:     "two-into-one",
			input:    []string{"service[app].cpus", "service[db].cpus"},
			expected: []string{"service[app, db].cpus"},
		},
		{
			name:     "only-one",
			input:    []string{"service[app].cpus"},
			expected: []string{"service[app].cpus"},
		},
	}
	for _, tt := range tests {
		t.Run(tt.name, func(t *testing.T) {
			output := GroupWarningsBySvc(tt.input)
			if !reflect.DeepEqual(tt.expected, output) {
				t.Errorf("didn't group correctly. Actual %+v, Expected %+v", output, tt.expected)
			}
		})
	}
}

func TestStackResourcesUnmarshalling(t *testing.T) {
	tests := []struct {
		name     string
		data     []byte
		expected StackResources
	}{
		{
			name: "limits-requests",
			data: []byte("limits:\n  cpu: 100m\n  memory: 100Gi\nrequests:\n  cpu: 200m\n  memory: 200Gi\n"),
			expected: StackResources{
				Limits: ServiceResources{
					CPU: Quantity{
						Value: resource.MustParse("100m"),
					},
					Memory: Quantity{
						Value: resource.MustParse("100Gi"),
					},
				},
				Requests: ServiceResources{
					CPU: Quantity{
						Value: resource.MustParse("200m"),
					},
					Memory: Quantity{
						Value: resource.MustParse("200Gi"),
					},
				},
			},
		},
		{
			name: "simple-resources",
			data: []byte("cpu: 100m\nmemory: 100Gi\n"),
			expected: StackResources{
				Limits: ServiceResources{
					CPU: Quantity{
						Value: resource.MustParse("100m"),
					},
					Memory: Quantity{
						Value: resource.MustParse("100Gi"),
					},
				},
			},
		},
		{
			name: "cpu-memory-and-storage",
			data: []byte("cpu: 100m\nmemory: 100Gi\nstorage:\n  size: 5Gi\n  class: standard\n"),
			expected: StackResources{
				Limits: ServiceResources{
					CPU: Quantity{
						Value: resource.MustParse("100m"),
					},
					Memory: Quantity{
						Value: resource.MustParse("100Gi"),
					},
				},
				Requests: ServiceResources{
					Storage: StorageResource{
						Size: Quantity{
							Value: resource.MustParse("5Gi"),
						},
						Class: "standard",
					},
				},
			},
		},
	}

	for _, tt := range tests {
		t.Run(tt.name, func(t *testing.T) {

			var stackResources StackResources
			if err := yaml.UnmarshalStrict(tt.data, &stackResources); err != nil {
				t.Fatal(err)
			}

			if !reflect.DeepEqual(stackResources, tt.expected) {
				t.Errorf("didn't unmarshal correctly. Actual %v, Expected %v", stackResources, tt.expected)
			}

		})
	}
}

func Test_validateCommandArgs(t *testing.T) {
	tests := []struct {
		name        string
		manifest    []byte
		isCompose   bool
		Entrypoint  Entrypoint
		Command     Command
		expectedErr bool
	}{
		{
			name:        "COMPOSE-only-entrypoint",
			manifest:    []byte("services:\n  app:\n    entrypoint: [\"/usr/bin/rpk\", \"redpanda\"]\n    image: okteto/vote:1"),
			isCompose:   true,
			Entrypoint:  Entrypoint{Values: []string{"/usr/bin/rpk", "redpanda"}},
			Command:     Command{},
			expectedErr: false,
		},
		{
			name:        "STACK-only-entrypoint",
			manifest:    []byte("services:\n  app:\n    entrypoint: [\"/usr/bin/rpk\", \"redpanda\"]\n    image: okteto/vote:1"),
			isCompose:   false,
			Entrypoint:  Entrypoint{},
			Command:     Command{},
			expectedErr: true,
		},
		{
			name:        "COMPOSE-entrypoint-command",
			manifest:    []byte("services:\n  app:\n    entrypoint: [\"entrypoint.sh\"]\n    command: [\"/usr/bin/rpk\", \"redpanda\"]\n    image: okteto/vote:1"),
			isCompose:   true,
			Command:     Command{Values: []string{"/usr/bin/rpk", "redpanda"}},
			Entrypoint:  Entrypoint{Values: []string{"entrypoint.sh"}},
			expectedErr: false,
		},
		{
			name:        "STACK-entrypoint-command",
			manifest:    []byte("services:\n  app:\n    entrypoint: [\"entrypoint.sh\"]\n    command: [\"/usr/bin/rpk\", \"redpanda\"]\n    image: okteto/vote:1"),
			isCompose:   false,
			Command:     Command{},
			Entrypoint:  Entrypoint{},
			expectedErr: true,
		},
		{
			name:        "COMPOSE-only-args",
			manifest:    []byte("services:\n  app:\n    args: [\"/usr/bin/rpk\", \"redpanda\"]\n    image: okteto/vote:1"),
			isCompose:   true,
			Command:     Command{},
			Entrypoint:  Entrypoint{},
			expectedErr: true,
		},
		{
			name:        "STACK-only-args",
			manifest:    []byte("services:\n  app:\n    args: [\"/usr/bin/rpk\", \"redpanda\"]\n    image: okteto/vote:1"),
			isCompose:   false,
			Command:     Command{Values: []string{"/usr/bin/rpk", "redpanda"}},
			Entrypoint:  Entrypoint{},
			expectedErr: false,
		},
		{
			name:        "COMPOSE-command-args",
			manifest:    []byte("services:\n  app:\n    command: [\"entrypoint.sh\"]\n    args: [\"/usr/bin/rpk\", \"redpanda\"]\n    image: okteto/vote:1"),
			isCompose:   true,
			Command:     Command{},
			Entrypoint:  Entrypoint{},
			expectedErr: true,
		},
		{
			name:        "STACK-command-args",
			manifest:    []byte("services:\n  app:\n    command: [\"entrypoint.sh\"]\n    args: [\"/usr/bin/rpk\", \"redpanda\"]\n    image: okteto/vote:1"),
			isCompose:   false,
			Command:     Command{Values: []string{"/usr/bin/rpk", "redpanda"}},
			Entrypoint:  Entrypoint{Values: []string{"entrypoint.sh"}},
			expectedErr: false,
		},
		{
			name:        "COMPOSE-only-command",
			manifest:    []byte("services:\n  app:\n    command: [\"/usr/bin/rpk\", \"redpanda\"]\n    image: okteto/vote:1"),
			isCompose:   true,
			Command:     Command{Values: []string{"/usr/bin/rpk", "redpanda"}},
			Entrypoint:  Entrypoint{},
			expectedErr: false,
		},
		{
			name:        "STACK-only-command",
			manifest:    []byte("services:\n  app:\n    command: [\"/usr/bin/rpk\", \"redpanda\"]\n    image: okteto/vote:1"),
			isCompose:   false,
			Command:     Command{},
			Entrypoint:  Entrypoint{Values: []string{"/usr/bin/rpk", "redpanda"}},
			expectedErr: false,
		},
	}
	for _, tt := range tests {
		t.Run(tt.name, func(t *testing.T) {
			s, err := ReadStack(tt.manifest, tt.isCompose)
			if err != nil && !tt.expectedErr {
				t.Fatal(err)
			}
			if !tt.expectedErr {
				if svc, ok := s.Services["app"]; ok {
					if !reflect.DeepEqual(svc.Command, tt.Command) {
						t.Fatalf("Expected %v but got %v", tt.Command, svc.Command)
					}
					if !reflect.DeepEqual(svc.Entrypoint, tt.Entrypoint) {
						t.Fatalf("Expected %v but got %v", tt.Command, svc.Command)
					}
				}
			}
		})
	}
}

func Test_validateVolumesUnmarshalling(t *testing.T) {
	tests := []struct {
		name          string
		manifest      []byte
		create        bool
		expectedError bool
	}{
		{
			name:          "correct-volume",
			manifest:      []byte("services:\n  app:\n    volumes: \n    - redpanda:/var/lib/redpanda/data\n    image: okteto/vote:1\nvolumes:\n  redpanda:\n"),
			create:        false,
			expectedError: false,
		},
		{
			name:          "volume-not-declared-in-volumes-top-level-section",
			manifest:      []byte("services:\n  app:\n    volumes: \n    - redpanda:/var/lib/redpanda/data\n    image: okteto/vote:1\n"),
			create:        false,
			expectedError: true,
		},
		{
			name:          "volume-absolute-path",
			manifest:      []byte("services:\n  app:\n    volumes: \n    - /var/lib/redpanda/:/var/lib/redpanda/data\n    image: okteto/vote:1\n"),
			create:        false,
			expectedError: false,
		},
		{
			name:          "absolute path",
			manifest:      []byte("services:\n  app:\n    image: okteto/vote:1\n    volumes:\n      - /var/run/docker.sock:/var/run/docker.sock"),
			create:        false,
			expectedError: false,
		},
		{
			name:          "volume-relative-path-found",
			manifest:      []byte("services:\n  app:\n    volumes: \n    - test-volume-relative-path-found:/var/lib/redpanda/data\n    image: okteto/vote:1\n"),
			create:        true,
			expectedError: false,
		},
		{
			name:          "volume-relative-path-not-found",
			manifest:      []byte("services:\n  app:\n    volumes: \n    - test:/var/lib/redpanda/data\n    image: okteto/vote:1\n"),
			create:        false,
			expectedError: true,
		},
		{
			name:          "pv",
			manifest:      []byte("services:\n  app:\n    volumes: \n    - /var/lib/redpanda/data\n    image: okteto/vote:1\n"),
			create:        false,
			expectedError: false,
		},
	}
	for _, tt := range tests {
		t.Run(tt.name, func(t *testing.T) {
			if tt.create {
				err := os.Mkdir("test-volume-relative-path-found", 0755)
				if err != nil {
					t.Fatal(err)
				}
				defer os.RemoveAll("test-volume-relative-path-found")
			}
			_, err := ReadStack(tt.manifest, true)
			if err != nil && !tt.expectedError {
				t.Fatal(err)
			}
		})
	}
}

func Test_validateIngressCreationPorts(t *testing.T) {
	tests := []struct {
		name     string
		manifest []byte
		isPublic bool
		ports    []Port
	}{
		{
			name:     "Public-service",
			manifest: []byte("services:\n  app:\n    ports:\n    - 9213\n    public: true\n    image: okteto/vote:1"),
			isPublic: true,
			ports:    []Port{{Port: 9213, Protocol: v1.ProtocolTCP}},
		},
		{
			name:     "not-public-service",
			manifest: []byte("services:\n  app:\n    ports:\n    - 9213\n    image: okteto/vote:1"),
			isPublic: false,
			ports:    []Port{{Port: 9213, Protocol: v1.ProtocolTCP}},
		},
		{
			name:     "not-public-port-but-with-assignation",
			manifest: []byte("services:\n  app:\n    ports:\n    - 9213:9213\n    image: okteto/vote:1"),
			isPublic: true,
			ports:    []Port{{Port: 9213, Protocol: v1.ProtocolTCP}},
		},
		{
			name:     "mysql-port-forwarding",
			manifest: []byte("services:\n  app:\n    ports:\n    - 3306:3306\n    image: okteto/vote:1"),
			isPublic: false,
			ports:    []Port{{Port: 3306, Protocol: v1.ProtocolTCP}},
		},
		{
			name:     "mysql-port-forwarding-and-public",
			manifest: []byte("services:\n  app:\n    ports:\n    - 3306:3306\n    image: okteto/vote:1\n    public: true"),
			isPublic: true,
			ports:    []Port{{Port: 3306, Protocol: v1.ProtocolTCP}},
		},
		{
			name:     "mysql-expose-forwarding-and-public",
			manifest: []byte("services:\n  app:\n    expose:\n    - 3306:3306\n    image: okteto/vote:1\n    public: true"),
			isPublic: false,
			ports:    []Port{{Port: 3306, Protocol: v1.ProtocolTCP}},
		},
		{
			name:     "not-public-service-with-expose-and-ports",
			manifest: []byte("services:\n  app:\n    ports:\n    - 9213\n    expose:\n    - 8213\n    image: okteto/vote:1"),
			isPublic: false,
			ports:    []Port{{Port: 9213, Protocol: v1.ProtocolTCP}, {Port: 8213, Protocol: v1.ProtocolTCP}},
		},
	}
	for _, tt := range tests {
		t.Run(tt.name, func(t *testing.T) {
			s, err := ReadStack(tt.manifest, false)
			if err != nil {
				t.Fatal(err)
			}
			if svc, ok := s.Services["app"]; ok {
				if svc.Public != tt.isPublic {
					t.Fatalf("Expected %v but got %v", tt.isPublic, svc.Public)
				}
			}
		})
	}
}

func Test_unmarshalVolumes(t *testing.T) {
	tests := []struct {
		name           string
		manifest       []byte
		expectedVolume *VolumeSpec
	}{
		{
			name:           "simple volume",
			manifest:       []byte("services:\n  app:\n    image: okteto/vote:1\nvolumes:\n  v1:\n"),
			expectedVolume: &VolumeSpec{Size: Quantity{resource.MustParse("1Gi")}, Labels: make(map[string]string), Annotations: make(map[string]string)},
		},
		{
			name:           "volume with size",
			manifest:       []byte("services:\n  app:\n    image: okteto/vote:1\nvolumes:\n  v1:\n    size: 2Gi"),
			expectedVolume: &VolumeSpec{Size: Quantity{resource.MustParse("2Gi")}, Labels: make(map[string]string), Annotations: make(map[string]string)},
		},
		{
			name:           "volume with driver_opts.size",
			manifest:       []byte("services:\n  app:\n    image: okteto/vote:1\nvolumes:\n  v1:\n    driver_opts:\n      size: 2Gi"),
			expectedVolume: &VolumeSpec{Size: Quantity{resource.MustParse("2Gi")}, Labels: make(map[string]string), Annotations: make(map[string]string)},
		},
		{
			name:           "volume with driver_opts.class",
			manifest:       []byte("services:\n  app:\n    image: okteto/vote:1\nvolumes:\n  v1:\n    driver_opts:\n      class: standard"),
			expectedVolume: &VolumeSpec{Size: Quantity{resource.MustParse("1Gi")}, Class: "standard", Labels: make(map[string]string), Annotations: make(map[string]string)},
		},
		{
			name:           "volume with class",
			manifest:       []byte("services:\n  app:\n    image: okteto/vote:1\nvolumes:\n  v1:\n    class: standard"),
			expectedVolume: &VolumeSpec{Size: Quantity{resource.MustParse("1Gi")}, Class: "standard", Labels: make(map[string]string), Annotations: make(map[string]string)},
		},
		{
			name:           "volume with labels",
			manifest:       []byte("services:\n  app:\n    image: okteto/vote:1\nvolumes:\n  v1:\n    labels:\n      env: test"),
			expectedVolume: &VolumeSpec{Size: Quantity{resource.MustParse("1Gi")}, Labels: Labels{}, Annotations: Annotations{"env": "test"}},
		},
		{
			name:           "volume with annotations",
			manifest:       []byte("services:\n  app:\n    image: okteto/vote:1\nvolumes:\n  v1:\n    annotations:\n      env: test"),
			expectedVolume: &VolumeSpec{Size: Quantity{resource.MustParse("1Gi")}, Annotations: map[string]string{"env": "test"}, Labels: make(map[string]string)},
		},
	}
	for _, tt := range tests {
		t.Run(tt.name, func(t *testing.T) {
			s, err := ReadStack(tt.manifest, false)
			if err != nil {
				t.Fatalf("Unmarshal failed: %s", err.Error())
			}
			if !reflect.DeepEqual(s.Volumes["v1"], tt.expectedVolume) {
				t.Fatalf("Expected %v but got %v", tt.expectedVolume, s.Volumes["v1"])
			}
		})
	}
}

func Test_sanitizeVolumeName(t *testing.T) {
	tests := []struct {
		name               string
		volumeName         string
		expectedVolumeName string
	}{
		{
			name:               "correct-volume",
			volumeName:         "redpanda",
			expectedVolumeName: "redpanda",
		},
		{
			name:               "volume-name-with-_",
			volumeName:         "db_postgres",
			expectedVolumeName: "db-postgres",
		},
		{
			name:               "volume-name-with-whitespace",
			volumeName:         "db postgres",
			expectedVolumeName: "db-postgres",
		},
	}
	for _, tt := range tests {
		t.Run(tt.name, func(t *testing.T) {

			name := sanitizeName(tt.volumeName)
			if name != tt.expectedVolumeName {
				t.Fatalf("Expected '%s', but got %s", tt.expectedVolumeName, name)
			}
		})
	}
}

func Test_UnmarshalRestart(t *testing.T) {
	tests := []struct {
		name     string
		manifest []byte
		result   apiv1.RestartPolicy
		throwErr bool
	}{
		{
			name:     "Not-supported-policy",
			manifest: []byte("services:\n  app:\n    image: okteto/vote:1\n    restart: always\n    deploy:\n      restart_policy:\n        condition: aaa"),
			result:   apiv1.RestartPolicyAlways,
			throwErr: true,
		},
		{
			name:     "restart-always",
			manifest: []byte("services:\n  app:\n    image: okteto/vote:1\n    restart: always"),
			result:   apiv1.RestartPolicyAlways,
			throwErr: false,
		},
		{
			name:     "restart-always-default",
			manifest: []byte("services:\n  app:\n    image: okteto/vote:1"),
			result:   apiv1.RestartPolicyAlways,
			throwErr: false,
		},
		{
			name:     "restart-always-by-deploy",
			manifest: []byte("services:\n  app:\n    image: okteto/vote:1\n    deploy:\n      restart_policy:\n        condition: any"),
			result:   apiv1.RestartPolicyAlways,
			throwErr: false,
		},
		{
			name:     "restart-always",
			manifest: []byte("services:\n  app:\n    image: okteto/vote:1\n    restart: on-failure"),
			result:   apiv1.RestartPolicyOnFailure,
			throwErr: false,
		},
		{
			name:     "restart-on-failure-by-deploy",
			manifest: []byte("services:\n  app:\n    image: okteto/vote:1\n    deploy:\n      restart_policy:\n        condition: on-failure"),
			result:   apiv1.RestartPolicyOnFailure,
			throwErr: false,
		},
		{
			name:     "restart-always",
			manifest: []byte("services:\n  app:\n    image: okteto/vote:1\n    restart: never"),
			result:   apiv1.RestartPolicyNever,
			throwErr: false,
		},
		{
			name:     "restart-never-by-deploy",
			manifest: []byte("services:\n  app:\n    image: okteto/vote:1\n    deploy:\n      restart_policy:\n        condition: no"),
			result:   apiv1.RestartPolicyNever,
			throwErr: false,
		},
		{
			name:     "deploy over direct restart",
			manifest: []byte("services:\n  app:\n    image: okteto/vote:1\n    restart: always\n    deploy:\n      restart_policy:\n        condition: on-failure"),
			result:   apiv1.RestartPolicyOnFailure,
			throwErr: false,
		},
		{
			name:     "Not-supported-policy",
			manifest: []byte("services:\n  app:\n    image: okteto/vote:1\n    restart: always\n    deploy:\n      restart_policy:\n        condition: aaa"),
			result:   apiv1.RestartPolicyAlways,
			throwErr: true,
		},
	}
	for _, tt := range tests {
		t.Run(tt.name, func(t *testing.T) {
			s, err := ReadStack(tt.manifest, false)
			if tt.throwErr && err == nil {
				t.Fatal("Not throwed error")
			} else if err != nil && !tt.throwErr {
				t.Fatalf("Throwed error when no error needed: %s", err.Error())
			}
			if err == nil && s.Services["app"].RestartPolicy != tt.result {
				t.Fatal("Wrong unmarshal")
			}

		})
	}
}

func Test_UnmarshalSvcName(t *testing.T) {
	tests := []struct {
		name            string
		manifest        []byte
		svcName         string
		isSvcNameChange bool
	}{
		{
			name:            "with underscore",
			manifest:        []byte("services:\n  app_1:\n    ports:\n    - 9213\n    public: true\n    image: okteto/vote:1"),
			svcName:         "app-1",
			isSvcNameChange: true,
		},
		{
			name:            "with whitespace",
			manifest:        []byte("services:\n  app 1:\n    ports:\n    - 9213\n    public: true\n    image: okteto/vote:1"),
			svcName:         "app-1",
			isSvcNameChange: true,
		},
		{
			name:            "with whitespace and underscore",
			manifest:        []byte("services:\n  app_ 1:\n    ports:\n    - 9213\n    public: true\n    image: okteto/vote:1"),
			svcName:         "app--1",
			isSvcNameChange: true,
		},
		{
			name:            "without whitespace or underscore",
			manifest:        []byte("services:\n  app:\n    ports:\n    - 9213\n    public: true\n    image: okteto/vote:1"),
			svcName:         "app",
			isSvcNameChange: false,
		},
	}
	for _, tt := range tests {
		t.Run(tt.name, func(t *testing.T) {

			s, err := ReadStack(tt.manifest, false)
			if err != nil {
				t.Fatal(err)
			}
			if _, ok := s.Services[tt.svcName]; !ok {
				t.Fatal("Service name not sanitized")
			}
			if tt.isSvcNameChange && len(s.Warnings.SanitizedServices) == 0 {
				t.Fatal("Warning have not been recovered")
			}
		})
	}
}

func Test_DeployLabels(t *testing.T) {
	tests := []struct {
		name        string
		manifest    []byte
		annotations Annotations
	}{
		{
			name:        "deploy labels",
			manifest:    []byte("services:\n  app:\n    deploy:\n      labels:\n        env: production\n    image: okteto/vote:1"),
			annotations: Annotations{"env": "production"},
		},
		{
			name:        "no labels",
			manifest:    []byte("services:\n  app:\n    image: okteto/vote:1"),
			annotations: Annotations{},
		},
		{
			name:        "labels on service",
			manifest:    []byte("services:\n  app:\n    image: okteto/vote:1\n    labels:\n      env: production"),
			annotations: Annotations{"env": "production"},
		},
		{
			name:        "labels on deploy and service",
			manifest:    []byte("services:\n  app:\n    image: okteto/vote:1\n    labels:\n      app: main\n    deploy:\n      labels:\n        env: production\n"),
			annotations: Annotations{"env": "production", "app": "main"},
		},
	}
	for _, tt := range tests {
		t.Run(tt.name, func(t *testing.T) {

			s, err := ReadStack(tt.manifest, false)
			if err != nil {
				t.Fatal(err)
			}
			if len(s.Services["app"].Annotations) != len(tt.annotations) {
				t.Fatalf("Bad deployment annotations")
			}
		})
	}
}

func Test_endpoints(t *testing.T) {
	tests := []struct {
		name     string
		manifest []byte
		expected EndpointSpec
	}{
		{
			name: "rule with name",
			manifest: []byte(`name: test
services:
  app:
    ports:
      - 9213
    image: okteto/vote:1
endpoints:
  app:
    - path: /
      service: app
      port: 9213`),
			expected: EndpointSpec{
				"app": Endpoint{
					Annotations: make(Annotations),
					Labels:      make(Labels),
					Rules: []EndpointRule{
						{
							Service: "app",
							Path:    "/",
							Port:    9213,
						},
					},
				},
			},
		},
		{
			name: "rule with name and annotations/labels",
			manifest: []byte(`name: test
services:
  app:
    ports:
    - 9213
    image: okteto/vote:1
endpoints:
  app:
    annotations:
      key: value
    labels:
      key: value
    rules:
    - path: /
      service: app
      port: 9213`),
			expected: EndpointSpec{
				"app": Endpoint{
					Annotations: Annotations{"key": "value"},
					Labels:      Labels{},
					Rules: []EndpointRule{
						{
							Service: "app",
							Path:    "/",
							Port:    9213,
						},
					},
				},
			},
		},
		{
			name: "direct rules with labels/annotations",
			manifest: []byte(`name: test
services:
  app:
    ports:
    - 9213
    image: okteto/vote:1
endpoints:
  labels:
    key: value
  rules:
  - path: /
    service: app
    port: 9213`),
			expected: EndpointSpec{
				"test": Endpoint{
					Annotations: Annotations{"key": "value"},
					Labels:      Labels{},
					Rules: []EndpointRule{
						{
							Service: "app",
							Path:    "/",
							Port:    9213,
						},
					},
				},
			},
		},
		{
			name: "direct rules",
			manifest: []byte(`name: test
services:
  app:
    ports:
    - 9213
    image: okteto/vote:1
endpoints:
  - path: /
    service: app
    port: 9213`),
			expected: EndpointSpec{
				"test": Endpoint{
					Annotations: make(Annotations),
					Labels:      make(Labels),
					Rules: []EndpointRule{
						{
							Service: "app",
							Path:    "/",
							Port:    9213,
						},
					},
				},
			},
		},
	}
	for _, tt := range tests {
		t.Run(tt.name, func(t *testing.T) {
			s, err := ReadStack(tt.manifest, false)
			if err != nil {
				t.Fatal(err)
			}
			if !reflect.DeepEqual(tt.expected, s.Endpoints) {
				t.Fatalf("Expected %v, but got %v", tt.expected, s.Endpoints)
			}
		})
	}
}

func Test_validateEnvFiles(t *testing.T) {
	tests := []struct {
		name     string
		manifest []byte
		EnvFiles EnvFiles
	}{
		{
			name:     "sneak case single file",
			manifest: []byte("services:\n  app:\n    env_file: .env\n    public: true\n    image: okteto/vote:1"),
			EnvFiles: EnvFiles{".env"},
		},
		{
			name:     "sneak case list",
			manifest: []byte("services:\n  app:\n    env_file:\n    - .env\n    - .env2\n    image: okteto/vote:1"),
			EnvFiles: EnvFiles{".env", ".env2"},
		},
		{
			name:     "camel case single file",
			manifest: []byte("services:\n  app:\n    envFile: .env\n    image: okteto/vote:1"),
			EnvFiles: EnvFiles{".env"},
		},
		{
			name:     "camel case list",
			manifest: []byte("services:\n  app:\n    envFile:\n    - .env\n    - .env2\n    image: okteto/vote:1"),
			EnvFiles: EnvFiles{".env", ".env2"},
		},
	}
	for _, tt := range tests {
		t.Run(tt.name, func(t *testing.T) {
			s, err := ReadStack(tt.manifest, false)
			if err != nil {
				t.Fatal(err)
			}

			if svc, ok := s.Services["app"]; ok {
				if !reflect.DeepEqual(tt.EnvFiles, svc.EnvFiles) {
					t.Fatalf("expected %v but got %v", tt.EnvFiles, svc.EnvFiles)
				}
			}
		})
	}
}

func Test_Environment(t *testing.T) {
	tests := []struct {
		name        string
		manifest    []byte
		environment Environment
	}{
		{
			name:        "envs",
			manifest:    []byte("services:\n  app:\n    environment:\n        env: production\n    image: okteto/vote:1"),
			environment: Environment{EnvVar{Name: "env", Value: "production"}},
		},
		{
			name:        "noenvs",
			manifest:    []byte("services:\n  app:\n    image: okteto/vote:1"),
			environment: Environment{},
		},
	}
	for _, tt := range tests {
		t.Run(tt.name, func(t *testing.T) {

			s, err := ReadStack(tt.manifest, false)
			if err != nil {
				t.Fatal(err)
			}
			if len(s.Services["app"].Environment) != len(tt.environment) {
				t.Fatalf("Bad unmarshal of envs")
			}
		})
	}
}

func Test_MultipleEndpoints(t *testing.T) {
	tests := []struct {
		name          string
		manifest      []byte
		expectedStack *Stack
		svcPublic     bool
	}{
		{
			name:     "no-ports",
			manifest: []byte("services:\n  app:\n    image: okteto/vote:1"),
			expectedStack: &Stack{
				Services: map[string]*Service{
					"app": {Image: "okteto/vote:1"},
				},
				Endpoints: EndpointSpec{},
			},
			svcPublic: false,
		},
		{
			name:     "one-port-that-should-not-be-skipped",
			manifest: []byte("services:\n  app:\n    image: okteto/vote:1\n    ports:\n    - 8080:8080"),
			expectedStack: &Stack{
				Services: map[string]*Service{
					"app": {Image: "okteto/vote:1"},
				},
				Endpoints: EndpointSpec{},
			},
			svcPublic: true,
		},
		{
			name:     "two-port-that-should-not-be-skipped",
			manifest: []byte("services:\n  app:\n    image: okteto/vote:1\n    ports:\n    - 8080:8080\n    - 80:8081"),
			expectedStack: &Stack{
				Services: map[string]*Service{
					"app": {Image: "okteto/vote:1"},
				},
				Endpoints: EndpointSpec{
					"app-8080": Endpoint{
						Rules: []EndpointRule{
							{
								Path:    "/",
								Service: "app",
								Port:    8080,
							},
						},
					},
					"app-80": Endpoint{
						Rules: []EndpointRule{
							{
								Path:    "/",
								Service: "app",
								Port:    8081,
							},
						},
					},
				},
			},
			svcPublic: false,
		},
		{
			name:     "one-port-that-should-be-skipped",
			manifest: []byte("services:\n  app:\n    image: okteto/vote:1\n    ports:\n    - 3306:3306"),
			expectedStack: &Stack{
				Services: map[string]*Service{
					"app": {Image: "okteto/vote:1"},
				},
				Endpoints: EndpointSpec{},
			},
			svcPublic: false,
		},
		{
			name:     "two-ports-one-skippable-and-one-not",
			manifest: []byte("services:\n  app:\n    image: okteto/vote:1\n    ports:\n    - 8080:8080\n    - 3306:3306"),
			expectedStack: &Stack{
				Services: map[string]*Service{
					"app": {Image: "okteto/vote:1"},
				},
				Endpoints: EndpointSpec{},
			},
			svcPublic: true,
		},
		{
			name:     "three-ports-one-skippable-and-two-not",
			manifest: []byte("services:\n  app:\n    image: okteto/vote:1\n    ports:\n    - 8080:8080\n    - 80:8081\n    - 3306:3306"),
			expectedStack: &Stack{
				Services: map[string]*Service{
					"app": {Image: "okteto/vote:1"},
				},
				Endpoints: EndpointSpec{
					"app-8080": Endpoint{
						Rules: []EndpointRule{
							{
								Path:    "/",
								Service: "app",
								Port:    8080,
							},
						},
					},
					"app-80": Endpoint{
						Rules: []EndpointRule{
							{
								Path:    "/",
								Service: "app",
								Port:    8081,
							},
						},
					},
				},
			},
			svcPublic: false,
		},
		{
			name:     "two-ports-not-skippable",
			manifest: []byte("services:\n  app:\n    image: okteto/vote:1\n    ports:\n    - 8080:8080\n    - 8081:8081"),
			expectedStack: &Stack{
				Services: map[string]*Service{
					"app": {Image: "okteto/vote:1"},
				},
				Endpoints: EndpointSpec{
					"app-8080": Endpoint{
						Rules: []EndpointRule{
							{
								Path:    "/",
								Service: "app",
								Port:    8080,
							},
						},
					},
					"app-8081": Endpoint{
						Rules: []EndpointRule{
							{
								Path:    "/",
								Service: "app",
								Port:    8081,
							},
						},
					},
				},
			},
			svcPublic: false,
		},
	}
	for _, tt := range tests {
		t.Run(tt.name, func(t *testing.T) {

			s, err := ReadStack(tt.manifest, false)
			if err != nil {
				t.Fatal(err)
			}
			if len(s.Endpoints) != len(tt.expectedStack.Endpoints) {
				t.Fatal("The number of created endpoints is incorrect")
			}
			if !reflect.DeepEqual(s.Endpoints, tt.expectedStack.Endpoints) {
				t.Fatal("The endpoints have not been created properly")
			}
			if s.Services["app"].Public != tt.svcPublic {
				t.Fatal("Public property was not set properly")
			}
		})
	}
}

<<<<<<< HEAD
func Test_validateDependsOn(t *testing.T) {
	tests := []struct {
		name       string
		manifest   []byte
		throwError bool
		dependsOn  DependsOn
	}{
		{
			name:       "defined dependent service",
			manifest:   []byte("services:\n  app:\n    image: okteto/vote:1\n    depends_on:\n      - test\n  test:\n    image: okteto/vote:1"),
			throwError: false,
			dependsOn: DependsOn{
				"test": DependsOnConditionSpec{Condition: DependsOnServiceRunning},
			},
		},
		{
			name:       "defined dependent service started",
			manifest:   []byte("services:\n  app:\n    image: okteto/vote:1\n    depends_on:\n      test:\n        condition: service_started\n  test:\n    image: okteto/vote:1"),
			throwError: false,
			dependsOn: DependsOn{
				"test": DependsOnConditionSpec{Condition: DependsOnServiceRunning},
			},
		},
		{
			name:       "defined dependent service healthy",
			manifest:   []byte("services:\n  app:\n    image: okteto/vote:1\n    depends_on:\n      test:\n        condition: service_healthy\n  test:\n    image: okteto/vote:1"),
			throwError: false,
			dependsOn: DependsOn{
				"test": DependsOnConditionSpec{Condition: DependsOnServiceHealthy},
			},
		},
		{
			name:       "defined dependent service completed",
			manifest:   []byte("services:\n  app:\n    image: okteto/vote:1\n    depends_on:\n      test:\n        condition: service_completed_successfully\n  test:\n    image: okteto/vote:1"),
			throwError: false,
			dependsOn: DependsOn{
				"test": DependsOnConditionSpec{Condition: DependsOnServiceCompleted},
			},
		},
		{
			name:       "not defined dependent service",
			manifest:   []byte("services:\n  app:\n    image: okteto/vote:1\n    depends_on:\n      - ads"),
			throwError: true,
		},
		{
			name:       "self dependent service",
			manifest:   []byte("services:\n  app:\n    image: okteto/vote:1\n    depends_on:\n      - app"),
			throwError: true,
		},
		{
			name:       "circular dependency",
			manifest:   []byte("services:\n  app:\n    image: okteto/vote:1\n    depends_on:\n      - test\n  test:\n    image: okteto/vote:1\n    depends_on:\n      - app"),
			throwError: true,
		},
		{
			name:       "circular dependency difficult",
			manifest:   []byte("services:\n  app:\n    image: okteto/vote:1\n    depends_on:\n      - test\n  test:\n    image: okteto/vote:1\n    depends_on:\n      - test2\n  test1:\n    image: okteto/vote:1\n    depends_on:\n      - test2\n  test2:\n    image: okteto/vote:1\n    depends_on:\n      - app"),
			throwError: true,
		},
		{
			name:       "circular dependency not first",
			manifest:   []byte("services:\n  test:\n    image: okteto/vote:1\n    depends_on:\n      - test2\n  app:\n    image: okteto/vote:1\n    depends_on:\n      - test\n  test1:\n    image: okteto/vote:1\n    depends_on:\n      - test2\n  test2:\n    image: okteto/vote:1\n    depends_on:\n      - app"),
			throwError: true,
		},
	}
	for _, tt := range tests {
		t.Run(tt.name, func(t *testing.T) {
			s, err := ReadStack(tt.manifest, false)
			if err == nil && tt.throwError {
				t.Fatal("Expected error but not thrown")
			}
			if err != nil && !tt.throwError {
				t.Fatal(err)
			}
			if err == nil && !tt.throwError {
				if !reflect.DeepEqual(s.Services["app"].DependsOn, tt.dependsOn) {
					t.Fatalf("Expected %v but got %v", tt.dependsOn, s.Services["app"].DependsOn)
				}
			}
		})
=======
func Test_CreateJobPVCs(t *testing.T) {
	manifest := []byte(`name: test
services:
  app:
    ports:
      - 9213
    image: okteto/vote:1
    volumes:
      - /usr/var/lib
    restart: never
`)
	s, err := ReadStack(manifest, true)
	if err != nil {
		t.Fatal("Could not read stack")
	}
	if len(s.Volumes) == 0 {
		t.Fatal("PVCs not created")
	}

}

func Test_TestJobCreation(t *testing.T) {
	manifest := []byte(`name: test
services:
  app:
    image: okteto/vote:1
    deploy:
      restart_policy:
        max_attempts: 3
        condition: on-failure
`)
	s, err := ReadStack(manifest, true)
	if err != nil {
		t.Fatalf("Could not read stack: %s", err.Error())
	}
	if s.Services["app"].BackOffLimit != 3 {
		t.Fatal("Could not read the job properly")
	}
	if s.Services["app"].RestartPolicy != apiv1.RestartPolicyOnFailure {
		t.Fatal("Could not read the job properly")
>>>>>>> a4ddb1cd
	}
}<|MERGE_RESOLUTION|>--- conflicted
+++ resolved
@@ -1331,7 +1331,6 @@
 	}
 }
 
-<<<<<<< HEAD
 func Test_validateDependsOn(t *testing.T) {
 	tests := []struct {
 		name       string
@@ -1412,7 +1411,9 @@
 				}
 			}
 		})
-=======
+	}
+}
+
 func Test_CreateJobPVCs(t *testing.T) {
 	manifest := []byte(`name: test
 services:
@@ -1453,6 +1454,5 @@
 	}
 	if s.Services["app"].RestartPolicy != apiv1.RestartPolicyOnFailure {
 		t.Fatal("Could not read the job properly")
->>>>>>> a4ddb1cd
 	}
 }