// Copyright 2021 The Okteto Authors
// Licensed under the Apache License, Version 2.0 (the "License");
// you may not use this file except in compliance with the License.
// You may obtain a copy of the License at
//
// http://www.apache.org/licenses/LICENSE-2.0
//
// Unless required by applicable law or agreed to in writing, software
// distributed under the License is distributed on an "AS IS" BASIS,
// WITHOUT WARRANTIES OR CONDITIONS OF ANY KIND, either express or implied.
// See the License for the specific language governing permissions and
// limitations under the License.

package model

import (
	"fmt"
	"log"
	"os"
	"reflect"
	"strings"
	"testing"
	"time"

	"github.com/stretchr/testify/assert"
	yaml "gopkg.in/yaml.v2"
	v1 "k8s.io/api/core/v1"
	"k8s.io/utils/pointer"
)

func TestReverseMashalling(t *testing.T) {
	tests := []struct {
		name      string
		data      string
		expected  Reverse
		expectErr bool
	}{
		{
			name:     "basic",
			data:     "8080:9090",
			expected: Reverse{Local: 9090, Remote: 8080},
		},
		{
			name:     "equal",
			data:     "8080:8080",
			expected: Reverse{Local: 8080, Remote: 8080},
		},
		{
			name:      "missing-part",
			data:      "8080",
			expectErr: true,
		},
		{
			name:      "non-integer",
			data:      "8080:svc",
			expectErr: true,
		},
	}

	for _, tt := range tests {
		t.Run(tt.name, func(t *testing.T) {
			var result Reverse
			if err := yaml.Unmarshal([]byte(tt.data), &result); err != nil {
				if tt.expectErr {
					return
				}

				t.Fatal(err)
			}

			if !reflect.DeepEqual(result, tt.expected) {
				t.Errorf("didn't unmarshal correctly. Actual '%+v', Expected '%+v'", result, tt.expected)
			}

			out, err := yaml.Marshal(result)
			if err != nil {
				t.Fatal(err)
			}

			outStr := string(out)
			outStr = strings.TrimSuffix(outStr, "\n")

			if !reflect.DeepEqual(outStr, tt.data) {
				t.Errorf("didn't unmarshal correctly. Actual '%+v', Expected '%+v'", outStr, tt.data)
			}
		})
	}
}

func TestEnvVarMashalling(t *testing.T) {
	tests := []struct {
		name     string
		data     []byte
		expected EnvVar
	}{
		{
			"key-value",
			[]byte(`env=production`),
			EnvVar{Name: "env", Value: "production"},
		},
		{
			"key-value-complex",
			[]byte(`env='production=11231231asa#$˜GADAFA'`),
			EnvVar{Name: "env", Value: "'production=11231231asa#$˜GADAFA'"},
		},
		{
			"key-value-with-env-var",
			[]byte(`env=$DEV_ENV`),
			EnvVar{Name: "env", Value: "test_environment"},
		},
		{
			"key-value-with-env-var-in-string",
			[]byte(`env=my_env;$DEV_ENV;prod`),
			EnvVar{Name: "env", Value: "my_env;test_environment;prod"},
		},
		{
			"simple-key",
			[]byte(`noenv`),
			EnvVar{Name: "noenv", Value: ""},
		},
		{
			"key-with-no-value",
			[]byte(`noenv=`),
			EnvVar{Name: "noenv", Value: ""},
		},
		{
			"key-with-env-var-not-defined",
			[]byte(`noenv=$UNDEFINED`),
			EnvVar{Name: "noenv", Value: ""},
		},
		{
			"just-env-var",
			[]byte(`$DEV_ENV`),
			EnvVar{Name: "test_environment", Value: ""},
		},
		{
			"just-env-var-undefined",
			[]byte(`$UNDEFINED`),
			EnvVar{Name: "", Value: ""},
		},
		{
			"local_env_expanded",
			[]byte(`OKTETO_TEST_ENV_MARSHALLING`),
			EnvVar{Name: "OKTETO_TEST_ENV_MARSHALLING", Value: "true"},
		},
	}

	for _, tt := range tests {
		t.Run(tt.name, func(t *testing.T) {

			var result EnvVar
			if err := os.Setenv("DEV_ENV", "test_environment"); err != nil {
				t.Fatal(err)
			}

			if err := os.Setenv("OKTETO_TEST_ENV_MARSHALLING", "true"); err != nil {
				t.Fatal(err)
			}

			if err := yaml.Unmarshal(tt.data, &result); err != nil {
				t.Fatal(err)
			}

			if !reflect.DeepEqual(result, tt.expected) {
				t.Errorf("didn't unmarshal correctly. Actual %+v, Expected %+v", result, tt.expected)
			}

			_, err := yaml.Marshal(&result)
			if err != nil {
				t.Fatal(err)
			}
		})
	}
}

func TestCommandUnmashalling(t *testing.T) {
	tests := []struct {
		name     string
		data     []byte
		expected Command
	}{
		{
			"single-no-space",
			[]byte("start.sh"),
			Command{Values: []string{"start.sh"}},
		},
		{
			"single-space",
			[]byte("start.sh arg"),
			Command{Values: []string{"sh", "-c", "start.sh arg"}},
		},
		{
			"double-command",
			[]byte("mkdir myproject && cd myproject"),
			Command{Values: []string{"sh", "-c", "mkdir myproject && cd myproject"}},
		},
		{
			"multiple",
			[]byte("['yarn', 'install']"),
			Command{Values: []string{"yarn", "install"}},
		},
	}

	for _, tt := range tests {
		t.Run(tt.name, func(t *testing.T) {

			var result Command
			if err := yaml.Unmarshal(tt.data, &result); err != nil {
				t.Fatal(err)
			}

			if !reflect.DeepEqual(result, tt.expected) {
				t.Errorf("didn't unmarshal correctly. Actual %+v, Expected %+v", result, tt.expected)
			}
		})
	}
}

func TestCommandMashalling(t *testing.T) {
	tests := []struct {
		name     string
		command  Command
		expected string
	}{
		{
			name:     "single-command",
			command:  Command{Values: []string{"bash"}},
			expected: "bash\n",
		},
		{
			name:     "multiple-command",
			command:  Command{Values: []string{"yarn", "start"}},
			expected: "- yarn\n- start\n",
		},
	}

	for _, tt := range tests {
		t.Run(tt.name, func(t *testing.T) {
			marshalled, err := yaml.Marshal(tt.command)
			if err != nil {
				t.Fatal(err)
			}

			if string(marshalled) != tt.expected {
				t.Errorf("didn't marshal correctly. Actual %s, Expected %s", marshalled, tt.expected)
			}
		})
	}
}

func TestImageMashalling(t *testing.T) {
	tests := []struct {
		name     string
		image    BuildInfo
		expected string
	}{
		{
			name:     "single-name",
			image:    BuildInfo{Name: "image-name"},
			expected: "image-name\n",
		},
		{
			name:     "single-name-and-defaults",
			image:    BuildInfo{Name: "image-name", Context: "."},
			expected: "image-name\n",
		},
		{
			name:     "build",
			image:    BuildInfo{Name: "image-name", Context: "path"},
			expected: "name: image-name\ncontext: path\n",
		},
	}

	for _, tt := range tests {
		t.Run(tt.name, func(t *testing.T) {
			marshalled, err := yaml.Marshal(tt.image)
			if err != nil {
				t.Fatal(err)
			}

			if string(marshalled) != tt.expected {
				t.Errorf("didn't marshal correctly. Actual %s, Expected %s", marshalled, tt.expected)
			}
		})
	}
}

func TestProbesMashalling(t *testing.T) {
	tests := []struct {
		name     string
		probes   Probes
		expected string
	}{
		{
			name:     "liveness-true-and-defaults",
			probes:   Probes{Liveness: true},
			expected: "liveness: true\n",
		},
		{
			name:     "all-probes-true",
			probes:   Probes{Liveness: true, Readiness: true, Startup: true},
			expected: "true\n",
		},
	}

	for _, tt := range tests {
		t.Run(tt.name, func(t *testing.T) {
			marshalled, err := yaml.Marshal(tt.probes)
			if err != nil {
				t.Fatal(err)
			}

			if string(marshalled) != tt.expected {
				t.Errorf("didn't marshal correctly. Actual '%s', Expected '%s'", marshalled, tt.expected)
			}
		})
	}
}

func TestLifecycleMashalling(t *testing.T) {
	tests := []struct {
		name      string
		lifecycle Lifecycle
		expected  string
	}{
		{
			name:      "true-and-false",
			lifecycle: Lifecycle{PostStart: true},
			expected:  "postStart: true\n",
		},
		{
			name:      "all-lifecycle-true",
			lifecycle: Lifecycle{PostStart: true, PostStop: true},
			expected:  "true\n",
		},
	}

	for _, tt := range tests {
		t.Run(tt.name, func(t *testing.T) {
			marshalled, err := yaml.Marshal(tt.lifecycle)
			if err != nil {
				t.Fatal(err)
			}

			if string(marshalled) != tt.expected {
				t.Errorf("didn't marshal correctly. Actual %s, Expected %s", marshalled, tt.expected)
			}
		})
	}
}

func TestSecretMashalling(t *testing.T) {
	file, err := os.CreateTemp("/tmp", "okteto-secret-test")
	if err != nil {
		log.Fatal(err)
	}
	defer os.Remove(file.Name())

	if err := os.Setenv("TEST_HOME", file.Name()); err != nil {
		t.Fatal(err)
	}

	tests := []struct {
		name          string
		data          string
		expected      *Secret
		expectedError bool
	}{
		{
			"local:remote",
			fmt.Sprintf("%s:/remote", file.Name()),
			&Secret{LocalPath: file.Name(), RemotePath: "/remote", Mode: 420},
			false,
		},
		{
			"local:remote:mode",
			fmt.Sprintf("%s:/remote:400", file.Name()),
			&Secret{LocalPath: file.Name(), RemotePath: "/remote", Mode: 256},
			false,
		},
		{
			"variables",
			"$TEST_HOME:/remote",
			&Secret{LocalPath: file.Name(), RemotePath: "/remote", Mode: 420},
			false,
		},
		{
			"too-short",
			"local",
			nil,
			true,
		},
		{
			"too-long",
			"local:remote:mode:other",
			nil,
			true,
		},
		{
			"wrong-local",
			"/local:/remote:400",
			nil,
			true,
		},
		{
			"wrong-remote",
			fmt.Sprintf("%s:remote", file.Name()),
			nil,
			true,
		},
		{
			"wrong-mode",
			fmt.Sprintf("%s:/remote:aaa", file.Name()),
			nil,
			true,
		},
	}

	for _, tt := range tests {
		t.Run(tt.name, func(t *testing.T) {
			var result Secret
			if err := yaml.Unmarshal([]byte(tt.data), &result); err != nil {
				if !tt.expectedError {
					t.Fatalf("unexpected error unmarshaling %s: %s", tt.name, err.Error())
				}
				return
			}
			if tt.expectedError {
				t.Fatalf("expected error unmarshaling %s not thrown", tt.name)
			}
			if result.LocalPath != tt.expected.LocalPath {
				t.Errorf("didn't unmarshal correctly LocalPath. Actual %s, Expected %s", result.LocalPath, tt.expected.LocalPath)
			}
			if result.RemotePath != tt.expected.RemotePath {
				t.Errorf("didn't unmarshal correctly RemotePath. Actual %s, Expected %s", result.RemotePath, tt.expected.RemotePath)
			}
			if result.Mode != tt.expected.Mode {
				t.Errorf("didn't unmarshal correctly Mode. Actual %d, Expected %d", result.Mode, tt.expected.Mode)
			}

			_, err := yaml.Marshal(&result)
			if err != nil {
				t.Fatalf("error marshaling %s: %s", tt.name, err)
			}
		})
	}
}

func TestVolumeMashalling(t *testing.T) {
	tests := []struct {
		name     string
		data     []byte
		expected Volume
	}{
		{
			"global",
			[]byte("/path"),
			Volume{LocalPath: "", RemotePath: "/path"},
		},
		{
			"relative",
			[]byte("sub:/path"),
			Volume{LocalPath: "sub", RemotePath: "/path"},
		},
	}

	for _, tt := range tests {
		t.Run(tt.name, func(t *testing.T) {
			var v Volume
			if err := yaml.Unmarshal(tt.data, &v); err != nil {
				t.Fatal(err)
			}

			if !reflect.DeepEqual(v, tt.expected) {
				t.Errorf("didn't unmarshal correctly. Actual %s, Expected %s", v, tt.expected)
			}

			_, err := yaml.Marshal(&v)
			if err != nil {
				t.Fatal(err)
			}
		})
	}
}

func TestDevMarshalling(t *testing.T) {
	tests := []struct {
		name     string
		dev      Dev
		expected string
	}{
		{
			name:     "healtcheck-not-defaults",
			dev:      Dev{Name: "name-test", Probes: &Probes{Liveness: true}},
			expected: "name: name-test\nprobes:\n  liveness: true\n",
		},
		{
			name:     "healtcheck-all-true-by-healthchecks",
			dev:      Dev{Name: "name-test", Healthchecks: true},
			expected: "name: name-test\nhealthchecks: true\n",
		},
		{
			name:     "healtcheck-all-true-by-probes",
			dev:      Dev{Name: "name-test", Probes: &Probes{Liveness: true, Readiness: true, Startup: true}},
			expected: "name: name-test\nhealthchecks: true\n",
		},
		{
			name:     "pv-enabled-not-show-after-marshall",
			dev:      Dev{Name: "name-test", PersistentVolumeInfo: &PersistentVolumeInfo{Enabled: true}},
			expected: "name: name-test\n",
		},
	}

	for _, tt := range tests {
		t.Run(tt.name, func(t *testing.T) {
			marshalled, err := yaml.Marshal(&tt.dev)
			if err != nil {
				t.Fatal(err)
			}

			if string(marshalled) != tt.expected {
				t.Errorf("didn't marshal correctly. Actual %s, Expected %s", marshalled, tt.expected)
			}
		})
	}
}

func TestEndpointUnmarshalling(t *testing.T) {
	tests := []struct {
		name     string
		data     []byte
		expected Endpoint
	}{
		{
			name: "rule",
			data: []byte("- path: /\n  service: test\n  port: 8080"),
			expected: Endpoint{
				Rules: []EndpointRule{{
					Path:    "/",
					Service: "test",
					Port:    8080,
				}},
				Labels:      Labels{},
				Annotations: make(Annotations),
			},
		},
		{
			name: "full-endpoint",
			data: []byte("labels:\n  key1: value1\nannotations:\n  key2: value2\nrules:\n- path: /\n  service: test\n  port: 8080"),
			expected: Endpoint{
				Labels:      Labels{},
				Annotations: Annotations{"key1": "value1", "key2": "value2"},
				Rules: []EndpointRule{{
					Path:    "/",
					Service: "test",
					Port:    8080,
				}},
			},
		},
		{
			name: "full-endpoint without labels",
			data: []byte("annotations:\n  key2: value2\nrules:\n- path: /\n  service: test\n  port: 8080"),
			expected: Endpoint{
				Labels:      Labels{},
				Annotations: Annotations{"key2": "value2"},
				Rules: []EndpointRule{{
					Path:    "/",
					Service: "test",
					Port:    8080,
				}},
			},
		},
	}

	for _, tt := range tests {
		t.Run(tt.name, func(t *testing.T) {
			var endpoint Endpoint
			if err := yaml.UnmarshalStrict(tt.data, &endpoint); err != nil {
				t.Fatal(err)
			}

			if !reflect.DeepEqual(endpoint.Annotations, tt.expected.Annotations) {
				t.Errorf("didn't unmarshal correctly annotations. Actual %v, Expected %v", endpoint.Annotations, tt.expected.Annotations)
			}

			if !reflect.DeepEqual(endpoint.Labels, tt.expected.Labels) {
				t.Errorf("didn't unmarshal correctly labels. Actual %v, Expected %v", endpoint.Labels, tt.expected.Labels)
			}

			if !reflect.DeepEqual(endpoint.Rules, tt.expected.Rules) {
				t.Errorf("didn't unmarshal correctly rules. Actual %v, Expected %v", endpoint.Rules, tt.expected.Rules)
			}
		})
	}
}

func TestLabelsUnmashalling(t *testing.T) {
	tests := []struct {
		name     string
		data     []byte
		expected Labels
	}{
		{
			"key-value-list",
			[]byte(`- env=production`),
			Labels{"env": "production"},
		},
		{
			"key-value-map",
			[]byte(`env: production`),
			Labels{"env": "production"},
		},
		{
			"key-value-complex-list",
			[]byte(`- env='production=11231231asa#$˜GADAFA'`),
			Labels{"env": "'production=11231231asa#$˜GADAFA'"},
		},
		{
			"key-value-with-env-var-list",
			[]byte(`- env=$DEV_ENV`),
			Labels{"env": "test_environment"},
		},
		{
			"key-value-with-env-var-map",
			[]byte(`env: $DEV_ENV`),
			Labels{"env": "test_environment"},
		},
		{
			"key-value-with-env-var-in-string-list",
			[]byte(`- env=my_env;$DEV_ENV;prod`),
			Labels{"env": "my_env;test_environment;prod"},
		},
		{
			"key-value-with-env-var-in-string-map",
			[]byte(`env: my_env;$DEV_ENV;prod`),
			Labels{"env": "my_env;test_environment;prod"},
		},
		{
			"simple-key-list",
			[]byte(`- noenv`),
			Labels{"noenv": ""},
		},
		{
			"key-with-no-value-list",
			[]byte(`- noenv=`),
			Labels{"noenv": ""},
		},
		{
			"key-with-no-value-map",
			[]byte(`noenv:`),
			Labels{"noenv": ""},
		},
		{
			"key-with-env-var-not-defined-list",
			[]byte(`- noenv=$UNDEFINED`),
			Labels{"noenv": ""},
		},
		{
			"key-with-env-var-not-defined-map",
			[]byte(`noenv: $UNDEFINED`),
			Labels{"noenv": ""},
		},
		{
			"just-env-var-list",
			[]byte(`- $DEV_ENV`),
			Labels{"test_environment": ""},
		},
		{
			"just-env-var-undefined-list",
			[]byte(`- $UNDEFINED`),
			Labels{"": ""},
		},
		{
			"local_env_expanded-list",
			[]byte(`- OKTETO_TEST_ENV_MARSHALLING`),
			Labels{"OKTETO_TEST_ENV_MARSHALLING": "true"},
		},
	}

	for _, tt := range tests {
		t.Run(tt.name, func(t *testing.T) {
			result := make(Labels)
			if err := os.Setenv("DEV_ENV", "test_environment"); err != nil {
				t.Fatal(err)
			}

			if err := os.Setenv("OKTETO_TEST_ENV_MARSHALLING", "true"); err != nil {
				t.Fatal(err)
			}

			if err := yaml.UnmarshalStrict(tt.data, &result); err != nil {
				t.Fatal(err)
			}

			if !reflect.DeepEqual(result, tt.expected) {
				t.Errorf("didn't unmarshal correctly. Actual %+v, Expected %+v", result, tt.expected)
			}
		})
	}
}

func TestAnnotationsUnmashalling(t *testing.T) {
	tests := []struct {
		name     string
		data     []byte
		expected Annotations
	}{
		{
			"key-value-list",
			[]byte(`- env=production`),
			Annotations{"env": "production"},
		},
		{
			"key-value-map",
			[]byte(`env: production`),
			Annotations{"env": "production"},
		},
		{
			"key-value-complex-list",
			[]byte(`- env='production=11231231asa#$˜GADAFA'`),
			Annotations{"env": "'production=11231231asa#$˜GADAFA'"},
		},
		{
			"key-value-with-env-var-list",
			[]byte(`- env=$DEV_ENV`),
			Annotations{"env": "test_environment"},
		},
		{
			"key-value-with-env-var-map",
			[]byte(`env: $DEV_ENV`),
			Annotations{"env": "test_environment"},
		},
		{
			"key-value-with-env-var-in-string-list",
			[]byte(`- env=my_env;$DEV_ENV;prod`),
			Annotations{"env": "my_env;test_environment;prod"},
		},
		{
			"key-value-with-env-var-in-string-map",
			[]byte(`env: my_env;$DEV_ENV;prod`),
			Annotations{"env": "my_env;test_environment;prod"},
		},
		{
			"simple-key-list",
			[]byte(`- noenv`),
			Annotations{"noenv": ""},
		},
		{
			"key-with-no-value-list",
			[]byte(`- noenv=`),
			Annotations{"noenv": ""},
		},
		{
			"key-with-no-value-map",
			[]byte(`noenv:`),
			Annotations{"noenv": ""},
		},
		{
			"key-with-env-var-not-defined-list",
			[]byte(`- noenv=$UNDEFINED`),
			Annotations{"noenv": ""},
		},
		{
			"key-with-env-var-not-defined-map",
			[]byte(`noenv: $UNDEFINED`),
			Annotations{"noenv": ""},
		},
		{
			"just-env-var-list",
			[]byte(`- $DEV_ENV`),
			Annotations{"test_environment": ""},
		},
		{
			"just-env-var-undefined-list",
			[]byte(`- $UNDEFINED`),
			Annotations{"": ""},
		},
		{
			"local_env_expanded-list",
			[]byte(`- OKTETO_TEST_ENV_MARSHALLING`),
			Annotations{"OKTETO_TEST_ENV_MARSHALLING": "true"},
		},
	}

	for _, tt := range tests {
		t.Run(tt.name, func(t *testing.T) {
			result := make(Annotations)
			if err := os.Setenv("DEV_ENV", "test_environment"); err != nil {
				t.Fatal(err)
			}

			if err := os.Setenv("OKTETO_TEST_ENV_MARSHALLING", "true"); err != nil {
				t.Fatal(err)
			}

			if err := yaml.UnmarshalStrict(tt.data, &result); err != nil {
				t.Fatal(err)
			}

			if !reflect.DeepEqual(result, tt.expected) {
				t.Errorf("didn't unmarshal correctly. Actual %+v, Expected %+v", result, tt.expected)
			}
		})
	}
}

func TestEnvFileUnmashalling(t *testing.T) {
	tests := []struct {
		name     string
		data     []byte
		expected EnvFiles
	}{
		{
			"single value",
			[]byte(`.env`),
			EnvFiles{".env"},
		},
		{
			"env files list",
			[]byte("\n  - .env\n  - .env2"),
			EnvFiles{".env", ".env2"},
		},
	}

	for _, tt := range tests {
		t.Run(tt.name, func(t *testing.T) {
			result := make(EnvFiles, 0)

			if err := yaml.UnmarshalStrict(tt.data, &result); err != nil {
				t.Fatal(err)
			}

			if !reflect.DeepEqual(result, tt.expected) {
				t.Errorf("didn't unmarshal correctly. Actual %+v, Expected %+v", result, tt.expected)
			}
		})
	}
}

func TestDurationUnmashalling(t *testing.T) {
	tests := []struct {
		name     string
		data     []byte
		expected Duration
	}{
		{
			name:     "No units",
			data:     []byte(`10`),
			expected: Duration(10 * time.Second),
		},
		{
			name:     "Only one unit",
			data:     []byte(`10s`),
			expected: Duration(10 * time.Second),
		},
		{
			name:     "Complex units",
			data:     []byte(`1m10s`),
			expected: Duration(70 * time.Second),
		},
	}

	for _, tt := range tests {
		t.Run(tt.name, func(t *testing.T) {
			result := Duration(0)

			if err := yaml.UnmarshalStrict(tt.data, &result); err != nil {
				t.Fatal(err)
			}

			if !reflect.DeepEqual(result, tt.expected) {
				t.Errorf("didn't unmarshal correctly. Actual %+v, Expected %+v", result, tt.expected)
			}
		})
	}
}

func TestTimeoutUnmashalling(t *testing.T) {
	tests := []struct {
		name     string
		data     []byte
		expected Timeout
	}{
		{
			name:     "Direct default",
			data:     []byte(`10`),
			expected: Timeout{Default: 10 * time.Second},
		},
		{
			name: "only default ",
			data: []byte(`
default: 30s
`),
			expected: Timeout{Default: 30 * time.Second},
		},
		{
			name: "only resources",
			data: []byte(`
resources: 30s
`),
			expected: Timeout{Resources: 30 * time.Second},
		},
		{
			name: "both set",
			data: []byte(`
default: 10s
resources: 30s
`),
			expected: Timeout{Default: 10 * time.Second, Resources: 30 * time.Second},
		},
	}

	for _, tt := range tests {
		t.Run(tt.name, func(t *testing.T) {
			result := Timeout{}

			if err := yaml.UnmarshalStrict(tt.data, &result); err != nil {
				t.Fatal(err)
			}

			if !reflect.DeepEqual(result, tt.expected) {
				t.Errorf("didn't unmarshal correctly. Actual %+v, Expected %+v", result, tt.expected)
			}
		})
	}
}

func TestSyncUnmashalling(t *testing.T) {
	tests := []struct {
		name     string
		data     []byte
		expected Sync
	}{
		{
			name: "only-folders",
			data: []byte(`- .:/usr/src/app`),
			expected: Sync{
				Folders: []SyncFolder{
					{
						LocalPath:  ".",
						RemotePath: "/usr/src/app"},
				},
				Compression:    true,
				Verbose:        false,
				RescanInterval: DefaultSyncthingRescanInterval,
			},
		},
		{
			name: "all",
			data: []byte(`folders:
  - .:/usr/src/app
compression: false
verbose: true
rescanInterval: 10`),
			expected: Sync{
				Folders: []SyncFolder{
					{
						LocalPath:  ".",
						RemotePath: "/usr/src/app"},
				},
				Compression:    false,
				Verbose:        true,
				RescanInterval: 10,
			},
		},
	}

	for _, tt := range tests {
		t.Run(tt.name, func(t *testing.T) {
			result := Sync{}

			if err := yaml.UnmarshalStrict(tt.data, &result); err != nil {
				t.Fatal(err)
			}

			if !reflect.DeepEqual(result, tt.expected) {
				t.Errorf("didn't unmarshal correctly. Actual %+v, Expected %+v", result, tt.expected)
			}
		})
	}
}

func TestSyncFoldersUnmashalling(t *testing.T) {
	tests := []struct {
		name     string
		data     []byte
		expected SyncFolder
	}{
		{
			name:     "same dir",
			data:     []byte(`.:/usr/src/app`),
			expected: SyncFolder{LocalPath: ".", RemotePath: "/usr/src/app"},
		},
		{
			name:     "previous dir",
			data:     []byte(`../:/usr/src/app`),
			expected: SyncFolder{LocalPath: "../", RemotePath: "/usr/src/app"},
		},
		{
			name:     "fullpath",
			data:     []byte(`/usr/src/app:/usr/src/app`),
			expected: SyncFolder{LocalPath: "/usr/src/app", RemotePath: "/usr/src/app"},
		},
		{
			name:     "windows test",
			data:     []byte(`C:/Users/src/test:/usr/src/app`),
			expected: SyncFolder{LocalPath: "C:/Users/src/test", RemotePath: "/usr/src/app"},
		},
	}

	for _, tt := range tests {
		t.Run(tt.name, func(t *testing.T) {
			result := SyncFolder{}

			if err := yaml.UnmarshalStrict(tt.data, &result); err != nil {
				t.Fatal(err)
			}

			if !reflect.DeepEqual(result, tt.expected) {
				t.Errorf("didn't unmarshal correctly. Actual %+v, Expected %+v", result, tt.expected)
			}
		})
	}
}

func TestManifestUnmarshalling(t *testing.T) {
	tests := []struct {
		name            string
		manifest        []byte
		expected        *Manifest
		isErrorExpected bool
	}{
		{
			name: "manifest with namespace and context",
			manifest: []byte(`
namespace: test
context: context-to-use
deploy:
  - okteto stack deploy`),
			expected: &Manifest{
				Namespace: "test",
				Deploy: &DeployInfo{
					Commands: []string{
						"okteto stack deploy",
					},
				},
				Dev:     map[string]*Dev{},
				Context: "context-to-use",
			},
			isErrorExpected: false,
		},
		{
			name: "dev manifest with dev and deploy",
			manifest: []byte(`
deploy:
  - okteto stack deploy
dev:
  test-1:
    sync:
    - app:/app
  test-2:
    sync:
    - app:/app
`),
			expected: &Manifest{
				Deploy: &DeployInfo{
					Commands: []string{
						"okteto stack deploy",
					},
				},
				Dev: map[string]*Dev{
					"test-1": {
						Name: "test-1",
						Sync: Sync{
							RescanInterval: 300,
							Compression:    true,
							Folders: []SyncFolder{
								{
									LocalPath:  "app",
									RemotePath: "/app",
								},
							},
						},
						Forward:         []Forward{},
						Selector:        Selector{},
						EmptyImage:      true,
						ImagePullPolicy: v1.PullAlways,
						Image: &BuildInfo{
							Name:       "",
							Context:    ".",
							Dockerfile: "Dockerfile",
							Target:     "",
						},
						Interface: Localhost,
						PersistentVolumeInfo: &PersistentVolumeInfo{
							Enabled: true,
						},
						Push: &BuildInfo{
							Name:       "",
							Context:    ".",
							Dockerfile: "Dockerfile",
							Target:     "",
						},
						Secrets: make([]Secret, 0),
						Command: Command{Values: []string{"sh"}},
						Probes: &Probes{
							Liveness:  false,
							Readiness: false,
							Startup:   false,
						},
						Lifecycle: &Lifecycle{
							PostStart: false,
							PostStop:  false,
						},
						SecurityContext: &SecurityContext{
							RunAsUser:    pointer.Int64(0),
							RunAsGroup:   pointer.Int64(0),
							RunAsNonRoot: nil,
							FSGroup:      pointer.Int64(0),
						},
						SSHServerPort: 2222,
						Services:      []*Dev{},
						InitContainer: InitContainer{
							Image: OktetoBinImageTag,
						},
						Timeout: Timeout{
							Resources: 120 * time.Second,
							Default:   60 * time.Second,
						},
						Metadata: &Metadata{
							Labels:      Labels{},
							Annotations: Annotations{},
						},
						Environment: Environment{},
						Volumes:     []Volume{},
					},
					"test-2": {
						Name: "test-2",
						Sync: Sync{
							RescanInterval: 300,
							Compression:    true,
							Folders: []SyncFolder{
								{
									LocalPath:  "app",
									RemotePath: "/app",
								},
							},
						},
						Forward:         []Forward{},
						Selector:        Selector{},
						EmptyImage:      true,
						ImagePullPolicy: v1.PullAlways,
						Image: &BuildInfo{
							Name:       "",
							Context:    ".",
							Dockerfile: "Dockerfile",
							Target:     "",
						},
						Interface: Localhost,
						PersistentVolumeInfo: &PersistentVolumeInfo{
							Enabled: true,
						},
						Push: &BuildInfo{
							Name:       "",
							Context:    ".",
							Dockerfile: "Dockerfile",
							Target:     "",
						},
						Secrets: make([]Secret, 0),
						Command: Command{Values: []string{"sh"}},
						Probes: &Probes{
							Liveness:  false,
							Readiness: false,
							Startup:   false,
						},
						Lifecycle: &Lifecycle{
							PostStart: false,
							PostStop:  false,
						},
						SecurityContext: &SecurityContext{
							RunAsUser:    pointer.Int64(0),
							RunAsGroup:   pointer.Int64(0),
							RunAsNonRoot: nil,
							FSGroup:      pointer.Int64(0),
						},
						SSHServerPort: 2222,
						Services:      []*Dev{},
						InitContainer: InitContainer{
							Image: OktetoBinImageTag,
						},
						Timeout: Timeout{
							Resources: 120 * time.Second,
							Default:   60 * time.Second,
						},
						Metadata: &Metadata{
							Labels:      Labels{},
							Annotations: Annotations{},
						},
						Environment: Environment{},
						Volumes:     []Volume{},
					},
				},
			},

			isErrorExpected: false,
		},
		{
			name: "only dev",
			manifest: []byte(`name: test
sync:
  - app:/app`),
			expected: &Manifest{
				Deploy: &DeployInfo{},
				Dev: map[string]*Dev{
					"test": {
						Name: "test",
						Sync: Sync{
							RescanInterval: 300,
							Compression:    true,
							Folders: []SyncFolder{
								{
									LocalPath:  "app",
									RemotePath: "/app",
								},
							},
						},
						Forward:         []Forward{},
						Selector:        Selector{},
						EmptyImage:      true,
						ImagePullPolicy: v1.PullAlways,
						Image: &BuildInfo{
							Name:       "",
							Context:    ".",
							Dockerfile: "Dockerfile",
							Target:     "",
						},
						Interface: Localhost,
						PersistentVolumeInfo: &PersistentVolumeInfo{
							Enabled: true,
						},
						Push: &BuildInfo{
							Name:       "",
							Context:    ".",
							Dockerfile: "Dockerfile",
							Target:     "",
						},
						Secrets: make([]Secret, 0),
						Command: Command{Values: []string{"sh"}},
						Probes: &Probes{
							Liveness:  false,
							Readiness: false,
							Startup:   false,
						},
						Lifecycle: &Lifecycle{
							PostStart: false,
							PostStop:  false,
						},
						SecurityContext: &SecurityContext{
							RunAsUser:    pointer.Int64(0),
							RunAsGroup:   pointer.Int64(0),
							RunAsNonRoot: nil,
							FSGroup:      pointer.Int64(0),
						},
						SSHServerPort: 2222,
						Services:      []*Dev{},
						InitContainer: InitContainer{
							Image: OktetoBinImageTag,
						},
						Timeout: Timeout{
							Resources: 120 * time.Second,
							Default:   60 * time.Second,
						},
						Metadata: &Metadata{
							Labels:      Labels{},
							Annotations: Annotations{},
						},
						Environment: Environment{},
						Volumes:     []Volume{},
					},
				},
			},
			isErrorExpected: false,
		},
		{
			name: "only dev with service",
			manifest: []byte(`name: test
sync:
  - app:/app
services:
  - name: svc`),
			expected: &Manifest{
				Deploy: &DeployInfo{},
				Dev: map[string]*Dev{
					"test": {
						Name: "test",
						Sync: Sync{
							RescanInterval: 300,
							Compression:    true,
							Folders: []SyncFolder{
								{
									LocalPath:  "app",
									RemotePath: "/app",
								},
							},
						},
						Forward:         []Forward{},
						Selector:        Selector{},
						EmptyImage:      true,
						ImagePullPolicy: v1.PullAlways,
						Image: &BuildInfo{
							Name:       "",
							Context:    ".",
							Dockerfile: "Dockerfile",
							Target:     "",
						},
						Interface: Localhost,
						PersistentVolumeInfo: &PersistentVolumeInfo{
							Enabled: true,
						},
						Push: &BuildInfo{
							Name:       "",
							Context:    ".",
							Dockerfile: "Dockerfile",
							Target:     "",
						},
						Secrets: make([]Secret, 0),
						Command: Command{Values: []string{"sh"}},
						Probes: &Probes{
							Liveness:  false,
							Readiness: false,
							Startup:   false,
						},
						Lifecycle: &Lifecycle{
							PostStart: false,
							PostStop:  false,
						},
						SecurityContext: &SecurityContext{
							RunAsUser:    pointer.Int64(0),
							RunAsGroup:   pointer.Int64(0),
							RunAsNonRoot: nil,
							FSGroup:      pointer.Int64(0),
						},
						SSHServerPort: 2222,
						Services: []*Dev{
							{
								Name:            "svc",
								Annotations:     Annotations{},
								Selector:        Selector{},
								EmptyImage:      true,
								Image:           &BuildInfo{},
								ImagePullPolicy: v1.PullAlways,
								Secrets:         []Secret{},
								Probes: &Probes{
									Liveness:  false,
									Readiness: false,
									Startup:   false,
								},
								Lifecycle: &Lifecycle{
									PostStart: false,
									PostStop:  false,
								},
								SecurityContext: &SecurityContext{
									RunAsUser:    pointer.Int64(0),
									RunAsGroup:   pointer.Int64(0),
									RunAsNonRoot: nil,
									FSGroup:      pointer.Int64(0),
								},
								Sync: Sync{
									RescanInterval: 300,
								},
								Forward:  []Forward{},
								Reverse:  []Reverse{},
								Services: []*Dev{},
								Metadata: &Metadata{
									Labels:      Labels{},
									Annotations: Annotations{},
								},
							},
						},
						InitContainer: InitContainer{
							Image: OktetoBinImageTag,
						},
						Timeout: Timeout{
							Resources: 120 * time.Second,
							Default:   60 * time.Second,
						},
						Metadata: &Metadata{
							Labels:      Labels{},
							Annotations: Annotations{},
						},
						Environment: Environment{},
						Volumes:     []Volume{},
					},
				},
			},
			isErrorExpected: false,
		},
		{
			name: "only dev with service unsupported field",
			manifest: []byte(`
sync:
  - app:/app
services:
  - name: svc
    autocreate: true`),
			expected:        nil,
			isErrorExpected: true,
		},
		{
			name: "only dev with errors",
			manifest: []byte(`
sync:
  - app:/app
non-found-field:
  testing`),
			expected:        nil,
			isErrorExpected: true,
		},
		{
			name: "dev manifest with one dev",
			manifest: []byte(`
dev:
  test:
    sync:
    - app:/app
`),
			expected: &Manifest{
<<<<<<< HEAD
				Name:   "test",
				Deploy: &DeployInfo{},
=======
>>>>>>> b010da00
				Dev: map[string]*Dev{
					"test": {
						Name: "test",
						Sync: Sync{
							RescanInterval: 300,
							Compression:    true,
							Folders: []SyncFolder{
								{
									LocalPath:  "app",
									RemotePath: "/app",
								},
							},
						},
						Forward:         []Forward{},
						Selector:        Selector{},
						EmptyImage:      true,
						ImagePullPolicy: v1.PullAlways,
						Image: &BuildInfo{
							Name:       "",
							Context:    ".",
							Dockerfile: "Dockerfile",
							Target:     "",
						},
						Interface: Localhost,
						PersistentVolumeInfo: &PersistentVolumeInfo{
							Enabled: true,
						},
						Secrets: make([]Secret, 0),
						Push: &BuildInfo{
							Name:       "",
							Context:    ".",
							Dockerfile: "Dockerfile",
							Target:     "",
						},
						Command: Command{Values: []string{"sh"}},
						Probes: &Probes{
							Liveness:  false,
							Readiness: false,
							Startup:   false,
						},
						Lifecycle: &Lifecycle{
							PostStart: false,
							PostStop:  false,
						},
						SecurityContext: &SecurityContext{
							RunAsUser:    pointer.Int64(0),
							RunAsGroup:   pointer.Int64(0),
							RunAsNonRoot: nil,
							FSGroup:      pointer.Int64(0),
						},
						SSHServerPort: 2222,
						Services:      []*Dev{},
						InitContainer: InitContainer{
							Image: OktetoBinImageTag,
						},
						Timeout: Timeout{
							Resources: 120 * time.Second,
							Default:   60 * time.Second,
						},
						Metadata: &Metadata{
							Labels:      Labels{},
							Annotations: Annotations{},
						},
						Environment: Environment{},
						Volumes:     []Volume{},
					},
				},
			},
			isErrorExpected: false,
		},
		{
			name: "dev manifest with multiple devs",
			manifest: []byte(`
dev:
  test-1:
    sync:
    - app:/app
  test-2:
    sync:
    - app:/app
`),
			expected: &Manifest{
<<<<<<< HEAD
				Deploy: &DeployInfo{},
				Name:   "test",
=======
>>>>>>> b010da00
				Dev: map[string]*Dev{
					"test-1": {
						Name: "test-1",
						Sync: Sync{
							RescanInterval: 300,
							Compression:    true,
							Folders: []SyncFolder{
								{
									LocalPath:  "app",
									RemotePath: "/app",
								},
							},
						},
						Forward:         []Forward{},
						Selector:        Selector{},
						EmptyImage:      true,
						ImagePullPolicy: v1.PullAlways,
						Image: &BuildInfo{
							Name:       "",
							Context:    ".",
							Dockerfile: "Dockerfile",
							Target:     "",
						},
						Interface: Localhost,
						PersistentVolumeInfo: &PersistentVolumeInfo{
							Enabled: true,
						},
						Push: &BuildInfo{
							Name:       "",
							Context:    ".",
							Dockerfile: "Dockerfile",
							Target:     "",
						},
						Secrets: make([]Secret, 0),
						Command: Command{Values: []string{"sh"}},
						Probes: &Probes{
							Liveness:  false,
							Readiness: false,
							Startup:   false,
						},
						Lifecycle: &Lifecycle{
							PostStart: false,
							PostStop:  false,
						},
						SecurityContext: &SecurityContext{
							RunAsUser:    pointer.Int64(0),
							RunAsGroup:   pointer.Int64(0),
							RunAsNonRoot: nil,
							FSGroup:      pointer.Int64(0),
						},
						SSHServerPort: 2222,
						Services:      []*Dev{},
						InitContainer: InitContainer{
							Image: OktetoBinImageTag,
						},
						Timeout: Timeout{
							Resources: 120 * time.Second,
							Default:   60 * time.Second,
						},
						Metadata: &Metadata{
							Labels:      Labels{},
							Annotations: Annotations{},
						},
						Environment: Environment{},
						Volumes:     []Volume{},
					},
					"test-2": {
						Name: "test-2",
						Sync: Sync{
							RescanInterval: 300,
							Compression:    true,
							Folders: []SyncFolder{
								{
									LocalPath:  "app",
									RemotePath: "/app",
								},
							},
						},
						Forward:         []Forward{},
						Selector:        Selector{},
						EmptyImage:      true,
						ImagePullPolicy: v1.PullAlways,
						Image: &BuildInfo{
							Name:       "",
							Context:    ".",
							Dockerfile: "Dockerfile",
							Target:     "",
						},
						Interface: Localhost,
						PersistentVolumeInfo: &PersistentVolumeInfo{
							Enabled: true,
						},
						Push: &BuildInfo{
							Name:       "",
							Context:    ".",
							Dockerfile: "Dockerfile",
							Target:     "",
						},
						Secrets: make([]Secret, 0),
						Command: Command{Values: []string{"sh"}},
						Probes: &Probes{
							Liveness:  false,
							Readiness: false,
							Startup:   false,
						},
						Lifecycle: &Lifecycle{
							PostStart: false,
							PostStop:  false,
						},
						SecurityContext: &SecurityContext{
							RunAsUser:    pointer.Int64(0),
							RunAsGroup:   pointer.Int64(0),
							RunAsNonRoot: nil,
							FSGroup:      pointer.Int64(0),
						},
						SSHServerPort: 2222,
						Services:      []*Dev{},
						InitContainer: InitContainer{
							Image: OktetoBinImageTag,
						},
						Timeout: Timeout{
							Resources: 120 * time.Second,
							Default:   60 * time.Second,
						},
						Metadata: &Metadata{
							Labels:      Labels{},
							Annotations: Annotations{},
						},
						Environment: Environment{},
						Volumes:     []Volume{},
					},
				},
			},
			isErrorExpected: false,
		},
		{
			name: "dev manifest with errors",
			manifest: []byte(`
dev:
  test-1:
    sync:
    - app:/app
    services:
    - name: svc
  test-2:
    sync:
    - app:/app
    services:
    - name: svc
sync:
- app:test
`),
			expected:        nil,
			isErrorExpected: true,
		},
		{
			name: "dev manifest with deploy",
			manifest: []byte(`
deploy:
  - okteto stack deploy
`),
			expected: &Manifest{
				Dev: map[string]*Dev{},
				Deploy: &DeployInfo{
					Commands: []string{
						"okteto stack deploy",
					},
				},
			},
			isErrorExpected: false,
		},
		{
			name: "dev manifest with deploy",
			manifest: []byte(`
deploy:
  - okteto stack deploy
devs:
  - api
  - test
`),
			expected: &Manifest{
				Dev: map[string]*Dev{},
				Deploy: &DeployInfo{
					Commands: []string{
						"okteto stack deploy",
					},
				},
			},
			isErrorExpected: false,
		},
	}

	for _, tt := range tests {
		t.Run(tt.name, func(t *testing.T) {
			manifest, err := Read(tt.manifest)
			if err != nil && !tt.isErrorExpected {
				t.Fatalf("Not expecting error but got %s", err)
			} else if tt.isErrorExpected && err == nil {
				t.Fatal("Expected error but got none")
			}

			if !assert.Equal(t, tt.expected, manifest) {
				t.Fatal("Failed")
			}
		})
	}
}

func TestDeployInfoUnmarshalling(t *testing.T) {
	tests := []struct {
		name               string
		deployInfoManifest []byte
		expected           *DeployInfo
		isErrorExpected    bool
	}{
		{
			name: "list of commands",
			deployInfoManifest: []byte(`
- okteto stack deploy`),
			expected: &DeployInfo{
				Commands: []string{
					"okteto stack deploy",
				},
			},
		},
		{
			name: "commands",
			deployInfoManifest: []byte(`commands:
- okteto stack deploy`),
			expected: &DeployInfo{
				Commands: []string{},
			},
			isErrorExpected: true,
		},
		{
			name: "compose with endpoints",
			deployInfoManifest: []byte(`compose:
  manifest: path
  endpoints:
    - path: /
      service: app
      port: 80`),
			expected: &DeployInfo{
				Commands: []string{},
			},
			isErrorExpected: true,
		},
		{
			name: "divert",
			deployInfoManifest: []byte(`divert:
  from:
    namespace: staging
    ingress: movies
    service: frontend
    deployment: frontend
  to:
    service: frontend`),
			expected: &DeployInfo{
				Commands: []string{},
			},
			isErrorExpected: true,
		},
		{
			name: "all together",
			deployInfoManifest: []byte(`commands:
- kubectl apply -f manifest.yml
divert:
  from:
    namespace: staging
    ingress: movies
    service: frontend
    deployment: frontend
  to:
    service: frontend
compose:
  manifest: ./docker-compose.yml
  endpoints:
  - path: /
    service: frontend
    port: 80
  - path: /api
    service: api
    port: 8080`),
			expected: &DeployInfo{
				Commands: []string{},
			},
			isErrorExpected: true,
		},
	}

	for _, tt := range tests {
		t.Run(tt.name, func(t *testing.T) {
			result := NewDeployInfo()

			err := yaml.UnmarshalStrict(tt.deployInfoManifest, &result)
			if err != nil && !tt.isErrorExpected {
				t.Fatalf("Not expecting error but got %s", err)
			} else if tt.isErrorExpected && err == nil {
				t.Fatal("Expected error but got none")
			}

			if !assert.Equal(t, tt.expected, result) {
				t.Fatal("Failed")
			}
		})
	}
}

func TestManifestBuildUnmarshalling(t *testing.T) {
	tests := []struct {
		name            string
		buildManifest   []byte
		expected        ManifestBuild
		isErrorExpected bool
	}{
		{
			name:          "unmarshalling-relative-path",
			buildManifest: []byte(`service1: ./service1`),
			expected: ManifestBuild{
				"service1": {
					Name:    "./service1",
					Context: "",
				},
			},
		},
		{
			name: "unmarshalling-all-fields",
			buildManifest: []byte(`service2:
  image: image-tag
  context: ./service2
  dockerfile: Dockerfile
  args:
    key1: value1
  cache_from:
    - cache-image`),
			expected: ManifestBuild{
				"service2": {
					Context:    "./service2",
					Dockerfile: "Dockerfile",
					Image:      "image-tag",
					Args: []EnvVar{
						{
							Name:  "key1",
							Value: "value1",
						},
					},
					CacheFrom: []string{"cache-image"},
				},
			},
		},
		{
			name: "invalid-fields",
			buildManifest: []byte(`service1:
  file: Dockerfile`),
			expected:        ManifestBuild{},
			isErrorExpected: true,
		},
	}

	for _, tt := range tests {
		t.Run(tt.name, func(t *testing.T) {
			var result ManifestBuild
			err := yaml.UnmarshalStrict(tt.buildManifest, &result)
			if err != nil && !tt.isErrorExpected {
				t.Fatalf("Not expecting error but got %s", err)
			} else if tt.isErrorExpected && err == nil {
				t.Fatal("Expected error but got none")
			}

			if !assert.Equal(t, tt.expected, result) {
				t.Fatal("Failed")
			}
		})
	}
}<|MERGE_RESOLUTION|>--- conflicted
+++ resolved
@@ -1425,11 +1425,6 @@
     - app:/app
 `),
 			expected: &Manifest{
-<<<<<<< HEAD
-				Name:   "test",
-				Deploy: &DeployInfo{},
-=======
->>>>>>> b010da00
 				Dev: map[string]*Dev{
 					"test": {
 						Name: "test",
@@ -1512,11 +1507,6 @@
     - app:/app
 `),
 			expected: &Manifest{
-<<<<<<< HEAD
-				Deploy: &DeployInfo{},
-				Name:   "test",
-=======
->>>>>>> b010da00
 				Dev: map[string]*Dev{
 					"test-1": {
 						Name: "test-1",
