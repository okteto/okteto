// Copyright 2022 The Okteto Authors
// Licensed under the Apache License, Version 2.0 (the "License");
// you may not use this file except in compliance with the License.
// You may obtain a copy of the License at
//
// http://www.apache.org/licenses/LICENSE-2.0
//
// Unless required by applicable law or agreed to in writing, software
// distributed under the License is distributed on an "AS IS" BASIS,
// WITHOUT WARRANTIES OR CONDITIONS OF ANY KIND, either express or implied.
// See the License for the specific language governing permissions and
// limitations under the License.

package model

import (
	"fmt"
	"log"
	"os"
	"reflect"
	"strings"
	"testing"
	"time"

	"github.com/stretchr/testify/assert"
	yaml "gopkg.in/yaml.v2"
	v1 "k8s.io/api/core/v1"
	"k8s.io/utils/pointer"
)

func TestReverseMashalling(t *testing.T) {
	tests := []struct {
		name      string
		data      string
		expected  Reverse
		expectErr bool
	}{
		{
			name:     "basic",
			data:     "8080:9090",
			expected: Reverse{Local: 9090, Remote: 8080},
		},
		{
			name:     "equal",
			data:     "8080:8080",
			expected: Reverse{Local: 8080, Remote: 8080},
		},
		{
			name:      "missing-part",
			data:      "8080",
			expectErr: true,
		},
		{
			name:      "non-integer",
			data:      "8080:svc",
			expectErr: true,
		},
	}

	for _, tt := range tests {
		t.Run(tt.name, func(t *testing.T) {
			var result Reverse
			if err := yaml.Unmarshal([]byte(tt.data), &result); err != nil {
				if tt.expectErr {
					return
				}

				t.Fatal(err)
			}

			if !reflect.DeepEqual(result, tt.expected) {
				t.Errorf("didn't unmarshal correctly. Actual '%+v', Expected '%+v'", result, tt.expected)
			}

			out, err := yaml.Marshal(result)
			if err != nil {
				t.Fatal(err)
			}

			outStr := string(out)
			outStr = strings.TrimSuffix(outStr, "\n")

			if !reflect.DeepEqual(outStr, tt.data) {
				t.Errorf("didn't unmarshal correctly. Actual '%+v', Expected '%+v'", outStr, tt.data)
			}
		})
	}
}

func TestEnvVarMashalling(t *testing.T) {
	tests := []struct {
		name     string
		data     []byte
		expected EnvVar
	}{
		{
			"key-value",
			[]byte(`env=production`),
			EnvVar{Name: "env", Value: "production"},
		},
		{
			"key-value-complex",
			[]byte(`env='production=11231231asa#$˜GADAFA'`),
			EnvVar{Name: "env", Value: "'production=11231231asa#$˜GADAFA'"},
		},
		{
			"key-value-with-env-var",
			[]byte(`env=$DEV_ENV`),
			EnvVar{Name: "env", Value: "test_environment"},
		},
		{
			"key-value-with-env-var-in-string",
			[]byte(`env=my_env;$DEV_ENV;prod`),
			EnvVar{Name: "env", Value: "my_env;test_environment;prod"},
		},
		{
			"simple-key",
			[]byte(`noenv`),
			EnvVar{Name: "noenv", Value: ""},
		},
		{
			"key-with-no-value",
			[]byte(`noenv=`),
			EnvVar{Name: "noenv", Value: ""},
		},
		{
			"key-with-env-var-not-defined",
			[]byte(`noenv=$UNDEFINED`),
			EnvVar{Name: "noenv", Value: ""},
		},
		{
			"just-env-var",
			[]byte(`$DEV_ENV`),
			EnvVar{Name: "test_environment", Value: ""},
		},
		{
			"just-env-var-undefined",
			[]byte(`$UNDEFINED`),
			EnvVar{Name: "", Value: ""},
		},
		{
			"local_env_expanded",
			[]byte(`OKTETO_TEST_ENV_MARSHALLING`),
			EnvVar{Name: "OKTETO_TEST_ENV_MARSHALLING", Value: "true"},
		},
	}

	for _, tt := range tests {
		t.Run(tt.name, func(t *testing.T) {

			var result EnvVar
			if err := os.Setenv("DEV_ENV", "test_environment"); err != nil {
				t.Fatal(err)
			}

			if err := os.Setenv("OKTETO_TEST_ENV_MARSHALLING", "true"); err != nil {
				t.Fatal(err)
			}

			if err := yaml.Unmarshal(tt.data, &result); err != nil {
				t.Fatal(err)
			}

			if !reflect.DeepEqual(result, tt.expected) {
				t.Errorf("didn't unmarshal correctly. Actual %+v, Expected %+v", result, tt.expected)
			}

			_, err := yaml.Marshal(&result)
			if err != nil {
				t.Fatal(err)
			}
		})
	}
}

func TestCommandUnmashalling(t *testing.T) {
	tests := []struct {
		name     string
		data     []byte
		expected Command
	}{
		{
			"single-no-space",
			[]byte("start.sh"),
			Command{Values: []string{"start.sh"}},
		},
		{
			"single-space",
			[]byte("start.sh arg"),
			Command{Values: []string{"sh", "-c", "start.sh arg"}},
		},
		{
			"double-command",
			[]byte("mkdir myproject && cd myproject"),
			Command{Values: []string{"sh", "-c", "mkdir myproject && cd myproject"}},
		},
		{
			"multiple",
			[]byte("['yarn', 'install']"),
			Command{Values: []string{"yarn", "install"}},
		},
	}

	for _, tt := range tests {
		t.Run(tt.name, func(t *testing.T) {

			var result Command
			if err := yaml.Unmarshal(tt.data, &result); err != nil {
				t.Fatal(err)
			}

			if !reflect.DeepEqual(result, tt.expected) {
				t.Errorf("didn't unmarshal correctly. Actual %+v, Expected %+v", result, tt.expected)
			}
		})
	}
}

func TestCommandMashalling(t *testing.T) {
	tests := []struct {
		name     string
		command  Command
		expected string
	}{
		{
			name:     "single-command",
			command:  Command{Values: []string{"bash"}},
			expected: "bash\n",
		},
		{
			name:     "multiple-command",
			command:  Command{Values: []string{"yarn", "start"}},
			expected: "- yarn\n- start\n",
		},
	}

	for _, tt := range tests {
		t.Run(tt.name, func(t *testing.T) {
			marshalled, err := yaml.Marshal(tt.command)
			if err != nil {
				t.Fatal(err)
			}

			if string(marshalled) != tt.expected {
				t.Errorf("didn't marshal correctly. Actual %s, Expected %s", marshalled, tt.expected)
			}
		})
	}
}

func TestImageMashalling(t *testing.T) {
	tests := []struct {
		name     string
		image    BuildInfo
		expected string
	}{
		{
			name:     "single-name",
			image:    BuildInfo{Name: "image-name"},
			expected: "image-name\n",
		},
		{
			name:     "single-name-and-defaults",
			image:    BuildInfo{Name: "image-name", Context: "."},
			expected: "image-name\n",
		},
		{
			name:     "build",
			image:    BuildInfo{Name: "image-name", Context: "path"},
			expected: "name: image-name\ncontext: path\n",
		},
	}

	for _, tt := range tests {
		t.Run(tt.name, func(t *testing.T) {
			marshalled, err := yaml.Marshal(tt.image)
			if err != nil {
				t.Fatal(err)
			}

			if string(marshalled) != tt.expected {
				t.Errorf("didn't marshal correctly. Actual %s, Expected %s", marshalled, tt.expected)
			}
		})
	}
}

func TestProbesMashalling(t *testing.T) {
	tests := []struct {
		name     string
		probes   Probes
		expected string
	}{
		{
			name:     "liveness-true-and-defaults",
			probes:   Probes{Liveness: true},
			expected: "liveness: true\n",
		},
		{
			name:     "all-probes-true",
			probes:   Probes{Liveness: true, Readiness: true, Startup: true},
			expected: "true\n",
		},
	}

	for _, tt := range tests {
		t.Run(tt.name, func(t *testing.T) {
			marshalled, err := yaml.Marshal(tt.probes)
			if err != nil {
				t.Fatal(err)
			}

			if string(marshalled) != tt.expected {
				t.Errorf("didn't marshal correctly. Actual '%s', Expected '%s'", marshalled, tt.expected)
			}
		})
	}
}

func TestLifecycleMashalling(t *testing.T) {
	tests := []struct {
		name      string
		lifecycle Lifecycle
		expected  string
	}{
		{
			name:      "true-and-false",
			lifecycle: Lifecycle{PostStart: true},
			expected:  "postStart: true\n",
		},
		{
			name:      "all-lifecycle-true",
			lifecycle: Lifecycle{PostStart: true, PostStop: true},
			expected:  "true\n",
		},
	}

	for _, tt := range tests {
		t.Run(tt.name, func(t *testing.T) {
			marshalled, err := yaml.Marshal(tt.lifecycle)
			if err != nil {
				t.Fatal(err)
			}

			if string(marshalled) != tt.expected {
				t.Errorf("didn't marshal correctly. Actual %s, Expected %s", marshalled, tt.expected)
			}
		})
	}
}

func TestSecretMashalling(t *testing.T) {
	file, err := os.CreateTemp("/tmp", "okteto-secret-test")
	if err != nil {
		log.Fatal(err)
	}
	defer os.Remove(file.Name())

	if err := os.Setenv("TEST_HOME", file.Name()); err != nil {
		t.Fatal(err)
	}

	tests := []struct {
		name          string
		data          string
		expected      *Secret
		expectedError bool
	}{
		{
			"local:remote",
			fmt.Sprintf("%s:/remote", file.Name()),
			&Secret{LocalPath: file.Name(), RemotePath: "/remote", Mode: 420},
			false,
		},
		{
			"local:remote:mode",
			fmt.Sprintf("%s:/remote:400", file.Name()),
			&Secret{LocalPath: file.Name(), RemotePath: "/remote", Mode: 256},
			false,
		},
		{
			"variables",
			"$TEST_HOME:/remote",
			&Secret{LocalPath: file.Name(), RemotePath: "/remote", Mode: 420},
			false,
		},
		{
			"too-short",
			"local",
			nil,
			true,
		},
		{
			"too-long",
			"local:remote:mode:other",
			nil,
			true,
		},
		{
			"wrong-local",
			"/local:/remote:400",
			nil,
			true,
		},
		{
			"wrong-remote",
			fmt.Sprintf("%s:remote", file.Name()),
			nil,
			true,
		},
		{
			"wrong-mode",
			fmt.Sprintf("%s:/remote:aaa", file.Name()),
			nil,
			true,
		},
	}

	for _, tt := range tests {
		t.Run(tt.name, func(t *testing.T) {
			var result Secret
			if err := yaml.Unmarshal([]byte(tt.data), &result); err != nil {
				if !tt.expectedError {
					t.Fatalf("unexpected error unmarshaling %s: %s", tt.name, err.Error())
				}
				return
			}
			if tt.expectedError {
				t.Fatalf("expected error unmarshaling %s not thrown", tt.name)
			}
			if result.LocalPath != tt.expected.LocalPath {
				t.Errorf("didn't unmarshal correctly LocalPath. Actual %s, Expected %s", result.LocalPath, tt.expected.LocalPath)
			}
			if result.RemotePath != tt.expected.RemotePath {
				t.Errorf("didn't unmarshal correctly RemotePath. Actual %s, Expected %s", result.RemotePath, tt.expected.RemotePath)
			}
			if result.Mode != tt.expected.Mode {
				t.Errorf("didn't unmarshal correctly Mode. Actual %d, Expected %d", result.Mode, tt.expected.Mode)
			}

			_, err := yaml.Marshal(&result)
			if err != nil {
				t.Fatalf("error marshaling %s: %s", tt.name, err)
			}
		})
	}
}

func TestVolumeMashalling(t *testing.T) {
	tests := []struct {
		name     string
		data     []byte
		expected Volume
	}{
		{
			"global",
			[]byte("/path"),
			Volume{LocalPath: "", RemotePath: "/path"},
		},
		{
			"relative",
			[]byte("sub:/path"),
			Volume{LocalPath: "sub", RemotePath: "/path"},
		},
	}

	for _, tt := range tests {
		t.Run(tt.name, func(t *testing.T) {
			var v Volume
			if err := yaml.Unmarshal(tt.data, &v); err != nil {
				t.Fatal(err)
			}

			if !reflect.DeepEqual(v, tt.expected) {
				t.Errorf("didn't unmarshal correctly. Actual %s, Expected %s", v, tt.expected)
			}

			_, err := yaml.Marshal(&v)
			if err != nil {
				t.Fatal(err)
			}
		})
	}
}

func TestDevMarshalling(t *testing.T) {
	tests := []struct {
		name     string
		dev      Dev
		expected string
	}{
		{
			name:     "healtcheck-not-defaults",
			dev:      Dev{Name: "name-test", Probes: &Probes{Liveness: true}},
			expected: "name: name-test\nprobes:\n  liveness: true\n",
		},
		{
			name:     "healtcheck-all-true-by-healthchecks",
			dev:      Dev{Name: "name-test", Healthchecks: true},
			expected: "name: name-test\nhealthchecks: true\n",
		},
		{
			name:     "healtcheck-all-true-by-probes",
			dev:      Dev{Name: "name-test", Probes: &Probes{Liveness: true, Readiness: true, Startup: true}},
			expected: "name: name-test\nhealthchecks: true\n",
		},
		{
			name:     "pv-enabled-not-show-after-marshall",
			dev:      Dev{Name: "name-test", PersistentVolumeInfo: &PersistentVolumeInfo{Enabled: true}},
			expected: "name: name-test\n",
		},
	}

	for _, tt := range tests {
		t.Run(tt.name, func(t *testing.T) {
			marshalled, err := yaml.Marshal(&tt.dev)
			if err != nil {
				t.Fatal(err)
			}

			if string(marshalled) != tt.expected {
				t.Errorf("didn't marshal correctly. Actual %s, Expected %s", marshalled, tt.expected)
			}
		})
	}
}

func TestEndpointUnmarshalling(t *testing.T) {
	tests := []struct {
		name     string
		data     []byte
		expected Endpoint
	}{
		{
			name: "rule",
			data: []byte("- path: /\n  service: test\n  port: 8080"),
			expected: Endpoint{
				Rules: []EndpointRule{{
					Path:    "/",
					Service: "test",
					Port:    8080,
				}},
				Labels:      Labels{},
				Annotations: make(Annotations),
			},
		},
		{
			name: "full-endpoint",
			data: []byte("labels:\n  key1: value1\nannotations:\n  key2: value2\nrules:\n- path: /\n  service: test\n  port: 8080"),
			expected: Endpoint{
				Labels:      Labels{},
				Annotations: Annotations{"key1": "value1", "key2": "value2"},
				Rules: []EndpointRule{{
					Path:    "/",
					Service: "test",
					Port:    8080,
				}},
			},
		},
		{
			name: "full-endpoint without labels",
			data: []byte("annotations:\n  key2: value2\nrules:\n- path: /\n  service: test\n  port: 8080"),
			expected: Endpoint{
				Labels:      Labels{},
				Annotations: Annotations{"key2": "value2"},
				Rules: []EndpointRule{{
					Path:    "/",
					Service: "test",
					Port:    8080,
				}},
			},
		},
	}

	for _, tt := range tests {
		t.Run(tt.name, func(t *testing.T) {
			var endpoint Endpoint
			if err := yaml.UnmarshalStrict(tt.data, &endpoint); err != nil {
				t.Fatal(err)
			}

			if !reflect.DeepEqual(endpoint.Annotations, tt.expected.Annotations) {
				t.Errorf("didn't unmarshal correctly annotations. Actual %v, Expected %v", endpoint.Annotations, tt.expected.Annotations)
			}

			if !reflect.DeepEqual(endpoint.Labels, tt.expected.Labels) {
				t.Errorf("didn't unmarshal correctly labels. Actual %v, Expected %v", endpoint.Labels, tt.expected.Labels)
			}

			if !reflect.DeepEqual(endpoint.Rules, tt.expected.Rules) {
				t.Errorf("didn't unmarshal correctly rules. Actual %v, Expected %v", endpoint.Rules, tt.expected.Rules)
			}
		})
	}
}

func TestLabelsUnmashalling(t *testing.T) {
	tests := []struct {
		name     string
		data     []byte
		expected Labels
	}{
		{
			"key-value-list",
			[]byte(`- env=production`),
			Labels{"env": "production"},
		},
		{
			"key-value-map",
			[]byte(`env: production`),
			Labels{"env": "production"},
		},
		{
			"key-value-complex-list",
			[]byte(`- env='production=11231231asa#$˜GADAFA'`),
			Labels{"env": "'production=11231231asa#$˜GADAFA'"},
		},
		{
			"key-value-with-env-var-list",
			[]byte(`- env=$DEV_ENV`),
			Labels{"env": "test_environment"},
		},
		{
			"key-value-with-env-var-map",
			[]byte(`env: $DEV_ENV`),
			Labels{"env": "test_environment"},
		},
		{
			"key-value-with-env-var-in-string-list",
			[]byte(`- env=my_env;$DEV_ENV;prod`),
			Labels{"env": "my_env;test_environment;prod"},
		},
		{
			"key-value-with-env-var-in-string-map",
			[]byte(`env: my_env;$DEV_ENV;prod`),
			Labels{"env": "my_env;test_environment;prod"},
		},
		{
			"simple-key-list",
			[]byte(`- noenv`),
			Labels{"noenv": ""},
		},
		{
			"key-with-no-value-list",
			[]byte(`- noenv=`),
			Labels{"noenv": ""},
		},
		{
			"key-with-no-value-map",
			[]byte(`noenv:`),
			Labels{"noenv": ""},
		},
		{
			"key-with-env-var-not-defined-list",
			[]byte(`- noenv=$UNDEFINED`),
			Labels{"noenv": ""},
		},
		{
			"key-with-env-var-not-defined-map",
			[]byte(`noenv: $UNDEFINED`),
			Labels{"noenv": ""},
		},
		{
			"just-env-var-list",
			[]byte(`- $DEV_ENV`),
			Labels{"test_environment": ""},
		},
		{
			"just-env-var-undefined-list",
			[]byte(`- $UNDEFINED`),
			Labels{"": ""},
		},
		{
			"local_env_expanded-list",
			[]byte(`- OKTETO_TEST_ENV_MARSHALLING`),
			Labels{"OKTETO_TEST_ENV_MARSHALLING": "true"},
		},
	}

	for _, tt := range tests {
		t.Run(tt.name, func(t *testing.T) {
			result := make(Labels)
			if err := os.Setenv("DEV_ENV", "test_environment"); err != nil {
				t.Fatal(err)
			}

			if err := os.Setenv("OKTETO_TEST_ENV_MARSHALLING", "true"); err != nil {
				t.Fatal(err)
			}

			if err := yaml.UnmarshalStrict(tt.data, &result); err != nil {
				t.Fatal(err)
			}

			if !reflect.DeepEqual(result, tt.expected) {
				t.Errorf("didn't unmarshal correctly. Actual %+v, Expected %+v", result, tt.expected)
			}
		})
	}
}

func TestAnnotationsUnmashalling(t *testing.T) {
	tests := []struct {
		name     string
		data     []byte
		expected Annotations
	}{
		{
			"key-value-list",
			[]byte(`- env=production`),
			Annotations{"env": "production"},
		},
		{
			"key-value-map",
			[]byte(`env: production`),
			Annotations{"env": "production"},
		},
		{
			"key-value-complex-list",
			[]byte(`- env='production=11231231asa#$˜GADAFA'`),
			Annotations{"env": "'production=11231231asa#$˜GADAFA'"},
		},
		{
			"key-value-with-env-var-list",
			[]byte(`- env=$DEV_ENV`),
			Annotations{"env": "test_environment"},
		},
		{
			"key-value-with-env-var-map",
			[]byte(`env: $DEV_ENV`),
			Annotations{"env": "test_environment"},
		},
		{
			"key-value-with-env-var-in-string-list",
			[]byte(`- env=my_env;$DEV_ENV;prod`),
			Annotations{"env": "my_env;test_environment;prod"},
		},
		{
			"key-value-with-env-var-in-string-map",
			[]byte(`env: my_env;$DEV_ENV;prod`),
			Annotations{"env": "my_env;test_environment;prod"},
		},
		{
			"simple-key-list",
			[]byte(`- noenv`),
			Annotations{"noenv": ""},
		},
		{
			"key-with-no-value-list",
			[]byte(`- noenv=`),
			Annotations{"noenv": ""},
		},
		{
			"key-with-no-value-map",
			[]byte(`noenv:`),
			Annotations{"noenv": ""},
		},
		{
			"key-with-env-var-not-defined-list",
			[]byte(`- noenv=$UNDEFINED`),
			Annotations{"noenv": ""},
		},
		{
			"key-with-env-var-not-defined-map",
			[]byte(`noenv: $UNDEFINED`),
			Annotations{"noenv": ""},
		},
		{
			"just-env-var-list",
			[]byte(`- $DEV_ENV`),
			Annotations{"test_environment": ""},
		},
		{
			"just-env-var-undefined-list",
			[]byte(`- $UNDEFINED`),
			Annotations{"": ""},
		},
		{
			"local_env_expanded-list",
			[]byte(`- OKTETO_TEST_ENV_MARSHALLING`),
			Annotations{"OKTETO_TEST_ENV_MARSHALLING": "true"},
		},
	}

	for _, tt := range tests {
		t.Run(tt.name, func(t *testing.T) {
			result := make(Annotations)
			if err := os.Setenv("DEV_ENV", "test_environment"); err != nil {
				t.Fatal(err)
			}

			if err := os.Setenv("OKTETO_TEST_ENV_MARSHALLING", "true"); err != nil {
				t.Fatal(err)
			}

			if err := yaml.UnmarshalStrict(tt.data, &result); err != nil {
				t.Fatal(err)
			}

			if !reflect.DeepEqual(result, tt.expected) {
				t.Errorf("didn't unmarshal correctly. Actual %+v, Expected %+v", result, tt.expected)
			}
		})
	}
}

func TestEnvFileUnmashalling(t *testing.T) {
	tests := []struct {
		name     string
		data     []byte
		expected EnvFiles
	}{
		{
			"single value",
			[]byte(`.env`),
			EnvFiles{".env"},
		},
		{
			"env files list",
			[]byte("\n  - .env\n  - .env2"),
			EnvFiles{".env", ".env2"},
		},
	}

	for _, tt := range tests {
		t.Run(tt.name, func(t *testing.T) {
			result := make(EnvFiles, 0)

			if err := yaml.UnmarshalStrict(tt.data, &result); err != nil {
				t.Fatal(err)
			}

			if !reflect.DeepEqual(result, tt.expected) {
				t.Errorf("didn't unmarshal correctly. Actual %+v, Expected %+v", result, tt.expected)
			}
		})
	}
}

func TestDurationUnmashalling(t *testing.T) {
	tests := []struct {
		name     string
		data     []byte
		expected Duration
	}{
		{
			name:     "No units",
			data:     []byte(`10`),
			expected: Duration(10 * time.Second),
		},
		{
			name:     "Only one unit",
			data:     []byte(`10s`),
			expected: Duration(10 * time.Second),
		},
		{
			name:     "Complex units",
			data:     []byte(`1m10s`),
			expected: Duration(70 * time.Second),
		},
	}

	for _, tt := range tests {
		t.Run(tt.name, func(t *testing.T) {
			result := Duration(0)

			if err := yaml.UnmarshalStrict(tt.data, &result); err != nil {
				t.Fatal(err)
			}

			if !reflect.DeepEqual(result, tt.expected) {
				t.Errorf("didn't unmarshal correctly. Actual %+v, Expected %+v", result, tt.expected)
			}
		})
	}
}

func TestTimeoutUnmashalling(t *testing.T) {
	tests := []struct {
		name     string
		data     []byte
		expected Timeout
	}{
		{
			name:     "Direct default",
			data:     []byte(`10`),
			expected: Timeout{Default: 10 * time.Second},
		},
		{
			name: "only default ",
			data: []byte(`
default: 30s
`),
			expected: Timeout{Default: 30 * time.Second},
		},
		{
			name: "only resources",
			data: []byte(`
resources: 30s
`),
			expected: Timeout{Resources: 30 * time.Second},
		},
		{
			name: "both set",
			data: []byte(`
default: 10s
resources: 30s
`),
			expected: Timeout{Default: 10 * time.Second, Resources: 30 * time.Second},
		},
	}

	for _, tt := range tests {
		t.Run(tt.name, func(t *testing.T) {
			result := Timeout{}

			if err := yaml.UnmarshalStrict(tt.data, &result); err != nil {
				t.Fatal(err)
			}

			if !reflect.DeepEqual(result, tt.expected) {
				t.Errorf("didn't unmarshal correctly. Actual %+v, Expected %+v", result, tt.expected)
			}
		})
	}
}

func TestSyncUnmashalling(t *testing.T) {
	tests := []struct {
		name     string
		data     []byte
		expected Sync
	}{
		{
			name: "only-folders",
			data: []byte(`- .:/usr/src/app`),
			expected: Sync{
				Folders: []SyncFolder{
					{
						LocalPath:  ".",
						RemotePath: "/usr/src/app"},
				},
				Compression:    true,
				Verbose:        false,
				RescanInterval: DefaultSyncthingRescanInterval,
			},
		},
		{
			name: "all",
			data: []byte(`folders:
  - .:/usr/src/app
compression: false
verbose: true
rescanInterval: 10`),
			expected: Sync{
				Folders: []SyncFolder{
					{
						LocalPath:  ".",
						RemotePath: "/usr/src/app"},
				},
				Compression:    false,
				Verbose:        true,
				RescanInterval: 10,
			},
		},
	}

	for _, tt := range tests {
		t.Run(tt.name, func(t *testing.T) {
			result := Sync{}

			if err := yaml.UnmarshalStrict(tt.data, &result); err != nil {
				t.Fatal(err)
			}

			if !reflect.DeepEqual(result, tt.expected) {
				t.Errorf("didn't unmarshal correctly. Actual %+v, Expected %+v", result, tt.expected)
			}
		})
	}
}

func TestSyncFoldersUnmashalling(t *testing.T) {
	os.Setenv("REMOTE_PATH", "/usr/src/app")
	tests := []struct {
		name     string
		data     []byte
		expected SyncFolder
	}{
		{
			name:     "same dir",
			data:     []byte(`.:/usr/src/app`),
			expected: SyncFolder{LocalPath: ".", RemotePath: "/usr/src/app"},
		},
		{
			name:     "same dir",
			data:     []byte(`.:${REMOTE_PATH}`),
			expected: SyncFolder{LocalPath: ".", RemotePath: "/usr/src/app"},
		},
		{
			name:     "previous dir",
			data:     []byte(`../:/usr/src/app`),
			expected: SyncFolder{LocalPath: "../", RemotePath: "/usr/src/app"},
		},
		{
			name:     "fullpath",
			data:     []byte(`/usr/src/app:/usr/src/app`),
			expected: SyncFolder{LocalPath: "/usr/src/app", RemotePath: "/usr/src/app"},
		},
		{
			name:     "windows test",
			data:     []byte(`C:/Users/src/test:/usr/src/app`),
			expected: SyncFolder{LocalPath: "C:/Users/src/test", RemotePath: "/usr/src/app"},
		},
	}

	for _, tt := range tests {
		t.Run(tt.name, func(t *testing.T) {
			result := SyncFolder{}

			if err := yaml.UnmarshalStrict(tt.data, &result); err != nil {
				t.Fatal(err)
			}

			if !reflect.DeepEqual(result, tt.expected) {
				t.Errorf("didn't unmarshal correctly. Actual %+v, Expected %+v", result, tt.expected)
			}
		})
	}
}

func TestManifestUnmarshalling(t *testing.T) {
	tests := []struct {
		name            string
		manifest        []byte
		expected        *Manifest
		isErrorExpected bool
	}{
		{
			name: "only dev with service unsupported field",
			manifest: []byte(`
sync:
  - app:/app
services:
  - name: svc
    autocreate: true`),
			expected:        nil,
			isErrorExpected: true,
		},
		{
			name: "manifest with namespace and context",
			manifest: []byte(`
namespace: test
context: context-to-use
deploy:
  - okteto stack deploy`),
			expected: &Manifest{
				Namespace: "test",
				Build:     map[string]*BuildInfo{},
				Deploy: &DeployInfo{
					Commands: []string{
						"okteto stack deploy",
					},
				},
				Dev:     map[string]*Dev{},
				Context: "context-to-use",
			},
			isErrorExpected: false,
		},
		{
			name: "dev manifest with dev and deploy",
			manifest: []byte(`
deploy:
  - okteto stack deploy
dev:
  test-1:
    sync:
    - app:/app
  test-2:
    sync:
    - app:/app
`),
			expected: &Manifest{
				Build: map[string]*BuildInfo{},
				Deploy: &DeployInfo{
					Commands: []string{
						"okteto stack deploy",
					},
				},
				Dev: map[string]*Dev{
					"test-1": {
						Name: "test-1",
						Sync: Sync{
							RescanInterval: 300,
							Compression:    true,
							Folders: []SyncFolder{
								{
									LocalPath:  "app",
									RemotePath: "/app",
								},
							},
						},
						Forward:         []Forward{},
						Selector:        Selector{},
						EmptyImage:      true,
						ImagePullPolicy: v1.PullAlways,
						Image: &BuildInfo{
							Name:       "",
							Context:    ".",
							Dockerfile: "Dockerfile",
							Target:     "",
						},
						Interface: Localhost,
						PersistentVolumeInfo: &PersistentVolumeInfo{
							Enabled: true,
						},
						Push: &BuildInfo{
							Name:       "",
							Context:    ".",
							Dockerfile: "Dockerfile",
							Target:     "",
						},
						Secrets: make([]Secret, 0),
						Command: Command{Values: []string{"sh"}},
						Probes: &Probes{
							Liveness:  false,
							Readiness: false,
							Startup:   false,
						},
						Lifecycle: &Lifecycle{
							PostStart: false,
							PostStop:  false,
						},
						SecurityContext: &SecurityContext{
							RunAsUser:    pointer.Int64(0),
							RunAsGroup:   pointer.Int64(0),
							RunAsNonRoot: nil,
							FSGroup:      pointer.Int64(0),
						},
						SSHServerPort: 2222,
						Services:      []*Dev{},
						InitContainer: InitContainer{
							Image: OktetoBinImageTag,
						},
						Timeout: Timeout{
							Resources: 120 * time.Second,
							Default:   60 * time.Second,
						},
						Metadata: &Metadata{
							Labels:      Labels{},
							Annotations: Annotations{},
						},
						Environment: Environment{},
						Volumes:     []Volume{},
					},
					"test-2": {
						Name: "test-2",
						Sync: Sync{
							RescanInterval: 300,
							Compression:    true,
							Folders: []SyncFolder{
								{
									LocalPath:  "app",
									RemotePath: "/app",
								},
							},
						},
						Forward:         []Forward{},
						Selector:        Selector{},
						EmptyImage:      true,
						ImagePullPolicy: v1.PullAlways,
						Image: &BuildInfo{
							Name:       "",
							Context:    ".",
							Dockerfile: "Dockerfile",
							Target:     "",
						},
						Interface: Localhost,
						PersistentVolumeInfo: &PersistentVolumeInfo{
							Enabled: true,
						},
						Push: &BuildInfo{
							Name:       "",
							Context:    ".",
							Dockerfile: "Dockerfile",
							Target:     "",
						},
						Secrets: make([]Secret, 0),
						Command: Command{Values: []string{"sh"}},
						Probes: &Probes{
							Liveness:  false,
							Readiness: false,
							Startup:   false,
						},
						Lifecycle: &Lifecycle{
							PostStart: false,
							PostStop:  false,
						},
						SecurityContext: &SecurityContext{
							RunAsUser:    pointer.Int64(0),
							RunAsGroup:   pointer.Int64(0),
							RunAsNonRoot: nil,
							FSGroup:      pointer.Int64(0),
						},
						SSHServerPort: 2222,
						Services:      []*Dev{},
						InitContainer: InitContainer{
							Image: OktetoBinImageTag,
						},
						Timeout: Timeout{
							Resources: 120 * time.Second,
							Default:   60 * time.Second,
						},
						Metadata: &Metadata{
							Labels:      Labels{},
							Annotations: Annotations{},
						},
						Environment: Environment{},
						Volumes:     []Volume{},
					},
				},
			},

			isErrorExpected: false,
		},
		{
			name: "only dev",
			manifest: []byte(`name: test
sync:
  - app:/app`),
			expected: &Manifest{
<<<<<<< HEAD
				Build: map[string]*BuildInfo{},
=======
				Deploy: &DeployInfo{},
>>>>>>> 56b64fcd
				Dev: map[string]*Dev{
					"test": {
						Name: "test",
						Sync: Sync{
							RescanInterval: 300,
							Compression:    true,
							Folders: []SyncFolder{
								{
									LocalPath:  "app",
									RemotePath: "/app",
								},
							},
						},
						Forward:         []Forward{},
						Selector:        Selector{},
						EmptyImage:      true,
						ImagePullPolicy: v1.PullAlways,
						Image: &BuildInfo{
							Name:       "",
							Context:    ".",
							Dockerfile: "Dockerfile",
							Target:     "",
						},
						Interface: Localhost,
						PersistentVolumeInfo: &PersistentVolumeInfo{
							Enabled: true,
						},
						Push: &BuildInfo{
							Name:       "",
							Context:    ".",
							Dockerfile: "Dockerfile",
							Target:     "",
						},
						Secrets: make([]Secret, 0),
						Command: Command{Values: []string{"sh"}},
						Probes: &Probes{
							Liveness:  false,
							Readiness: false,
							Startup:   false,
						},
						Lifecycle: &Lifecycle{
							PostStart: false,
							PostStop:  false,
						},
						SecurityContext: &SecurityContext{
							RunAsUser:    pointer.Int64(0),
							RunAsGroup:   pointer.Int64(0),
							RunAsNonRoot: nil,
							FSGroup:      pointer.Int64(0),
						},
						SSHServerPort: 2222,
						Services:      []*Dev{},
						InitContainer: InitContainer{
							Image: OktetoBinImageTag,
						},
						Timeout: Timeout{
							Resources: 120 * time.Second,
							Default:   60 * time.Second,
						},
						Metadata: &Metadata{
							Labels:      Labels{},
							Annotations: Annotations{},
						},
						Environment: Environment{},
						Volumes:     []Volume{},
					},
				},
			},
			isErrorExpected: false,
		},
		{
			name: "only dev with service",
			manifest: []byte(`name: test
sync:
  - app:/app
services:
  - name: svc`),
			expected: &Manifest{
<<<<<<< HEAD
				Build: map[string]*BuildInfo{},
=======
				Deploy: &DeployInfo{},
>>>>>>> 56b64fcd
				Dev: map[string]*Dev{
					"test": {
						Name: "test",
						Sync: Sync{
							RescanInterval: 300,
							Compression:    true,
							Folders: []SyncFolder{
								{
									LocalPath:  "app",
									RemotePath: "/app",
								},
							},
						},
						Forward:         []Forward{},
						Selector:        Selector{},
						EmptyImage:      true,
						ImagePullPolicy: v1.PullAlways,
						Image: &BuildInfo{
							Name:       "",
							Context:    ".",
							Dockerfile: "Dockerfile",
							Target:     "",
						},
						Interface: Localhost,
						PersistentVolumeInfo: &PersistentVolumeInfo{
							Enabled: true,
						},
						Push: &BuildInfo{
							Name:       "",
							Context:    ".",
							Dockerfile: "Dockerfile",
							Target:     "",
						},
						Secrets: make([]Secret, 0),
						Command: Command{Values: []string{"sh"}},
						Probes: &Probes{
							Liveness:  false,
							Readiness: false,
							Startup:   false,
						},
						Lifecycle: &Lifecycle{
							PostStart: false,
							PostStop:  false,
						},
						SecurityContext: &SecurityContext{
							RunAsUser:    pointer.Int64(0),
							RunAsGroup:   pointer.Int64(0),
							RunAsNonRoot: nil,
							FSGroup:      pointer.Int64(0),
						},
						SSHServerPort: 2222,
						Services: []*Dev{
							{
								Name:            "svc",
								Annotations:     Annotations{},
								Selector:        Selector{},
								EmptyImage:      true,
								Image:           &BuildInfo{},
								ImagePullPolicy: v1.PullAlways,
								Secrets:         []Secret{},
								Probes: &Probes{
									Liveness:  false,
									Readiness: false,
									Startup:   false,
								},
								Lifecycle: &Lifecycle{
									PostStart: false,
									PostStop:  false,
								},
								SecurityContext: &SecurityContext{
									RunAsUser:    pointer.Int64(0),
									RunAsGroup:   pointer.Int64(0),
									RunAsNonRoot: nil,
									FSGroup:      pointer.Int64(0),
								},
								Sync: Sync{
									RescanInterval: 300,
								},
								Forward:  []Forward{},
								Reverse:  []Reverse{},
								Services: []*Dev{},
								Metadata: &Metadata{
									Labels:      Labels{},
									Annotations: Annotations{},
								},
								Volumes: []Volume{},
							},
						},
						InitContainer: InitContainer{
							Image: OktetoBinImageTag,
						},
						Timeout: Timeout{
							Resources: 120 * time.Second,
							Default:   60 * time.Second,
						},
						Metadata: &Metadata{
							Labels:      Labels{},
							Annotations: Annotations{},
						},
						Environment: Environment{},
						Volumes:     []Volume{},
					},
				},
			},
			isErrorExpected: false,
		},

		{
			name: "only dev with errors",
			manifest: []byte(`
sync:
  - app:/app
non-found-field:
  testing`),
			expected:        nil,
			isErrorExpected: true,
		},
		{
			name: "dev manifest with one dev",
			manifest: []byte(`
dev:
  test:
    sync:
    - app:/app
`),
			expected: &Manifest{
				Build: map[string]*BuildInfo{},
				Dev: map[string]*Dev{
					"test": {
						Name: "test",
						Sync: Sync{
							RescanInterval: 300,
							Compression:    true,
							Folders: []SyncFolder{
								{
									LocalPath:  "app",
									RemotePath: "/app",
								},
							},
						},
						Forward:         []Forward{},
						Selector:        Selector{},
						EmptyImage:      true,
						ImagePullPolicy: v1.PullAlways,
						Image: &BuildInfo{
							Name:       "",
							Context:    ".",
							Dockerfile: "Dockerfile",
							Target:     "",
						},
						Interface: Localhost,
						PersistentVolumeInfo: &PersistentVolumeInfo{
							Enabled: true,
						},
						Secrets: make([]Secret, 0),
						Push: &BuildInfo{
							Name:       "",
							Context:    ".",
							Dockerfile: "Dockerfile",
							Target:     "",
						},
						Command: Command{Values: []string{"sh"}},
						Probes: &Probes{
							Liveness:  false,
							Readiness: false,
							Startup:   false,
						},
						Lifecycle: &Lifecycle{
							PostStart: false,
							PostStop:  false,
						},
						SecurityContext: &SecurityContext{
							RunAsUser:    pointer.Int64(0),
							RunAsGroup:   pointer.Int64(0),
							RunAsNonRoot: nil,
							FSGroup:      pointer.Int64(0),
						},
						SSHServerPort: 2222,
						Services:      []*Dev{},
						InitContainer: InitContainer{
							Image: OktetoBinImageTag,
						},
						Timeout: Timeout{
							Resources: 120 * time.Second,
							Default:   60 * time.Second,
						},
						Metadata: &Metadata{
							Labels:      Labels{},
							Annotations: Annotations{},
						},
						Environment: Environment{},
						Volumes:     []Volume{},
					},
				},
			},
			isErrorExpected: false,
		},
		{
			name: "dev manifest with multiple devs",
			manifest: []byte(`
dev:
  test-1:
    sync:
    - app:/app
  test-2:
    sync:
    - app:/app
`),
			expected: &Manifest{
				Build: map[string]*BuildInfo{},
				Dev: map[string]*Dev{
					"test-1": {
						Name: "test-1",
						Sync: Sync{
							RescanInterval: 300,
							Compression:    true,
							Folders: []SyncFolder{
								{
									LocalPath:  "app",
									RemotePath: "/app",
								},
							},
						},
						Forward:         []Forward{},
						Selector:        Selector{},
						EmptyImage:      true,
						ImagePullPolicy: v1.PullAlways,
						Image: &BuildInfo{
							Name:       "",
							Context:    ".",
							Dockerfile: "Dockerfile",
							Target:     "",
						},
						Interface: Localhost,
						PersistentVolumeInfo: &PersistentVolumeInfo{
							Enabled: true,
						},
						Push: &BuildInfo{
							Name:       "",
							Context:    ".",
							Dockerfile: "Dockerfile",
							Target:     "",
						},
						Secrets: make([]Secret, 0),
						Command: Command{Values: []string{"sh"}},
						Probes: &Probes{
							Liveness:  false,
							Readiness: false,
							Startup:   false,
						},
						Lifecycle: &Lifecycle{
							PostStart: false,
							PostStop:  false,
						},
						SecurityContext: &SecurityContext{
							RunAsUser:    pointer.Int64(0),
							RunAsGroup:   pointer.Int64(0),
							RunAsNonRoot: nil,
							FSGroup:      pointer.Int64(0),
						},
						SSHServerPort: 2222,
						Services:      []*Dev{},
						InitContainer: InitContainer{
							Image: OktetoBinImageTag,
						},
						Timeout: Timeout{
							Resources: 120 * time.Second,
							Default:   60 * time.Second,
						},
						Metadata: &Metadata{
							Labels:      Labels{},
							Annotations: Annotations{},
						},
						Environment: Environment{},
						Volumes:     []Volume{},
					},
					"test-2": {
						Name: "test-2",
						Sync: Sync{
							RescanInterval: 300,
							Compression:    true,
							Folders: []SyncFolder{
								{
									LocalPath:  "app",
									RemotePath: "/app",
								},
							},
						},
						Forward:         []Forward{},
						Selector:        Selector{},
						EmptyImage:      true,
						ImagePullPolicy: v1.PullAlways,
						Image: &BuildInfo{
							Name:       "",
							Context:    ".",
							Dockerfile: "Dockerfile",
							Target:     "",
						},
						Interface: Localhost,
						PersistentVolumeInfo: &PersistentVolumeInfo{
							Enabled: true,
						},
						Push: &BuildInfo{
							Name:       "",
							Context:    ".",
							Dockerfile: "Dockerfile",
							Target:     "",
						},
						Secrets: make([]Secret, 0),
						Command: Command{Values: []string{"sh"}},
						Probes: &Probes{
							Liveness:  false,
							Readiness: false,
							Startup:   false,
						},
						Lifecycle: &Lifecycle{
							PostStart: false,
							PostStop:  false,
						},
						SecurityContext: &SecurityContext{
							RunAsUser:    pointer.Int64(0),
							RunAsGroup:   pointer.Int64(0),
							RunAsNonRoot: nil,
							FSGroup:      pointer.Int64(0),
						},
						SSHServerPort: 2222,
						Services:      []*Dev{},
						InitContainer: InitContainer{
							Image: OktetoBinImageTag,
						},
						Timeout: Timeout{
							Resources: 120 * time.Second,
							Default:   60 * time.Second,
						},
						Metadata: &Metadata{
							Labels:      Labels{},
							Annotations: Annotations{},
						},
						Environment: Environment{},
						Volumes:     []Volume{},
					},
				},
			},
			isErrorExpected: false,
		},
		{
			name: "dev manifest with errors",
			manifest: []byte(`
dev:
  test-1:
    sync:
    - app:/app
    services:
    - name: svc
  test-2:
    sync:
    - app:/app
    services:
    - name: svc
sync:
- app:test
`),
			expected:        nil,
			isErrorExpected: true,
		},
		{
			name: "dev manifest with deploy",
			manifest: []byte(`
deploy:
  - okteto stack deploy
`),
			expected: &Manifest{
				Dev:   map[string]*Dev{},
				Build: map[string]*BuildInfo{},
				Deploy: &DeployInfo{
					Commands: []string{
						"okteto stack deploy",
					},
				},
			},
			isErrorExpected: false,
		},
		{
			name: "dev manifest with deploy",
			manifest: []byte(`
deploy:
  - okteto stack deploy
devs:
  - api
  - test
`),
			expected: &Manifest{
				Dev:   map[string]*Dev{},
				Build: map[string]*BuildInfo{},
				Deploy: &DeployInfo{
					Commands: []string{
						"okteto stack deploy",
					},
				},
			},
			isErrorExpected: false,
		},
	}

	for _, tt := range tests {
		t.Run(tt.name, func(t *testing.T) {
			manifest, err := Read(tt.manifest)
			if err != nil && !tt.isErrorExpected {
				t.Fatalf("Not expecting error but got %s", err)
			} else if tt.isErrorExpected && err == nil {
				t.Fatal("Expected error but got none")
			}

			if err == nil && manifest != nil {
				manifest.CompleteManifest = nil
			}

			if !assert.Equal(t, tt.expected, manifest) {

				t.Fatal("Failed")
			}
		})
	}
}

func TestDeployInfoUnmarshalling(t *testing.T) {
	tests := []struct {
		name               string
		deployInfoManifest []byte
		expected           *DeployInfo
		isErrorExpected    bool
	}{
		{
			name: "list of commands",
			deployInfoManifest: []byte(`
- okteto stack deploy`),
			expected: &DeployInfo{
				Commands: []string{
					"okteto stack deploy",
				},
			},
		},
		{
			name: "commands",
			deployInfoManifest: []byte(`commands:
- okteto stack deploy`),
			expected: &DeployInfo{
				Commands: []string{
					"okteto stack deploy",
				},
			},
		},
		{
			name: "compose with endpoints",
			deployInfoManifest: []byte(`compose:
  manifest: path
  endpoints:
    - path: /
      service: app
      port: 80`),
			expected: &DeployInfo{
				Commands: []string{},
			},
			isErrorExpected: true,
		},
		{
			name: "divert",
			deployInfoManifest: []byte(`divert:
  from:
    namespace: staging
    ingress: movies
    service: frontend
    deployment: frontend
  to:
    service: frontend`),
			expected: &DeployInfo{
				Commands: []string{},
			},
			isErrorExpected: true,
		},
		{
			name: "all together",
			deployInfoManifest: []byte(`commands:
- kubectl apply -f manifest.yml
divert:
  from:
    namespace: staging
    ingress: movies
    service: frontend
    deployment: frontend
  to:
    service: frontend
compose:
  manifest: ./docker-compose.yml
  endpoints:
  - path: /
    service: frontend
    port: 80
  - path: /api
    service: api
    port: 8080`),
			expected: &DeployInfo{
				Commands: []string{},
			},
			isErrorExpected: true,
		},
	}

	for _, tt := range tests {
		t.Run(tt.name, func(t *testing.T) {
			result := NewDeployInfo()

			err := yaml.UnmarshalStrict(tt.deployInfoManifest, &result)
			if err != nil && !tt.isErrorExpected {
				t.Fatalf("Not expecting error but got %s", err)
			} else if tt.isErrorExpected && err == nil {
				t.Fatal("Expected error but got none")
			}

			if !assert.Equal(t, tt.expected, result) {
				t.Fatal("Failed")
			}
		})
	}
}

func TestManifestBuildUnmarshalling(t *testing.T) {
	tests := []struct {
		name            string
		buildManifest   []byte
		expected        ManifestBuild
		isErrorExpected bool
	}{
		{
			name:          "unmarshalling-relative-path",
			buildManifest: []byte(`service1: ./service1`),
			expected: ManifestBuild{
				"service1": {
					Name:    "./service1",
					Context: "",
				},
			},
		},
		{
			name: "unmarshalling-all-fields",
			buildManifest: []byte(`service2:
  image: image-tag
  context: ./service2
  dockerfile: Dockerfile
  args:
    key1: value1
  cache_from:
    - cache-image`),
			expected: ManifestBuild{
				"service2": {
					Context:    "./service2",
					Dockerfile: "Dockerfile",
					Image:      "image-tag",
					Args: []EnvVar{
						{
							Name:  "key1",
							Value: "value1",
						},
					},
					CacheFrom: []string{"cache-image"},
				},
			},
		},
		{
			name: "invalid-fields",
			buildManifest: []byte(`service1:
  file: Dockerfile`),
			expected:        ManifestBuild{},
			isErrorExpected: true,
		},
	}

	for _, tt := range tests {
		t.Run(tt.name, func(t *testing.T) {
			var result ManifestBuild
			err := yaml.UnmarshalStrict(tt.buildManifest, &result)
			if err != nil && !tt.isErrorExpected {
				t.Fatalf("Not expecting error but got %s", err)
			} else if tt.isErrorExpected && err == nil {
				t.Fatal("Expected error but got none")
			}

			if !assert.Equal(t, tt.expected, result) {
				t.Fatal("Failed")
			}
		})
	}
}<|MERGE_RESOLUTION|>--- conflicted
+++ resolved
@@ -1229,11 +1229,8 @@
 sync:
   - app:/app`),
 			expected: &Manifest{
-<<<<<<< HEAD
-				Build: map[string]*BuildInfo{},
-=======
+				Build:  map[string]*BuildInfo{},
 				Deploy: &DeployInfo{},
->>>>>>> 56b64fcd
 				Dev: map[string]*Dev{
 					"test": {
 						Name: "test",
@@ -1312,11 +1309,8 @@
 services:
   - name: svc`),
 			expected: &Manifest{
-<<<<<<< HEAD
-				Build: map[string]*BuildInfo{},
-=======
+				Build:  map[string]*BuildInfo{},
 				Deploy: &DeployInfo{},
->>>>>>> 56b64fcd
 				Dev: map[string]*Dev{
 					"test": {
 						Name: "test",
