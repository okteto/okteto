// Copyright 2020 The Okteto Authors
// Licensed under the Apache License, Version 2.0 (the "License");
// you may not use this file except in compliance with the License.
// You may obtain a copy of the License at
//
// http://www.apache.org/licenses/LICENSE-2.0
//
// Unless required by applicable law or agreed to in writing, software
// distributed under the License is distributed on an "AS IS" BASIS,
// WITHOUT WARRANTIES OR CONDITIONS OF ANY KIND, either express or implied.
// See the License for the specific language governing permissions and
// limitations under the License.

package ssh

import (
	"context"
	"fmt"
	"net"
	"time"

	"github.com/okteto/okteto/pkg/errors"
	"github.com/okteto/okteto/pkg/log"
	"golang.org/x/crypto/ssh"
)

type pool struct {
<<<<<<< HEAD
	ka     time.Duration
	client *ssh.Client
=======
	ka      time.Duration
	client  *ssh.Client
	stopped bool
>>>>>>> a078afde
}

func startPool(ctx context.Context, serverAddr string, config *ssh.ClientConfig) (*pool, error) {
	p := &pool{
<<<<<<< HEAD
		ka: 30 * time.Second,
=======
		ka:      30 * time.Second,
		stopped: false,
>>>>>>> a078afde
	}

	conn, err := getTCPConnection(ctx, serverAddr, p.ka)
	if err != nil {
		return nil, fmt.Errorf("failed to establish a tcp connection for %s: %s", serverAddr, err)
	}

	clientConn, chans, reqs, err := ssh.NewClientConn(conn, serverAddr, config)
	if err != nil {
		return nil, fmt.Errorf("failed to create ssh connection for %s: %w", serverAddr, err)
	}

	client := ssh.NewClient(clientConn, chans, reqs)

	p.client = client
	go p.keepAlive(ctx)

	return p, nil
}

func (p *pool) keepAlive(ctx context.Context) {
	t := time.NewTicker(p.ka)
	defer t.Stop()
	for {

		select {
		case <-ctx.Done():
			if ctx.Err() != nil {
<<<<<<< HEAD
				log.Infof("ssh pool keep alive completed with error: %s", ctx.Err())
=======
				if !p.stopped {
					log.Infof("ssh pool keep alive completed with error: %s", ctx.Err())
				}
>>>>>>> a078afde
			}

			return
		case <-t.C:
			if p.stopped {
				return
			}

			if _, _, err := p.client.SendRequest("dev.okteto.com/keepalive", true, nil); err != nil {
				log.Infof("failed to send SSH keepalive: %s", err)
			}
		}
	}
}

func (p *pool) get(address string) (net.Conn, error) {
	c, err := p.client.Dial("tcp", address)
	return c, err
}

func (p *pool) getListener(address string) (net.Listener, error) {
	l, err := p.client.Listen("tcp", address)
	if err != nil {
		return nil, fmt.Errorf("failed to start ssh listener on %s: %w", address, err)
	}

	return l, nil
}

func getTCPConnection(ctx context.Context, serverAddr string, keepAlive time.Duration) (net.Conn, error) {
	c, err := getConn(ctx, serverAddr, 3)
	if err != nil {
		return nil, err
	}

	if err := c.(*net.TCPConn).SetKeepAlive(true); err != nil {
		return nil, err
	}

	if err := c.(*net.TCPConn).SetKeepAlivePeriod(keepAlive); err != nil {
		return nil, err
	}

	return c, nil
}

func getConn(ctx context.Context, serverAddr string, maxRetries int) (net.Conn, error) {
	var lastErr error
	t := time.NewTicker(100 * time.Millisecond)
	for i := 0; i < 3; i++ {
		d := net.Dialer{}
		c, err := d.DialContext(ctx, "tcp", serverAddr)
		if err == nil {
			return c, nil
		}

		lastErr = err
		<-t.C
	}

	return nil, lastErr
}

func (p *pool) stop() {
<<<<<<< HEAD
	p.client.Close()
=======
	p.stopped = true
	if err := p.client.Close(); err != nil {
		if !errors.IsClosedNetwork(err) {
			log.Infof("failed to close SSH pool: %s", err)
		}
	}
>>>>>>> a078afde
}<|MERGE_RESOLUTION|>--- conflicted
+++ resolved
@@ -25,24 +25,15 @@
 )
 
 type pool struct {
-<<<<<<< HEAD
-	ka     time.Duration
-	client *ssh.Client
-=======
 	ka      time.Duration
 	client  *ssh.Client
 	stopped bool
->>>>>>> a078afde
 }
 
 func startPool(ctx context.Context, serverAddr string, config *ssh.ClientConfig) (*pool, error) {
 	p := &pool{
-<<<<<<< HEAD
-		ka: 30 * time.Second,
-=======
 		ka:      30 * time.Second,
 		stopped: false,
->>>>>>> a078afde
 	}
 
 	conn, err := getTCPConnection(ctx, serverAddr, p.ka)
@@ -71,13 +62,9 @@
 		select {
 		case <-ctx.Done():
 			if ctx.Err() != nil {
-<<<<<<< HEAD
-				log.Infof("ssh pool keep alive completed with error: %s", ctx.Err())
-=======
 				if !p.stopped {
 					log.Infof("ssh pool keep alive completed with error: %s", ctx.Err())
 				}
->>>>>>> a078afde
 			}
 
 			return
@@ -142,14 +129,10 @@
 }
 
 func (p *pool) stop() {
-<<<<<<< HEAD
-	p.client.Close()
-=======
 	p.stopped = true
 	if err := p.client.Close(); err != nil {
 		if !errors.IsClosedNetwork(err) {
 			log.Infof("failed to close SSH pool: %s", err)
 		}
 	}
->>>>>>> a078afde
 }