// Copyright 2020 The Okteto Authors
// Licensed under the Apache License, Version 2.0 (the "License");
// you may not use this file except in compliance with the License.
// You may obtain a copy of the License at
//
// http://www.apache.org/licenses/LICENSE-2.0
//
// Unless required by applicable law or agreed to in writing, software
// distributed under the License is distributed on an "AS IS" BASIS,
// WITHOUT WARRANTIES OR CONDITIONS OF ANY KIND, either express or implied.
// See the License for the specific language governing permissions and
// limitations under the License.

package ssh

import (
	"context"
	"fmt"
	"io"
	"net"

	"github.com/okteto/okteto/pkg/log"
	"github.com/okteto/okteto/pkg/model"
)

type reverse struct {
	forward
}

// AddReverse adds a reverse forward
func (fm *ForwardManager) AddReverse(f model.Reverse) error {

	if err := fm.canAdd(f.Local); err != nil {
		return err
	}

	fm.reverses[f.Local] = &reverse{
		forward: forward{
			localAddress:  fmt.Sprintf("%s:%d", fm.localInterface, f.Local),
			remoteAddress: fmt.Sprintf("%s:%d", fm.remoteInterface, f.Remote),
		},
	}

	return nil
}

func (r *reverse) start(ctx context.Context) {
	remoteListener, err := r.pool.getListener(r.remoteAddress)
	if err != nil {
		log.Infof("%s -> failed to listen on remote address: %v", r.String(), err)
		return
	}

	defer remoteListener.Close()
	go func() {
		<-ctx.Done()
<<<<<<< HEAD
		remoteListener.Close()
	}()

	for {
		select {
		case <-ctx.Done():
			return
		default:
			r.setConnected()
			remoteConn, err := remoteListener.Accept()
			if err != nil {
				log.Infof("%s -> failed to accept connection: %v", r.String(), err)
				continue
			}

			go r.handle(ctx, remoteConn)
=======
		r.setDisconnected()
		if err := remoteListener.Close(); err != nil {
			log.Infof("%s -> failed to close: %s", r.String(), err)
		}

		log.Infof("%s -> done", r.String())
	}()

	for {
		r.setConnected()
		remoteConn, err := remoteListener.Accept()
		if err != nil {
			if !r.connected() {
				return
			}

			log.Infof("%s -> failed to accept connection: %v", r.String(), err)
			continue
>>>>>>> a078afde
		}

		go r.handle(ctx, remoteConn)

	}
}

func (r *reverse) handle(ctx context.Context, remote net.Conn) {
	defer remote.Close()

	quit := make(chan struct{}, 1)
	local, err := getConn(ctx, r.localAddress, 3)
	if err != nil {
		log.Infof("%s -> failed to listen on local address: %v", r.String(), err)
		return
	}

	defer local.Close()

	go r.transfer(remote, local, quit)
	go r.transfer(local, remote, quit)

	<-quit
}

func (r *reverse) String() string {
	return fmt.Sprintf("ssh reverse forward %s<-%s", r.localAddress, r.remoteAddress)
}

func (r *reverse) transfer(from io.Writer, to io.Reader, quit chan struct{}) {
	_, err := io.Copy(from, to)
	if err != nil {
		log.Infof("%s -> data transfer failed: %v", r.String(), err)
	}

	quit <- struct{}{}
}<|MERGE_RESOLUTION|>--- conflicted
+++ resolved
@@ -54,24 +54,6 @@
 	defer remoteListener.Close()
 	go func() {
 		<-ctx.Done()
-<<<<<<< HEAD
-		remoteListener.Close()
-	}()
-
-	for {
-		select {
-		case <-ctx.Done():
-			return
-		default:
-			r.setConnected()
-			remoteConn, err := remoteListener.Accept()
-			if err != nil {
-				log.Infof("%s -> failed to accept connection: %v", r.String(), err)
-				continue
-			}
-
-			go r.handle(ctx, remoteConn)
-=======
 		r.setDisconnected()
 		if err := remoteListener.Close(); err != nil {
 			log.Infof("%s -> failed to close: %s", r.String(), err)
@@ -90,7 +72,6 @@
 
 			log.Infof("%s -> failed to accept connection: %v", r.String(), err)
 			continue
->>>>>>> a078afde
 		}
 
 		go r.handle(ctx, remoteConn)
