// Copyright 2023 The Okteto Authors
// Licensed under the Apache License, Version 2.0 (the "License");
// you may not use this file except in compliance with the License.
// You may obtain a copy of the License at
//
// http://www.apache.org/licenses/LICENSE-2.0
//
// Unless required by applicable law or agreed to in writing, software
// distributed under the License is distributed on an "AS IS" BASIS,
// WITHOUT WARRANTIES OR CONDITIONS OF ANY KIND, either express or implied.
// See the License for the specific language governing permissions and
// limitations under the License.

package remote

import (
	"context"
	"crypto/rand"
	"encoding/base64"
	"errors"
	"fmt"
	"math/big"
	"net"
	"os"
	"path/filepath"
	"regexp"
	"strconv"
	"strings"
	"text/template"

	"github.com/mitchellh/go-homedir"
	"github.com/okteto/okteto/pkg/build"
	buildCmd "github.com/okteto/okteto/pkg/cmd/build"
	"github.com/okteto/okteto/pkg/config"
	"github.com/okteto/okteto/pkg/constants"
	"github.com/okteto/okteto/pkg/deployable"
	"github.com/okteto/okteto/pkg/filesystem"
	oktetoLog "github.com/okteto/okteto/pkg/log"
	"github.com/okteto/okteto/pkg/log/io"
	"github.com/okteto/okteto/pkg/model"
	"github.com/okteto/okteto/pkg/okteto"
	"github.com/okteto/okteto/pkg/types"
	"github.com/spf13/afero"
	"gopkg.in/yaml.v2"
)

const (
	// TestCommand is the command to run test remotely
	TestCommand = "test"
	// DeployCommand is the command to deploy a dev environment remotely
	DeployCommand = "deploy"
	// DestroyCommand is the command to destroy a dev environment remotely
	DestroyCommand         = "destroy"
	oktetoDockerignoreName = ".oktetodeployignore"
	dockerfileTemplate     = `
FROM {{ .OktetoCLIImage }} as okteto-cli

FROM {{ .UserRunnerImage }} as runner

{{ if .UseRootUser -}}
USER 0
{{ end -}}
ENV PATH="${PATH}:/okteto/bin"
COPY --from=okteto-cli /usr/local/bin/* /okteto/bin/

{{range $key, $val := .OktetoPrefixEnvVars }}
ARG {{$key}} {{$val}}
{{end}}
ENV {{ .RemoteDeployEnvVar }} true
ARG {{ .NamespaceArgName }}
ARG {{ .ContextArgName }}
ARG {{ .TokenArgName }}
ARG {{ .ActionNameArgName }}
ARG {{ .TlsCertBase64ArgName }}
ARG {{ .InternalServerName }}
ARG {{ .OktetoDeployable }}
ARG {{ .GitHubRepositoryArgName }}
ARG {{ .BuildKitHostArgName }}
ARG {{ .OktetoRegistryURLArgName }}
ARG {{ .OktetoIsPreviewEnv }}
RUN mkdir -p /etc/ssl/certs/
RUN echo "${{ .TlsCertBase64ArgName }}" | base64 -d > /etc/ssl/certs/okteto.crt

COPY . /okteto/src
WORKDIR /okteto/src

{{range $key, $val := .OktetoBuildEnvVars }}
ENV {{$key}} {{$val}}
{{end}}

{{range $key, $val := .OktetoDependencyEnvVars }}
ENV {{$key}} {{$val}}
{{end}}

ARG {{ .GitCommitArgName }}
ARG {{ .GitBranchArgName }}
ARG {{ .InvalidateCacheArgName }}

RUN echo "${{ .InvalidateCacheArgName }}" > /etc/.oktetocachekey
RUN okteto registrytoken install --force --log-output=json

{{ range $key, $val := .OktetoExecutionEnvVars}}
ENV {{$key}} {{$val}}
{{ end }}

RUN \
  {{range $key, $path := .Caches }}--mount=type=cache,target={{$path}} {{end}}\
  --mount=type=secret,id=known_hosts --mount=id=remote,type=ssh \
  mkdir -p $HOME/.ssh && echo "UserKnownHostsFile=/run/secrets/known_hosts" >> $HOME/.ssh/config && \
  /okteto/bin/okteto remote-run {{ .Command }} --log-output=json --server-name="${{ .InternalServerName }}" {{ .CommandFlags }}{{ if eq .Command "test" }} || true{{ end }}

{{range $key, $artifact := .Artifacts }}
RUN if [ -e /okteto/src/{{$artifact.Path}} ]; then \
    mkdir -p $(dirname /okteto/artifacts/{{$artifact.Destination}}) && \
    cp -r /okteto/src/{{$artifact.Path}} /okteto/artifacts/{{$artifact.Destination}}; \
  fi
{{end}}

FROM scratch
{{ if gt (len .Artifacts) 0 -}}
COPY --from=runner /okteto/artifacts/ /
{{ else -}}
COPY --from=runner /etc/.oktetocachekey .oktetocachekey
{{ end }}
`
)

type OktetoClientProvider interface {
	Provide(opts ...okteto.Option) (types.OktetoInterface, error)
}

// Builder is the interface to run the build of the Dockerfile
// to execute remote commands like deploy and destroy
type Builder interface {
	Run(ctx context.Context, buildOptions *types.BuildOptions, ioCtrl *io.Controller) error
}

// Runner struct in charge of creating the Dockerfile for remote execution
// of commands like deploy and destroy and running the build
type Runner struct {
	fs                   afero.Fs
	workingDirectoryCtrl filesystem.WorkingDirectoryInterface
	temporalCtrl         filesystem.TemporalDirectoryInterface
	builder              Builder
	oktetoClientProvider OktetoClientProvider
	ioCtrl               *io.Controller
	getEnviron           func() []string
	// sshAuthSockEnvvar is the default for SSH_AUTH_SOCK. Provided mostly for testing
	sshAuthSockEnvvar  string
	useInternalNetwork bool
}

// Params struct to pass the necessary parameters to create the Dockerfile
type Params struct {
	BuildEnvVars        map[string]string
	DependenciesEnvVars map[string]string
	ExecutionEnvVars    map[string]string
	Manifest            *model.Manifest
	Command             string
	TemplateName        string
	DockerfileName      string
	KnownHostsPath      string
	BaseImage           string
	// ContextAbsolutePathOverride is the absolute path for the build context. Optional.
	// If this values is not defined it will default to the folder location of the
	// okteto manifest which is resolved through params.ManifestPathFlag
	ContextAbsolutePathOverride string
	ManifestPathFlag            string
	Deployable                  deployable.Entity
	CommandFlags                []string
	Caches                      []string
	Hosts                       []model.Host
	// IgnoreRules are the ignoring rules added to this build execution.
	// Rules follow the .dockerignore syntax as defined in:
	// https://docs.docker.com/build/building/context/#syntax
	IgnoreRules []string
	// Artifacts are the files and or folder to export from this build operation.
	// They are the path INSIDE the build container relative to /okteto/src. They
	// will be exported to "{context_dir}/{artifact}"
	Artifacts []model.Artifact
	// UseOktetoDeployIgnoreFile if enabled loads the docker ignore file from an
	// .oktetodeployignore file. Disabled by default
	UseOktetoDeployIgnoreFile bool

	// UseRootUser is a flag to indicate if the user should be root
	UseRootUser bool

	NoCache bool
}

// dockerfileTemplateProperties internal struct with the information needed by the Dockerfile template
type dockerfileTemplateProperties struct {
	OktetoCLIImage           string
	UserRunnerImage          string
	RemoteDeployEnvVar       string
	OktetoBuildEnvVars       map[string]string
	OktetoDependencyEnvVars  map[string]string
<<<<<<< HEAD
	OktetoPrefixEnvVars      map[string]string
=======
	OktetoExecutionEnvVars   map[string]string
>>>>>>> 31d9ba9e
	ContextArgName           string
	NamespaceArgName         string
	TokenArgName             string
	TlsCertBase64ArgName     string
	InternalServerName       string
	ActionNameArgName        string
	GitCommitArgName         string
	GitBranchArgName         string
	InvalidateCacheArgName   string
	CommandFlags             string
	OktetoDeployable         string
	GitHubRepositoryArgName  string
	BuildKitHostArgName      string
	OktetoRegistryURLArgName string
	Command                  string
	OktetoIsPreviewEnv       string
	Caches                   []string
	Artifacts                []model.Artifact
	UseRootUser              bool
}

// NewRunner creates a new Runner for remote
func NewRunner(ioCtrl *io.Controller, builder Builder) *Runner {
	fs := afero.NewOsFs()
	return &Runner{
		fs:                   fs,
		workingDirectoryCtrl: filesystem.NewOsWorkingDirectoryCtrl(),
		temporalCtrl:         filesystem.NewTemporalDirectoryCtrl(fs),
		useInternalNetwork:   !buildCmd.IsDepotEnabled(),
		ioCtrl:               ioCtrl,
		builder:              builder,
		oktetoClientProvider: okteto.NewOktetoClientProvider(),
		getEnviron:           os.Environ,
	}
}

// Run This function is the one in charge of creating the Dockerfile needed to run
// remote execution of commands like destroy and deploy and triggers the build
func (r *Runner) Run(ctx context.Context, params *Params) error {
	home, err := homedir.Dir()
	if err != nil {
		return err
	}

	sc, err := r.fetchClusterMetadata(ctx)
	if err != nil {
		return err
	}

	if params.BaseImage == "" {
		params.BaseImage = sc.PipelineRunnerImage
	}

	cwd, err := GetOriginalCWD(r.workingDirectoryCtrl, params.ManifestPathFlag)
	if err != nil {
		return err
	}

	tmpDir, err := r.temporalCtrl.Create()
	if err != nil {
		return err
	}

	dockerfile, err := r.createDockerfile(tmpDir, params)
	if err != nil {
		return err
	}

	defer func() {
		if err := r.fs.Remove(dockerfile); err != nil {
			oktetoLog.Infof("error removing dockerfile: %s", err)
		}
	}()

	var buildCtx string
	if params.ContextAbsolutePathOverride != "" {
		buildCtx = params.ContextAbsolutePathOverride
	} else {
		buildCtx = r.getContextPath(cwd, params.ManifestPathFlag)
	}

	buildInfo := &build.Info{
		Dockerfile: dockerfile,
		Context:    buildCtx,
	}

	// undo modification of CWD for Build command
	if err := r.workingDirectoryCtrl.Change(cwd); err != nil {
		return err
	}

	randomNumber, err := rand.Int(rand.Reader, big.NewInt(1000000))
	if err != nil {
		return err
	}
	cacheKey := strconv.Itoa(int(randomNumber.Int64()))

	b, err := yaml.Marshal(params.Deployable)
	if err != nil {
		return err
	}

	var outputMode string
	switch params.Command {
	case TestCommand:
		outputMode = buildCmd.TestOutputModeOnBuild
	case DeployCommand:
		outputMode = buildCmd.DeployOutputModeOnBuild
	case DestroyCommand:
		outputMode = buildCmd.DestroyOutputModeOnBuild
	default:
		outputMode = buildCmd.DeployOutputModeOnBuild
	}

	buildOptions := buildCmd.OptsFromBuildInfoForRemoteDeploy(buildInfo, &types.BuildOptions{OutputMode: outputMode, NoCache: params.NoCache})
	buildOptions.Manifest = params.Manifest
	buildOptions.BuildArgs = append(
		buildOptions.BuildArgs,
		fmt.Sprintf("%s=%s", model.OktetoContextEnvVar, okteto.GetContext().Name),
		fmt.Sprintf("%s=%s", model.OktetoNamespaceEnvVar, okteto.GetContext().Namespace),
		fmt.Sprintf("%s=%s", model.OktetoTokenEnvVar, okteto.GetContext().Token),
		fmt.Sprintf("%s=%s", model.OktetoActionNameEnvVar, os.Getenv(model.OktetoActionNameEnvVar)),
		fmt.Sprintf("%s=%s", constants.OktetoGitCommitEnvVar, os.Getenv(constants.OktetoGitCommitEnvVar)),
		fmt.Sprintf("%s=%s", constants.OktetoGitBranchEnvVar, os.Getenv(constants.OktetoGitBranchEnvVar)),
		fmt.Sprintf("%s=%s", constants.OktetoTlsCertBase64EnvVar, base64.StdEncoding.EncodeToString(sc.Certificate)),
		fmt.Sprintf("%s=%s", constants.OktetoInvalidateCacheEnvVar, cacheKey),
		fmt.Sprintf("%s=%s", constants.OktetoDeployableEnvVar, base64.StdEncoding.EncodeToString(b)),
		fmt.Sprintf("%s=%s", model.GithubRepositoryEnvVar, os.Getenv(model.GithubRepositoryEnvVar)),
		fmt.Sprintf("%s=%s", model.OktetoRegistryURLEnvVar, os.Getenv(model.OktetoRegistryURLEnvVar)),
		fmt.Sprintf("%s=%s", model.OktetoBuildkitHostURLEnvVar, os.Getenv(model.OktetoBuildkitHostURLEnvVar)),
		fmt.Sprintf("%s=%s", constants.OktetoIsPreviewEnvVar, os.Getenv(constants.OktetoIsPreviewEnvVar)),
	)

	if r.useInternalNetwork {
		buildOptions.BuildArgs = append(
			buildOptions.BuildArgs,
			fmt.Sprintf("%s=%s", constants.OktetoInternalServerNameEnvVar, sc.ServerName),
		)
		if sc.ServerName != "" {
			registryUrl := okteto.GetContext().Registry
			subdomain := strings.TrimPrefix(registryUrl, "registry.")
			ip, _, err := net.SplitHostPort(sc.ServerName)
			if err != nil {
				return fmt.Errorf("failed to parse server name network address: %w", err)
			}
			buildOptions.ExtraHosts = getExtraHosts(registryUrl, subdomain, ip, *sc)
		}
	}

	buildOptions.ExtraHosts = addDefinedHosts(buildOptions.ExtraHosts, params.Hosts)

	sshSock := os.Getenv(r.sshAuthSockEnvvar)
	if sshSock == "" {
		sshSock = os.Getenv("SSH_AUTH_SOCK")
	}

	if sshSock != "" {
		if _, err := os.Stat(sshSock); err != nil {
			oktetoLog.Debugf("Not mounting ssh agent. Error reading socket: %s", err.Error())
		} else {
			sshSession := types.BuildSshSession{Id: "remote", Target: sshSock}
			buildOptions.SshSessions = append(buildOptions.SshSessions, sshSession)
		}

		// TODO: check if ~/.ssh/config exists and has UserKnownHostsFile defined
		knownHostsPath := params.KnownHostsPath
		if knownHostsPath == "" {
			knownHostsPath = filepath.Join(home, ".ssh", "known_hosts")
		}
		if _, err := os.Stat(knownHostsPath); err != nil {
			oktetoLog.Debugf("Not know_hosts file. Error reading file: %s", err.Error())
		} else {
			oktetoLog.Debugf("reading known hosts from %s", knownHostsPath)
			buildOptions.Secrets = append(buildOptions.Secrets, fmt.Sprintf("id=known_hosts,src=%s", knownHostsPath))
		}

	} else {
		oktetoLog.Debug("no ssh agent found. Not mounting ssh-agent for build")
	}

	if len(params.Artifacts) > 0 {
		buildOptions.LocalOutputPath = buildCtx
	}
	r.ioCtrl.Logger().Infof("Executing remote with the following base image: %s", params.BaseImage)

	// we need to call Run() method using a remote builder. This Builder will have
	// the same behavior as the V1 builder but with a different output taking into
	// account that we must not confuse the user with build messages since this logic is
	// executed in the deploy command.
	return r.builder.Run(ctx, buildOptions, r.ioCtrl)
}

// createDockerfile renders the template of the Dockerfile and creates the temporary file
func (r *Runner) createDockerfile(tmpDir string, params *Params) (string, error) {
	cwd, err := r.workingDirectoryCtrl.Get()
	if err != nil {
		return "", err
	}

	tmpl := template.
		Must(template.New(params.TemplateName).
			Funcs(template.FuncMap{"join": strings.Join}).
			Parse(dockerfileTemplate))

	dockerfileSyntax := dockerfileTemplateProperties{
		OktetoCLIImage:           getOktetoCLIVersion(config.VersionString),
		UserRunnerImage:          params.BaseImage,
		RemoteDeployEnvVar:       constants.OktetoDeployRemote,
		ContextArgName:           model.OktetoContextEnvVar,
		OktetoBuildEnvVars:       params.BuildEnvVars,
		NamespaceArgName:         model.OktetoNamespaceEnvVar,
		TlsCertBase64ArgName:     constants.OktetoTlsCertBase64EnvVar,
		InternalServerName:       constants.OktetoInternalServerNameEnvVar,
		TokenArgName:             model.OktetoTokenEnvVar,
		ActionNameArgName:        model.OktetoActionNameEnvVar,
		GitCommitArgName:         constants.OktetoGitCommitEnvVar,
		GitBranchArgName:         constants.OktetoGitBranchEnvVar,
		InvalidateCacheArgName:   constants.OktetoInvalidateCacheEnvVar,
		CommandFlags:             strings.Join(params.CommandFlags, " "),
		OktetoDeployable:         constants.OktetoDeployableEnvVar,
		GitHubRepositoryArgName:  model.GithubRepositoryEnvVar,
		BuildKitHostArgName:      model.OktetoBuildkitHostURLEnvVar,
		OktetoRegistryURLArgName: model.OktetoRegistryURLEnvVar,
		OktetoDependencyEnvVars:  params.DependenciesEnvVars,
<<<<<<< HEAD
		OktetoPrefixEnvVars:      getOktetoPrefixEnvVars(r.getEnviron()),
=======
		OktetoExecutionEnvVars:   params.ExecutionEnvVars,
>>>>>>> 31d9ba9e
		Command:                  params.Command,
		OktetoIsPreviewEnv:       constants.OktetoIsPreviewEnvVar,
		Caches:                   params.Caches,
		Artifacts:                params.Artifacts,
		UseRootUser:              params.UseRootUser,
	}

	dockerfile, err := r.fs.Create(filepath.Join(tmpDir, params.DockerfileName))
	if err != nil {
		return "", err
	}

	// if we do not create a .dockerignore (with or without content) used to create
	// the remote executor, we would use the one located in root (the one used to
	// build the services) so we would create a remote executor without certain files
	// necessary for the later deployment which would cause an error when deploying
	// remotely due to the lack of these files.
	if err := createDockerignoreFileWithFilesystem(cwd, tmpDir, params.IgnoreRules, params.UseOktetoDeployIgnoreFile, r.fs); err != nil {
		return "", err
	}

	if err := tmpl.Execute(dockerfile, dockerfileSyntax); err != nil {
		return "", err
	}
	return dockerfile.Name(), nil
}

func (r *Runner) getContextPath(cwd, manifestPath string) string {
	if manifestPath == "" {
		return cwd
	}

	path := manifestPath
	if !filepath.IsAbs(manifestPath) {
		path = filepath.Join(cwd, manifestPath)
	}
	fInfo, err := r.fs.Stat(path)
	if err != nil {
		oktetoLog.Infof("error getting file info: %s", err)
		return cwd

	}
	if fInfo.IsDir() {
		return path
	}

	possibleCtx := filepath.Dir(path)
	if strings.HasSuffix(possibleCtx, ".okteto") {
		return filepath.Dir(possibleCtx)
	}
	return possibleCtx
}

func (r *Runner) fetchClusterMetadata(ctx context.Context) (*types.ClusterMetadata, error) {
	c, err := r.oktetoClientProvider.Provide()
	if err != nil {
		return nil, fmt.Errorf("failed to provide okteto client for fetching certs: %w", err)
	}
	uc := c.User()

	metadata, err := uc.GetClusterMetadata(ctx, okteto.GetContext().Namespace)
	if err != nil {
		return nil, err
	}

	if metadata.Certificate == nil {
		metadata.Certificate, err = uc.GetClusterCertificate(ctx, okteto.GetContext().Name, okteto.GetContext().Namespace)
	}

	return &metadata, err
}

// createDockerignoreFileWithFilesystem creates a .dockerignore file in the tmpDir with the content of the
// .dockerignore file in the cwd
func createDockerignoreFileWithFilesystem(cwd, tmpDir string, rules []string, useOktetoDeployIgnoreFile bool, fs afero.Fs) error {
	dockerignoreContent := []byte(``)

	if useOktetoDeployIgnoreFile {
		dockerignoreFilePath := filepath.Join(cwd, oktetoDockerignoreName)
		if _, err := fs.Stat(dockerignoreFilePath); err != nil {
			if !errors.Is(err, os.ErrNotExist) {
				return err
			}
		} else {
			dockerignoreContent, err = afero.ReadFile(fs, dockerignoreFilePath)
			if err != nil {
				return err
			}
			oktetoLog.Warning("Ignoring files through %s is deprecated and will be removed in future versions. Please use .oktetoignore. More info here: https://www.okteto.com/docs/core/remote-execution/#ignoring-files", oktetoDockerignoreName)
			dockerignoreContent = append(dockerignoreContent, []byte("\n")...)
		}
	}

	// write the content into the .dockerignore used for building the remote image
	filename := fmt.Sprintf("%s/%s", tmpDir, ".dockerignore")

	// append rules to the contents of the .oktetodeployignore rules
	for _, rule := range rules {
		dockerignoreContent = append(dockerignoreContent, []byte(rule)...)
		dockerignoreContent = append(dockerignoreContent, []byte("\n")...)
	}
	if len(dockerignoreContent) == 0 {
		dockerignoreContent = []byte("# Okteto docker ignore\n")
	}
	return afero.WriteFile(fs, filename, dockerignoreContent, 0600)
}

// getOktetoCLIVersion gets the CLI version to be used in the Dockerfile to extract the CLI binaries
func getOktetoCLIVersion(versionString string) string {
	var version string
	if match, err := regexp.MatchString(`\d+\.\d+\.\d+`, versionString); match {
		version = fmt.Sprintf(constants.OktetoCLIImageForRemoteTemplate, versionString)
	} else {
		if err != nil {
			oktetoLog.Infof("invalid version string: %s. Error: %s, using latest", versionString, err)
		} else {
			oktetoLog.Infof("invalid version string: %s, using latest", versionString)
		}
		remoteOktetoImage := os.Getenv(constants.OktetoDeployRemoteImage)
		if remoteOktetoImage != "" {
			version = remoteOktetoImage
		} else {
			version = fmt.Sprintf(constants.OktetoCLIImageForRemoteTemplate, "latest")
		}
	}

	return version
}

// getExtraHosts returns the extra hosts to be added to the Dockerfile
func getExtraHosts(registryURL, subdomain, ip string, metadata types.ClusterMetadata) []types.HostMap {
	extraHosts := []types.HostMap{
		{Hostname: registryURL, IP: ip},
		{Hostname: fmt.Sprintf("kubernetes.%s", subdomain), IP: ip},
	}

	if metadata.BuildKitInternalIP != "" {
		extraHosts = append(extraHosts, types.HostMap{Hostname: fmt.Sprintf("buildkit.%s", subdomain), IP: metadata.BuildKitInternalIP})
	}

	if metadata.PublicDomain != "" {
		extraHosts = append(extraHosts, types.HostMap{Hostname: metadata.PublicDomain, IP: ip})
	}

	return extraHosts
}

func addDefinedHosts(extraHosts []types.HostMap, definedHosts []model.Host) []types.HostMap {
	for _, host := range definedHosts {
		extraHosts = append(extraHosts, types.HostMap{Hostname: host.Hostname, IP: host.IP})
	}
	return extraHosts
}

// GetOriginalCWD returns the original cwd from the manifest path
func GetOriginalCWD(workingDirectoryCtrl filesystem.WorkingDirectoryInterface, manifestPath string) (string, error) {
	cwd, err := workingDirectoryCtrl.Get()
	if err != nil {
		return "", err
	}
	manifestPathDir := filepath.Dir(filepath.Clean(fmt.Sprintf("/%s", manifestPath)))
	return strings.TrimSuffix(cwd, manifestPathDir), nil
}

func getOktetoPrefixEnvVars(environ []string) map[string]string {
	prefixEnvVars := make(map[string]string)
	envFormatParts := 2
	for _, v := range environ {
		result := strings.SplitN(v, "=", envFormatParts)
		if len(result) != envFormatParts {
			continue
		}
		key := result[0]
		if strings.HasPrefix(key, "OKTETO_") {
			value := result[1]
			prefixEnvVars[key] = value
		}
	}
	return prefixEnvVars
}<|MERGE_RESOLUTION|>--- conflicted
+++ resolved
@@ -195,11 +195,8 @@
 	RemoteDeployEnvVar       string
 	OktetoBuildEnvVars       map[string]string
 	OktetoDependencyEnvVars  map[string]string
-<<<<<<< HEAD
 	OktetoPrefixEnvVars      map[string]string
-=======
 	OktetoExecutionEnvVars   map[string]string
->>>>>>> 31d9ba9e
 	ContextArgName           string
 	NamespaceArgName         string
 	TokenArgName             string
@@ -424,11 +421,8 @@
 		BuildKitHostArgName:      model.OktetoBuildkitHostURLEnvVar,
 		OktetoRegistryURLArgName: model.OktetoRegistryURLEnvVar,
 		OktetoDependencyEnvVars:  params.DependenciesEnvVars,
-<<<<<<< HEAD
 		OktetoPrefixEnvVars:      getOktetoPrefixEnvVars(r.getEnviron()),
-=======
 		OktetoExecutionEnvVars:   params.ExecutionEnvVars,
->>>>>>> 31d9ba9e
 		Command:                  params.Command,
 		OktetoIsPreviewEnv:       constants.OktetoIsPreviewEnvVar,
 		Caches:                   params.Caches,
