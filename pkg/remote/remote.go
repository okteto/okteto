--- conflicted
+++ resolved
@@ -191,35 +191,6 @@
 
 // dockerfileTemplateProperties internal struct with the information needed by the Dockerfile template
 type dockerfileTemplateProperties struct {
-<<<<<<< HEAD
-	OktetoCLIImage           string
-	UserRunnerImage          string
-	RemoteDeployEnvVar       string
-	OktetoBuildEnvVars       map[string]string
-	OktetoDependencyEnvVars  map[string]string
-	OktetoPrefixEnvVars      map[string]string
-	OktetoExecutionEnvVars   map[string]string
-	ContextArgName           string
-	NamespaceArgName         string
-	TokenArgName             string
-	TlsCertBase64ArgName     string
-	InternalServerName       string
-	ActionNameArgName        string
-	GitCommitArgName         string
-	GitBranchArgName         string
-	InvalidateCacheArgName   string
-	CommandFlags             string
-	OktetoDeployable         string
-	GitHubRepositoryArgName  string
-	BuildKitHostArgName      string
-	CacheSharing             string
-	OktetoRegistryURLArgName string
-	Command                  string
-	OktetoIsPreviewEnv       string
-	Caches                   []string
-	Artifacts                []model.Artifact
-	UseRootUser              bool
-=======
 	OktetoCLIImage               string
 	UserRunnerImage              string
 	RemoteDeployEnvVar           string
@@ -241,12 +212,12 @@
 	OktetoDeployable             string
 	GitHubRepositoryArgName      string
 	BuildKitHostArgName          string
+	CacheSharing                 string
 	OktetoRegistryURLArgName     string
 	Command                      string
 	Caches                       []string
 	Artifacts                    []model.Artifact
 	UseRootUser                  bool
->>>>>>> 1b634650
 }
 
 // NewRunner creates a new Runner for remote
@@ -432,35 +403,6 @@
 			Parse(dockerfileTemplate))
 
 	dockerfileSyntax := dockerfileTemplateProperties{
-<<<<<<< HEAD
-		OktetoCLIImage:           getOktetoCLIVersion(config.VersionString),
-		UserRunnerImage:          params.BaseImage,
-		RemoteDeployEnvVar:       constants.OktetoDeployRemote,
-		ContextArgName:           model.OktetoContextEnvVar,
-		OktetoBuildEnvVars:       params.BuildEnvVars,
-		NamespaceArgName:         model.OktetoNamespaceEnvVar,
-		TlsCertBase64ArgName:     constants.OktetoTlsCertBase64EnvVar,
-		InternalServerName:       constants.OktetoInternalServerNameEnvVar,
-		TokenArgName:             model.OktetoTokenEnvVar,
-		ActionNameArgName:        model.OktetoActionNameEnvVar,
-		GitCommitArgName:         constants.OktetoGitCommitEnvVar,
-		GitBranchArgName:         constants.OktetoGitBranchEnvVar,
-		InvalidateCacheArgName:   constants.OktetoInvalidateCacheEnvVar,
-		CommandFlags:             strings.Join(params.CommandFlags, " "),
-		OktetoDeployable:         constants.OktetoDeployableEnvVar,
-		GitHubRepositoryArgName:  model.GithubRepositoryEnvVar,
-		BuildKitHostArgName:      model.OktetoBuildkitHostURLEnvVar,
-		OktetoRegistryURLArgName: model.OktetoRegistryURLEnvVar,
-		CacheSharing:             params.CacheSharing,
-		OktetoDependencyEnvVars:  params.DependenciesEnvVars,
-		OktetoPrefixEnvVars:      getOktetoPrefixEnvVars(r.getEnviron()),
-		OktetoExecutionEnvVars:   params.ExecutionEnvVars,
-		Command:                  params.Command,
-		OktetoIsPreviewEnv:       constants.OktetoIsPreviewEnvVar,
-		Caches:                   params.Caches,
-		Artifacts:                params.Artifacts,
-		UseRootUser:              params.UseRootUser,
-=======
 		OktetoCLIImage:               getOktetoCLIVersion(config.VersionString),
 		UserRunnerImage:              params.BaseImage,
 		RemoteDeployEnvVar:           constants.OktetoDeployRemote,
@@ -479,6 +421,7 @@
 		GitHubRepositoryArgName:      model.GithubRepositoryEnvVar,
 		BuildKitHostArgName:          model.OktetoBuildkitHostURLEnvVar,
 		OktetoRegistryURLArgName:     model.OktetoRegistryURLEnvVar,
+		CacheSharing:                 params.CacheSharing,
 		OktetoDependencyEnvVars:      params.DependenciesEnvVars,
 		OktetoPrefixEnvVars:          getOktetoPrefixEnvVars(r.getEnviron()),
 		OktetoCommandSpecificEnvVars: params.OktetoCommandSpecificEnvVars,
@@ -487,7 +430,6 @@
 		Caches:                       params.Caches,
 		Artifacts:                    params.Artifacts,
 		UseRootUser:                  params.UseRootUser,
->>>>>>> 1b634650
 	}
 
 	dockerfileSyntax.prepareEnvVars()
