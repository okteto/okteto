// Copyright 2023 The Okteto Authors
// Licensed under the Apache License, Version 2.0 (the "License");
// you may not use this file except in compliance with the License.
// You may obtain a copy of the License at
//
// http://www.apache.org/licenses/LICENSE-2.0
//
// Unless required by applicable law or agreed to in writing, software
// distributed under the License is distributed on an "AS IS" BASIS,
// WITHOUT WARRANTIES OR CONDITIONS OF ANY KIND, either express or implied.
// See the License for the specific language governing permissions and
// limitations under the License.

package analytics

import (
	"net"
	"net/http"
	"os"
	"regexp"
	"runtime"
	"strings"
	"time"

	"github.com/dukex/mixpanel"
	"github.com/okteto/okteto/pkg/config"
	oktetoLog "github.com/okteto/okteto/pkg/log"
	"github.com/okteto/okteto/pkg/model"
	"github.com/okteto/okteto/pkg/okteto"
)

const (
	// skipcq GSC-G101
	// This is mixpanel's public token, is needed to send analytics to the project
	mixpanelToken = "92fe782cdffa212d8f03861fbf1ea301"

	manifestHasChangedEvent  = "Manifest Has Changed"
	downEvent                = "Down"
	downVolumesEvent         = "DownVolumes"
	restartEvent             = "Restart Services"
	statusEvent              = "Status"
	logsEvent                = "Logs"
	doctorEvent              = "Doctor"
	buildEvent               = "Build"
	buildTransientErrorEvent = "BuildTransientError"
	destroyEvent             = "Destroy"
	deployStackEvent         = "Deploy Stack"
<<<<<<< HEAD
	loginEvent               = "Login"
	initEvent                = "Create Manifest"
=======
	destroyStackEvent        = "Destroy Stack"
>>>>>>> 665b48dd
	kubeconfigEvent          = "Kubeconfig"
	namespaceEvent           = "Namespace"
	namespaceCreateEvent     = "CreateNamespace"
	namespaceDeleteEvent     = "DeleteNamespace"
	previewDeployEvent       = "DeployPreview"
	previewDestroyEvent      = "DestroyPreview"
	execEvent                = "Exec"
	signupEvent              = "Signup"
	contextEvent             = "Context"
	disableEvent             = "Disable Analytics"
	stackNotSupportedField   = "Stack Field Not Supported"
	buildPullErrorEvent      = "BuildPullError"
	deleteContexts           = "Contexts Deletion"
)

var (
	mixpanelClient mixpanel.Mixpanel
)

func init() {
	c := &http.Client{
		Timeout: time.Second * 5,
		Transport: &http.Transport{
			Dial: (&net.Dialer{
				Timeout: 5 * time.Second,
			}).Dial,
			TLSHandshakeTimeout: 5 * time.Second,
		},
	}

	mixpanelClient = mixpanel.NewFromClient(c, mixpanelToken, "https://analytics.okteto.com")
}

// TrackKubeconfig sends a tracking event to mixpanel when the user use the kubeconfig command
func TrackKubeconfig(success bool) {
	track(kubeconfigEvent, success, nil)
}

// TrackNamespace sends a tracking event to mixpanel when the user changes a namespace
func TrackNamespace(success, withArg bool) {
	props := map[string]interface{}{
		"withArg": withArg,
	}
	track(namespaceEvent, success, props)
}

// TrackCreateNamespace sends a tracking event to mixpanel when the creates a namespace
func TrackCreateNamespace(success bool) {
	track(namespaceCreateEvent, success, nil)
}

// TrackDeleteNamespace sends a tracking event to mixpanel when the user deletes a namespace
func TrackDeleteNamespace(success bool) {
	track(namespaceDeleteEvent, success, nil)
}

// TrackPreviewDeploy sends a tracking event to mixpanel when the creates a preview environment
func TrackPreviewDeploy(success bool, scope string) {
	props := map[string]interface{}{
		"scope": scope,
	}
	track(previewDeployEvent, success, props)
}

// TrackPreviewDestroy sends a tracking event to mixpanel when the deletes a preview environment
func TrackPreviewDestroy(success bool) {
	track(previewDestroyEvent, success, nil)
}

// TrackManifestHasChanged sends a tracking event to mixpanel when the okteto up command fails because manifest has changed
func TrackManifestHasChanged(success bool) {
	track(manifestHasChangedEvent, success, nil)
}

// TrackExecMetadata is the metadata added to execEvent
type TrackExecMetadata struct {
	Mode                   string
	FirstArgIsDev          bool
	Success                bool
	IsOktetoRepository     bool
	IsInteractive          bool
	HasBuildSection        bool
	HasDeploySection       bool
	HasDependenciesSection bool
}

// TrackExec sends a tracking event to mixpanel when the user runs the exec command
func TrackExec(m *TrackExecMetadata) {
	props := map[string]interface{}{
		"isFirstArgDev": m.FirstArgIsDev,
		// defined dict for Exec event
		"mode":                   m.Mode,
		"isOktetoRepository":     m.IsOktetoRepository,
		"isInteractive":          m.IsInteractive,
		"hasDependenciesSection": m.HasDependenciesSection,
		"hasBuildSection":        m.HasBuildSection,
		"hasDeploySection":       m.HasDeploySection,
	}
	track(execEvent, m.Success, props)
}

// TrackRestart sends a tracking event to mixpanel when the user restarts a development environment
func TrackRestart(success bool) {
	track(restartEvent, success, nil)
}

// TrackLogs sends a tracking event to mixpanel when the command okteto logs is executed
func TrackLogs(success, all bool) {
	props := map[string]interface{}{
		"all": all,
	}
	track(logsEvent, success, props)
}

// TrackStatus sends a tracking event to mixpanel when the user uses the status command
func TrackStatus(success, showInfo bool) {
	props := map[string]interface{}{
		"showInfo": showInfo,
	}
	track(statusEvent, success, props)
}

// TrackDoctor sends a tracking event to mixpanel when the user uses the doctor command
func TrackDoctor(success bool) {
	track(doctorEvent, success, nil)
}

func trackDisable(success bool) {
	track(disableEvent, success, nil)
}

// TrackBuild sends a tracking event to mixpanel when the user builds on remote
func TrackBuild(success bool) {
	track(buildEvent, success, nil)
}

// TrackBuildTransientError sends a tracking event to mixpanel when the user build fails because of a transient error
func TrackBuildTransientError(success bool) {
	track(buildTransientErrorEvent, success, nil)
}

// TrackDeployStack sends a tracking event to mixpanel when the user deploys a stack
func TrackDeployStack(success, isCompose bool) {
	props := map[string]interface{}{
		"isCompose":  isCompose,
		"deployType": "stack",
	}
	track(deployStackEvent, success, props)
}

// TrackSignup sends a tracking event to mixpanel when the user signs up
func TrackSignup(success bool, userID string) {
	if err := mixpanelClient.Alias(get().MachineID, userID); err != nil {
		oktetoLog.Errorf("failed to alias %s to %s", get().MachineID, userID)
	}

	track(signupEvent, success, nil)
}

// TrackContext sends a tracking event to mixpanel when the user use context in
func TrackContext(success bool) {
	if config.RunningInInstaller() {
		return
	}
	track(contextEvent, success, nil)
}

func TrackStackWarnings(warnings []string) {
	re := regexp.MustCompile(`\[(.*?)\]`)
	for _, warning := range warnings {
		found := re.FindString(warning)
		if found != "" {
			warning = strings.Replace(warning, found, "", 1)
		}
		props := map[string]interface{}{
			"field": warning,
		}
		track(stackNotSupportedField, true, props)
	}
}

// TrackBuildPullError sends a tracking event to mixpanel when the build was success but the image can't be pulled from registry
func TrackBuildPullError(success bool) {
	track(buildPullErrorEvent, success, nil)
}

// TrackContextDelete sends a tracking event to mixpanel indicating one or more context have been deleted
func TrackContextDelete(ctxs int, success bool) {
	props := map[string]interface{}{
		"totalContextsDeleted": ctxs,
	}
	track(deleteContexts, success, props)
}

func track(event string, success bool, props map[string]interface{}) {
	if !get().Enabled {
		oktetoLog.Info("failed to send analytics: analytics has been disabled")
		return
	}

	if !okteto.IsContextInitialized() {
		oktetoLog.Info("failed to send analytics: okteto context not initialized")
		return
	}

	if disabledByOktetoAdmin() {
		oktetoLog.Info("failed to send analytics: analytics disabled by admin")
		return
	}

	// skip events from nested okteto deploys and manifest dependencies
	origin := config.GetDeployOrigin()
	if origin == "okteto-deploy" {
		return
	}

	mpOS := ""
	switch runtime.GOOS {
	case "darwin":
		mpOS = "Mac OS X"
	case "windows":
		mpOS = "Windows"
	case "linux":
		mpOS = "Linux"
	}

	if props == nil {
		props = map[string]interface{}{}
	}
	props["$os"] = mpOS
	props["version"] = config.VersionString
	props["machine_id"] = get().MachineID
	if okteto.GetContext().ClusterType != "" {
		props["clusterType"] = okteto.GetContext().ClusterType
	}

	props["source"] = origin
	props["origin"] = origin
	props["success"] = success
	props["contextType"] = getContextType()
	props["isOkteto"] = okteto.GetContext().IsOkteto
	if termType := os.Getenv(model.TermEnvVar); termType == "" {
		props["term-type"] = "other"
	} else {
		props["term-type"] = termType
	}

	props["context"] = okteto.GetContext().CompanyName
	props["isTrial"] = okteto.GetContext().IsTrial

	e := &mixpanel.Event{Properties: props}
	if err := mixpanelClient.Track(getTrackID(), event, e); err != nil {
		oktetoLog.Infof("Failed to send analytics: %s", err)
	}
}

func disabledByOktetoAdmin() bool {
	return !okteto.GetContext().Analytics
}<|MERGE_RESOLUTION|>--- conflicted
+++ resolved
@@ -45,12 +45,6 @@
 	buildTransientErrorEvent = "BuildTransientError"
 	destroyEvent             = "Destroy"
 	deployStackEvent         = "Deploy Stack"
-<<<<<<< HEAD
-	loginEvent               = "Login"
-	initEvent                = "Create Manifest"
-=======
-	destroyStackEvent        = "Destroy Stack"
->>>>>>> 665b48dd
 	kubeconfigEvent          = "Kubeconfig"
 	namespaceEvent           = "Namespace"
 	namespaceCreateEvent     = "CreateNamespace"
