--- conflicted
+++ resolved
@@ -1,8 +1,4 @@
-<<<<<<< HEAD
-// Copyright 2023 The Okteto Authors
-=======
 // Copyright 2024 The Okteto Authors
->>>>>>> 452f2e94
 // Licensed under the Apache License, Version 2.0 (the "License");
 // you may not use this file except in compliance with the License.
 // You may obtain a copy of the License at
