--- conflicted
+++ resolved
@@ -147,16 +147,14 @@
 	// ErrGitHubNotVerifiedEmail is raised when github login has not a verified email
 	ErrGitHubNotVerifiedEmail = errors.New("github-not-verified-email")
 
-<<<<<<< HEAD
 	// ErrBuiltInOktetoEnvVarSetFromCMD is raised when user tries to set an okteto built-in environment variable
 	ErrBuiltInOktetoEnvVarSetFromCMD = errors.New("okteto built-in environment variable cannot be set from 'okteto up' command")
-=======
+
 	// ErrNoServicesToBuildDefined is raised when there are no services to build and buildV2 is called
 	ErrNoServicesToBuildDefined = errors.New("no services to build defined")
 
 	// ErrNoFlagAllowedOnSingleImageBuild is raised when the user tries to build a single image with flags
 	ErrNoFlagAllowedOnSingleImageBuild = errors.New("flags only allowed when building a single image with `okteto build [NAME]`")
->>>>>>> b4ec3051
 )
 
 // IsForbidden raised if the Okteto API returns 401
