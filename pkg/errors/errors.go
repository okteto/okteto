--- conflicted
+++ resolved
@@ -135,16 +135,14 @@
 	// ErrManifestFoundButNoDeployCommands raised when a manifest is found but no deploy commands are defined
 	ErrManifestFoundButNoDeployCommands = errors.New("found okteto manifest, but no deploy commands where defined")
 
-<<<<<<< HEAD
 	// ErrUserAnsweredNoToCreateFromCompose raised when the user has selected a compose file but is trying to deploy without it
 	ErrUserAnsweredNoToCreateFromCompose = fmt.Errorf("user does not want to create from compose")
-=======
+
 	// ErrDeployHasNotDeployAnyResource raised when a deploy command has not created any resource
 	ErrDeployHasNotDeployAnyResource = errors.New("It seems that you haven't deployed anything")
 
 	// ErrDeployHasFailedCommand raised when a deploy command is executed and fails
 	ErrDeployHasFailedCommand = "Error while executing command: %s"
->>>>>>> 5001e519
 )
 
 // IsForbidden raised if the Okteto API returns 401
