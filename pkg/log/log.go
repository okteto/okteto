// Copyright 2022 The Okteto Authors
// Licensed under the Apache License, Version 2.0 (the "License");
// you may not use this file except in compliance with the License.
// You may obtain a copy of the License at
//
// http://www.apache.org/licenses/LICENSE-2.0
//
// Unless required by applicable law or agreed to in writing, software
// distributed under the License is distributed on an "AS IS" BASIS,
// WITHOUT WARRANTIES OR CONDITIONS OF ANY KIND, either express or implied.
// See the License for the specific language governing permissions and
// limitations under the License.

package log

import (
<<<<<<< HEAD
	"fmt"
=======
	"bytes"
>>>>>>> 8e0b7719
	"io"
	"os"
	"path/filepath"
	"runtime"
	"sort"
	"strings"

	"github.com/fatih/color"
	"github.com/google/uuid"
	"github.com/sirupsen/logrus"
	lumberjack "gopkg.in/natefinch/lumberjack.v2"
)

var (
	redString = color.New(color.FgHiRed).SprintfFunc()

	greenString = color.New(color.FgGreen).SprintfFunc()

	yellowString = color.New(color.FgHiYellow).SprintfFunc()

	blueString = color.New(color.FgHiBlue).SprintfFunc()

	errorSymbol        = " x "
	coloredErrorSymbol = color.New(color.BgHiRed, color.FgBlack).Sprint(errorSymbol)

	successSymbol        = " ✓ "
	coloredSuccessSymbol = color.New(color.BgGreen, color.FgBlack).Sprint(successSymbol)

	informationSymbol        = " i "
	coloredInformationSymbol = color.New(color.BgHiBlue, color.FgBlack).Sprint(informationSymbol)

	warningSymbol        = " ! "
	coloredWarningSymbol = color.New(color.BgHiYellow, color.FgBlack).Sprint(warningSymbol)

	questionSymbol        = " ? "
	coloredQuestionSymbol = color.New(color.BgHiMagenta, color.FgBlack).Sprint(questionSymbol)
)

type logger struct {
<<<<<<< HEAD
	out    *logrus.Logger
	file   *logrus.Entry
	writer OktetoWriter

	stage       string
	outputMode  string
	maskedWords []string
	isMasked    bool
	replacer    *strings.Replacer
=======
	out        *logrus.Logger
	file       *logrus.Entry
	writer     OktetoWriter
	stage      string
	outputMode string
	buf        *bytes.Buffer
>>>>>>> 8e0b7719
}

var log = &logger{
	out: logrus.New(),
}

func init() {
	if runtime.GOOS == "windows" {
		successSymbol = color.New(color.BgGreen, color.FgBlack).Sprint(" + ")
	}
	Init(logrus.WarnLevel)
}

// Init configures the logger for the package to use.
func Init(level logrus.Level) {
	log.out.SetOutput(os.Stdout)
	log.out.SetLevel(level)
	log.writer = log.getWriter(TTYFormat)
<<<<<<< HEAD
	log.maskedWords = []string{}
=======
	log.buf = &bytes.Buffer{}
>>>>>>> 8e0b7719
}

//ConfigureFileLogger configures the file to write
func ConfigureFileLogger(dir, version string) {
	fileLogger := logrus.New()
	fileLogger.SetFormatter(&logrus.TextFormatter{
		DisableColors: true,
		FullTimestamp: true,
	})

	logPath := filepath.Join(dir, "okteto.log")
	rolling := getRollingLog(logPath)
	fileLogger.SetOutput(rolling)
	fileLogger.SetLevel(logrus.DebugLevel)

	actionID := uuid.New().String()
	log.file = fileLogger.WithFields(logrus.Fields{"action": actionID, "version": version})
}

func getRollingLog(path string) io.Writer {
	return &lumberjack.Logger{
		Filename:   path,
		MaxSize:    1, // megabytes
		MaxBackups: 10,
		MaxAge:     28, //days
		Compress:   true,
	}
}

// SetLevel sets the level of the main logger
func SetLevel(level string) {
	l, err := logrus.ParseLevel(level)
	if err == nil {
		log.out.SetLevel(l)
	}
}

//GetOutputFormat returns the output format of the command
func GetOutputFormat() string {
	return log.outputMode
}

// SetOutputFormat sets the output format
func SetOutputFormat(format string) {
	log.writer = log.getWriter(format)
}

// SetStage sets the stage of the logger
func SetStage(stage string) {
	log.stage = stage
}

// IsDebug checks if the level of the main logger is DEBUG or TRACE
func IsDebug() bool {
	return log.out.GetLevel() >= logrus.DebugLevel
}

// Debug writes a debug-level log
func Debug(args ...interface{}) {
	log.writer.Debug(args...)
}

// Debugf writes a debug-level log with a format
func Debugf(format string, args ...interface{}) {
	log.writer.Debugf(format, args...)
}

// Info writes a info-level log
func Info(args ...interface{}) {
	log.writer.Info(args...)
}

// Infof writes a info-level log with a format
func Infof(format string, args ...interface{}) {
	log.writer.Infof(format, args...)
}

// Error writes a error-level log
func Error(args ...interface{}) {
	log.writer.Error(args...)
}

// Errorf writes a error-level log with a format
func Errorf(format string, args ...interface{}) {
	log.writer.Errorf(format, args...)
}

// Fatalf writes a error-level log with a format
func Fatalf(format string, args ...interface{}) {
	log.writer.Fatalf(format, args...)
}

// Yellow writes a line in yellow
func Yellow(format string, args ...interface{}) {
	log.writer.Yellow(format, args...)
}

// Green writes a line in green
func Green(format string, args ...interface{}) {
	log.writer.Green(format, args...)
}

// BlueString returns a string in blue
func BlueString(format string, args ...interface{}) string {
	return blueString(format, args...)
}

// BlueBackgroundString returns a string in a blue background
func BlueBackgroundString(format string, args ...interface{}) string {
	return blueString(format, args...)
}

// Success prints a message with the success symbol first, and the text in green
func Success(format string, args ...interface{}) {
	log.writer.Success(format, args...)
}

// Information prints a message with the information symbol first, and the text in blue
func Information(format string, args ...interface{}) {
	log.writer.Information(format, args...)
}

// Question prints a message with the question symbol first, and the text in magenta
func Question(format string, args ...interface{}) error {
	return log.writer.Question(format, args...)
}

// Warning prints a message with the warning symbol first, and the text in yellow
func Warning(format string, args ...interface{}) {
	log.writer.Warning(format, args...)
}

// Hint prints a message with the text in blue
func Hint(format string, args ...interface{}) {
	log.writer.Hint(format, args...)
}

// Fail prints a message with the error symbol first, and the text in red
func Fail(format string, args ...interface{}) {
	msg := fmt.Sprintf(format, args...)
	msg = redactMessage(msg)
	log.writer.Fail(msg)
}

// Println writes a line with colors
func Println(args ...interface{}) {
	msg := fmt.Sprint(args...)
	msg = redactMessage(msg)
	log.writer.Println(msg)
}

// Print writes a line with colors
func Print(args ...interface{}) {
	msg := fmt.Sprint(args...)
	msg = redactMessage(msg)
	log.writer.Print(msg)
}

// Printf writes a line with format
func Printf(format string, args ...interface{}) {
	msg := fmt.Sprintf(format, args...)
	msg = redactMessage(msg)
	log.writer.Print(msg)
}

//IsInteractive checks if the writer is interactive
func IsInteractive() bool {
	return log.writer.IsInteractive()
}

<<<<<<< HEAD
// AddMaskedWord adds a new
func AddMaskedWord(word string) {
	if strings.TrimSpace(word) != "" {
		log.maskedWords = append(log.maskedWords, word)
	}
}

// EnableMasking starts redacting all variables
func EnableMasking() {
	log.isMasked = true
	sort.Slice(log.maskedWords, func(i, j int) bool {
		return len(log.maskedWords[i]) > len(log.maskedWords[j])
	})
	oldnew := []string{}
	for _, maskWord := range log.maskedWords {
		oldnew = append(oldnew, maskWord)
		oldnew = append(oldnew, "***")
	}
	log.replacer = strings.NewReplacer(oldnew...)
}

// DisableMasking will stop showing secrets and vars
func DisableMasking() {
	log.isMasked = false
}

func redactMessage(message string) string {
	if log.isMasked {
		return log.replacer.Replace(message)
	}
	return message
=======
//GetOutputBuffer returns the buffer of the running command
func GetOutputBuffer() *bytes.Buffer {
	return log.buf
}

//LogIntoBuffer logs into the buffer but does not print anything
func LogIntoBuffer(format string, args ...interface{}) {
	log.writer.Infof(format, args)
	log.writer.LogIntoBuffer(format, args...)
>>>>>>> 8e0b7719
}<|MERGE_RESOLUTION|>--- conflicted
+++ resolved
@@ -14,11 +14,8 @@
 package log
 
 import (
-<<<<<<< HEAD
+	"bytes"
 	"fmt"
-=======
-	"bytes"
->>>>>>> 8e0b7719
 	"io"
 	"os"
 	"path/filepath"
@@ -58,24 +55,18 @@
 )
 
 type logger struct {
-<<<<<<< HEAD
 	out    *logrus.Logger
 	file   *logrus.Entry
 	writer OktetoWriter
 
-	stage       string
-	outputMode  string
+	stage      string
+	outputMode string
+
+	buf *bytes.Buffer
+
 	maskedWords []string
 	isMasked    bool
 	replacer    *strings.Replacer
-=======
-	out        *logrus.Logger
-	file       *logrus.Entry
-	writer     OktetoWriter
-	stage      string
-	outputMode string
-	buf        *bytes.Buffer
->>>>>>> 8e0b7719
 }
 
 var log = &logger{
@@ -94,11 +85,8 @@
 	log.out.SetOutput(os.Stdout)
 	log.out.SetLevel(level)
 	log.writer = log.getWriter(TTYFormat)
-<<<<<<< HEAD
 	log.maskedWords = []string{}
-=======
 	log.buf = &bytes.Buffer{}
->>>>>>> 8e0b7719
 }
 
 //ConfigureFileLogger configures the file to write
@@ -269,7 +257,6 @@
 	return log.writer.IsInteractive()
 }
 
-<<<<<<< HEAD
 // AddMaskedWord adds a new
 func AddMaskedWord(word string) {
 	if strings.TrimSpace(word) != "" {
@@ -301,15 +288,15 @@
 		return log.replacer.Replace(message)
 	}
 	return message
-=======
+}
+
 //GetOutputBuffer returns the buffer of the running command
 func GetOutputBuffer() *bytes.Buffer {
 	return log.buf
 }
 
-//LogIntoBuffer logs into the buffer but does not print anything
+// LogIntoBuffer logs into the buffer but does not print anything
 func LogIntoBuffer(format string, args ...interface{}) {
 	log.writer.Infof(format, args)
 	log.writer.LogIntoBuffer(format, args...)
->>>>>>> 8e0b7719
 }