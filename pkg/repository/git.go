// Copyright 2023 The Okteto Authors
// Licensed under the Apache License, Version 2.0 (the "License");
// you may not use this file except in compliance with the License.
// You may obtain a copy of the License at
//
// http://www.apache.org/licenses/LICENSE-2.0
//
// Unless required by applicable law or agreed to in writing, software
// distributed under the License is distributed on an "AS IS" BASIS,
// WITHOUT WARRANTIES OR CONDITIONS OF ANY KIND, either express or implied.
// See the License for the specific language governing permissions and
// limitations under the License.

package repository

import (
	"context"
	"errors"
	"fmt"
	"time"

	"github.com/go-git/go-git/v5"
	"github.com/go-git/go-git/v5/plumbing"
	"github.com/go-git/go-git/v5/plumbing/object"
	oktetoLog "github.com/okteto/okteto/pkg/log"
	"github.com/spf13/afero"
)

var (
<<<<<<< HEAD
	errNotCleanRepo    = errors.New("repository is not clean")
	errTimeoutExceeded = errors.New("timeout exceeded")
=======
	errNotCleanRepo = errors.New("repository is not clean")
	errFindingRepo  = errors.New("top level git repo directory cannot be found")
>>>>>>> f8021e14
)

type gitRepoController struct {
	repoGetter repositoryGetterInterface
	path       string
}

func newGitRepoController(path string) gitRepoController {
	return gitRepoController{
		repoGetter: gitRepositoryGetter{},
		path:       path,
	}
}

type cleanStatus struct {
	err     error
	isClean bool
}

func (r gitRepoController) calculateIsClean(ctx context.Context) (bool, error) {
	repo, err := r.repoGetter.get(r.path)
	if err != nil {
		return false, fmt.Errorf("failed to analyze git repo: %w", err)
	}

	worktree, err := repo.Worktree()
	if err != nil {
		return false, fmt.Errorf("failed to infer the git repo's current branch: %w", err)
	}

	status, err := worktree.Status(ctx, NewLocalGit("git", &LocalExec{}))
	if err != nil {
		return false, fmt.Errorf("failed to infer the git repo's status: %w", err)
	}

	return status.IsClean(), nil
}

// isClean checks if the repository have changes over the commit
func (r gitRepoController) isClean(ctx context.Context) (bool, error) {
	// We use context.TODO() in a few places to call isClean, so let's make sure
	// we set proper internal timeouts to not leak goroutines
	ctx, cancel := context.WithCancel(ctx)
	defer cancel()

	timeoutCh := make(chan struct{})
	ch := make(chan cleanStatus)

	go func() {
		time.Sleep(time.Second)
		close(timeoutCh)
		cancel()
		ch <- cleanStatus{errTimeoutExceeded, false}
	}()

	go func() {
		clean, err := r.calculateIsClean(ctx)
		select {
		case <-timeoutCh:
		case ch <- cleanStatus{err, clean}:
		}
	}()

	s := <-ch

	if errors.Is(s.err, errTimeoutExceeded) {
		oktetoLog.Debug("Timeout exceeded calculating git status: assuming dirty commit")
	}

	return s.isClean, s.err
}

// GetSHA returns the last commit sha of the repository
func (r gitRepoController) getSHA() (string, error) {
	isClean, err := r.isClean(context.TODO())
	if err != nil {
		return "", fmt.Errorf("%w: failed to check if repo is clean: %w", errNotCleanRepo, err)
	}
	if !isClean {
		return "", errNotCleanRepo
	}
	repo, err := r.repoGetter.get(r.path)
	if err != nil {
		return "", fmt.Errorf("%w: failed to analyze git repo: %w", errNotCleanRepo, err)
	}
	head, err := repo.Head()
	if err != nil {
		return "", fmt.Errorf("%w: failed to analyze git repo: %w", errNotCleanRepo, err)
	}
	return head.Hash().String(), nil
}

type commitResponse struct {
	err    error
	commit string
}

func (r gitRepoController) GeLatestDirCommit(contextDir string) (string, error) {
	// We use context.TODO() in a few places to call isClean, so let's make sure
	// we set proper internal timeouts to not leak goroutines
	ctx, cancel := context.WithCancel(context.TODO())
	defer cancel()

	timeoutCh := make(chan struct{})
	ch := make(chan commitResponse)

	timeout := 1 * time.Second

	go func() {
		time.Sleep(timeout)
		close(timeoutCh)
		cancel()
		ch <- commitResponse{
			commit: "",
			err:    errTimeoutExceeded,
		}
	}()

	go func() {
		commit, err := r.calculateLatestDirCommit(ctx, contextDir)
		select {
		case <-timeoutCh:
		case ch <- commitResponse{
			commit: commit,
			err:    err,
		}:
		}
	}()

	s := <-ch

	if errors.Is(s.err, errTimeoutExceeded) {
		oktetoLog.Debugf("Timeout exceeded calculating git commit for '%s': assuming dirty commit", contextDir)
	}

	return s.commit, s.err
}

func (r gitRepoController) calculateLatestDirCommit(ctx context.Context, contextDir string) (string, error) {
	repo, err := r.repoGetter.get(r.path)
	if err != nil {
		return "", fmt.Errorf("failed to calculate latestDirCommit: failed to analyze git repo: %w", err)
	}

	return repo.GetLatestCommit(ctx, r.path, contextDir, NewLocalGit("git", &LocalExec{}))
}

type repositoryGetterInterface interface {
	get(path string) (gitRepositoryInterface, error)
}

type gitRepositoryGetter struct{}

func (gitRepositoryGetter) get(path string) (gitRepositoryInterface, error) {
	repo, err := git.PlainOpen(path)
	if err != nil {
		return nil, err
	}
	return oktetoGitRepository{
		repo: repo,
		root: path,
	}, nil
}

type oktetoGitRepository struct {
	repo *git.Repository
	root string
}

func (ogr oktetoGitRepository) Worktree() (gitWorktreeInterface, error) {
	worktree, err := ogr.repo.Worktree()
	if err != nil {
		return nil, err
	}
	return oktetoGitWorktree{worktree: worktree}, nil
}

func (ogr oktetoGitRepository) Head() (*plumbing.Reference, error) {
	return ogr.repo.Head()
}

func (ogr oktetoGitRepository) Log(o *git.LogOptions) (object.CommitIter, error) {
	return ogr.repo.Log(o)
}

type oktetoGitWorktree struct {
	worktree *git.Worktree
}

func (ogr oktetoGitWorktree) GetRoot() string {
	return ogr.worktree.Filesystem.Root()
}

type oktetoGitStatus struct {
	status git.Status
}

func (ogs oktetoGitStatus) IsClean() bool {
	return ogs.status.IsClean()
}

type gitRepositoryInterface interface {
	Worktree() (gitWorktreeInterface, error)
	Head() (*plumbing.Reference, error)
	Log(o *git.LogOptions) (object.CommitIter, error)
	GetLatestCommit(ctx context.Context, repoPath, dirpath string, localGit LocalGitInterface) (string, error)
}

type gitWorktreeInterface interface {
	Status(context.Context, LocalGitInterface) (oktetoGitStatus, error)
	GetRoot() string
}

func (ogr oktetoGitWorktree) Status(ctx context.Context, localGit LocalGitInterface) (oktetoGitStatus, error) {
	// using git directly is faster, so we check if it's available
	_, err := localGit.Exists()
	if err != nil {
		// git is not available, so we fall back on git-go
		oktetoLog.Debug("Calculating git status: git is not installed, for better performances consider installing it")
		status, err := ogr.worktree.Status()
		if err != nil {
			return oktetoGitStatus{status: git.Status{}}, fmt.Errorf("failed to get git status: %w", err)
		}

		return oktetoGitStatus{status: status}, nil
	}

	status, err := localGit.Status(ctx, ogr.GetRoot(), 0)
	if err != nil {
		return oktetoGitStatus{status: git.Status{}}, fmt.Errorf("failed to get git status: %w", err)
	}

	return oktetoGitStatus{status: status}, nil
}

<<<<<<< HEAD
func (ogr oktetoGitRepository) GetLatestCommit(ctx context.Context, repoPath, dirpath string, localGit LocalGitInterface) (string, error) {
	// using git directly is faster, so we check if it's available
	_, err := localGit.Exists()
	if err != nil {
		// git is not available, so we fall back on git-go
		oktetoLog.Debug("Calculating git latest commit: git is not installed, for better performances consider installing it")
		cIter, err := ogr.Log(&git.LogOptions{
			PathFilter: func(s string) bool {
				return s == dirpath
			},
		})
		if err != nil {
			return "", fmt.Errorf("failed to get git log: %w", err)
		}
		commit := ""
		err = cIter.ForEach(func(c *object.Commit) error {
			commit = c.Hash.String()
			return nil
		})
		if err != nil {
			return "", fmt.Errorf("failed to get git log: %w", err)
		}
		return commit, nil
	}

	commit, err := localGit.GetLatestCommit(ctx, ogr.root, dirpath, 0)
	if err != nil {
		return "", fmt.Errorf("failed to get git status: %w", err)
	}

	return commit, nil
=======
func FindTopLevelGitDir(workingDir string, fs afero.Fs) (string, error) {
	dir, err := filepath.Abs(workingDir)
	if err != nil {
		return "", fmt.Errorf("%w: invalid workind dir: %w", errFindingRepo, err)
	}

	for {
		if filesystem.FileExistsWithFilesystem(filepath.Join(dir, ".git"), fs) {
			return dir, nil
		}

		parent := filepath.Dir(dir)
		if parent == dir {
			return "", errFindingRepo
		}
		dir = parent
	}
>>>>>>> f8021e14
}<|MERGE_RESOLUTION|>--- conflicted
+++ resolved
@@ -17,23 +17,21 @@
 	"context"
 	"errors"
 	"fmt"
+	"path/filepath"
 	"time"
 
 	"github.com/go-git/go-git/v5"
 	"github.com/go-git/go-git/v5/plumbing"
 	"github.com/go-git/go-git/v5/plumbing/object"
+	"github.com/okteto/okteto/pkg/filesystem"
 	oktetoLog "github.com/okteto/okteto/pkg/log"
 	"github.com/spf13/afero"
 )
 
 var (
-<<<<<<< HEAD
 	errNotCleanRepo    = errors.New("repository is not clean")
 	errTimeoutExceeded = errors.New("timeout exceeded")
-=======
-	errNotCleanRepo = errors.New("repository is not clean")
-	errFindingRepo  = errors.New("top level git repo directory cannot be found")
->>>>>>> f8021e14
+	errFindingRepo     = errors.New("top level git repo directory cannot be found")
 )
 
 type gitRepoController struct {
@@ -269,7 +267,6 @@
 	return oktetoGitStatus{status: status}, nil
 }
 
-<<<<<<< HEAD
 func (ogr oktetoGitRepository) GetLatestCommit(ctx context.Context, repoPath, dirpath string, localGit LocalGitInterface) (string, error) {
 	// using git directly is faster, so we check if it's available
 	_, err := localGit.Exists()
@@ -301,7 +298,8 @@
 	}
 
 	return commit, nil
-=======
+}
+
 func FindTopLevelGitDir(workingDir string, fs afero.Fs) (string, error) {
 	dir, err := filepath.Abs(workingDir)
 	if err != nil {
@@ -319,5 +317,4 @@
 		}
 		dir = parent
 	}
->>>>>>> f8021e14
 }