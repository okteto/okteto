// Copyright 2023 The Okteto Authors
// Licensed under the Apache License, Version 2.0 (the "License");
// you may not use this file except in compliance with the License.
// You may obtain a copy of the License at
//
// http://www.apache.org/licenses/LICENSE-2.0
//
// Unless required by applicable law or agreed to in writing, software
// distributed under the License is distributed on an "AS IS" BASIS,
// WITHOUT WARRANTIES OR CONDITIONS OF ANY KIND, either express or implied.
// See the License for the specific language governing permissions and
// limitations under the License.

package repository

import (
	"path/filepath"
	"testing"

	"github.com/go-git/go-git/v5"
	"github.com/go-git/go-git/v5/plumbing"
<<<<<<< HEAD
=======
	"github.com/spf13/afero"
>>>>>>> c001458e
	"github.com/stretchr/testify/assert"
)

func TestIsClean(t *testing.T) {
	type config struct {
		repositoryGetter *fakeRepositoryGetter
	}
	type expected struct {
		err     error
		isClean bool
	}
	var tests = []struct {
		expected expected
		config   config
		name     string
	}{
		{
			name: "dir is not a repository",
			config: config{
				repositoryGetter: &fakeRepositoryGetter{
					repository: nil,
					err:        []error{git.ErrRepositoryNotExists},
				},
			},
			expected: expected{
				isClean: false,
				err:     git.ErrRepositoryNotExists,
			},
		},
		{
			name: "repository could not access worktree",
			config: config{
				repositoryGetter: &fakeRepositoryGetter{
					repository: []*fakeRepository{
						{
							worktree: nil,
							err:      assert.AnError,
						},
					},
				},
			},
			expected: expected{
				isClean: false,
				err:     assert.AnError,
			},
		},
		{
			name: "worktree could not access status",
			config: config{
				repositoryGetter: &fakeRepositoryGetter{
					repository: []*fakeRepository{
						{
							worktree: &fakeWorktree{
								status: oktetoGitStatus{
									status: git.Status{},
								},
								err: assert.AnError,
							},
							err: nil,
						},
					},
				},
			},
			expected: expected{
				isClean: false,
				err:     assert.AnError,
			},
		},
		{
			name: "repository is not clean",
			config: config{
				repositoryGetter: &fakeRepositoryGetter{
					repository: []*fakeRepository{
						{
							worktree: &fakeWorktree{
								status: oktetoGitStatus{
									status: git.Status{
										"test-file.go": &git.FileStatus{
											Staging:  git.Modified,
											Worktree: git.Unmodified,
										},
									},
								},
								err: nil,
							},
							err: nil,
						},
					},
				},
			},
			expected: expected{
				isClean: false,
				err:     nil,
			},
		},
		{
			name: "repository is clean",
			config: config{
				repositoryGetter: &fakeRepositoryGetter{
					repository: []*fakeRepository{
						{
							worktree: &fakeWorktree{
								status: oktetoGitStatus{
									status: git.Status{
										"test-file.go": &git.FileStatus{
											Staging:  git.Unmodified,
											Worktree: git.Unmodified,
										},
										"test-file-2.go": &git.FileStatus{
											Staging:  git.Unmodified,
											Worktree: git.Unmodified,
										},
									},
								},
								err: nil,
							},
							err: nil,
						},
					},
				},
			},
			expected: expected{
				isClean: true,
				err:     nil,
			},
		},
	}
	for _, tt := range tests {
		t.Run(tt.name, func(t *testing.T) {
			repo := Repository{
				control: gitRepoController{
					repoGetter: tt.config.repositoryGetter,
				},
			}
			isClean, err := repo.IsClean()
			assert.ErrorIs(t, err, tt.expected.err)
			assert.Equal(t, tt.expected.isClean, isClean)
		})
	}
}

func TestGetSHA(t *testing.T) {
	cleanRepo := &fakeRepository{worktree: &fakeWorktree{
		status: oktetoGitStatus{
			status: git.Status{
				"test-file.go": &git.FileStatus{
					Staging:  git.Unmodified,
					Worktree: git.Unmodified,
				},
			},
		},
	},
		head: plumbing.NewHashReference("test", plumbing.NewHash("test")),
		err:  nil,
	}

	repoWithHeadErr := &fakeRepository{worktree: &fakeWorktree{
		status: oktetoGitStatus{
			status: git.Status{
				"test-file.go": &git.FileStatus{
					Staging:  git.Unmodified,
					Worktree: git.Unmodified,
				},
			},
		},
	},
		head: plumbing.NewHashReference("test", plumbing.NewHash("test")),
		err:  assert.AnError,
	}

	type config struct {
		repositoryGetter *fakeRepositoryGetter
	}
	type expected struct {
		err error
		sha string
	}
	var tests = []struct {
		expected expected
		config   config
		name     string
	}{
		{
			name: "get sha without any problem",
			config: config{
				repositoryGetter: &fakeRepositoryGetter{
					repository: []*fakeRepository{cleanRepo, cleanRepo},
				},
			},
			expected: expected{
				sha: plumbing.NewHash("test").String(),
				err: nil,
			},
		},
		{
			name: "get empty sha when not clean",
			config: config{
				repositoryGetter: &fakeRepositoryGetter{
					repository: []*fakeRepository{
						{
							worktree: &fakeWorktree{
								status: oktetoGitStatus{
									status: git.Status{
										"test-file.go": &git.FileStatus{
											Staging:  git.Modified,
											Worktree: git.Unmodified,
										},
									},
								},
							},
							head: plumbing.NewHashReference("test", plumbing.NewHash("test")),
						},
					},
				},
			},
			expected: expected{
				sha: "",
				err: errNotCleanRepo,
			},
		},
		{
			name: "error getting repository",
			config: config{
				repositoryGetter: &fakeRepositoryGetter{
					repository: []*fakeRepository{cleanRepo},
					err: []error{
						nil,
						assert.AnError},
				},
			},
			expected: expected{
				sha: "",
				err: assert.AnError,
			},
		},
		{
			name: "error getting Head",
			config: config{
				repositoryGetter: &fakeRepositoryGetter{
					repository: []*fakeRepository{cleanRepo, repoWithHeadErr},
					err: []error{
						nil,
						nil},
				},
			},
			expected: expected{
				sha: "",
				err: assert.AnError,
			},
		},
		{
			name: "error calling isClean",
			config: config{
				repositoryGetter: &fakeRepositoryGetter{
					repository: []*fakeRepository{},
					err:        []error{assert.AnError},
				},
			},
			expected: expected{
				sha: "",
				err: assert.AnError,
			},
		},
	}
	for _, tt := range tests {
		t.Run(tt.name, func(t *testing.T) {
			repo := Repository{
				control: gitRepoController{
					repoGetter: tt.config.repositoryGetter,
				},
			}
			sha, err := repo.GetSHA()
			assert.ErrorIs(t, err, tt.expected.err)
			assert.Equal(t, tt.expected.sha, sha)
		})
	}
}

func TestGetLatestDirCommit(t *testing.T) {
	type config struct {
		repositoryGetter *fakeRepositoryGetter
	}
	type expected struct {
		err error
		sha string
	}
	var tests = []struct {
		expected     expected
		config       config
		name         string
		buildContext string
	}{
		{
			name: "get hash without any problem",
			config: config{
				repositoryGetter: &fakeRepositoryGetter{
					repository: []*fakeRepository{
						{
							commit: "hash",
							err:    nil,
						},
					},
				},
			},
			buildContext: "test",
			expected: expected{
				sha: "hash",
				err: nil,
			},
		},
		{
			name: "get build context hash with error retrieving repo",
			config: config{
				repositoryGetter: &fakeRepositoryGetter{
					err: []error{assert.AnError},
				},
			},
			buildContext: "test",
			expected: expected{
				sha: "",
				err: assert.AnError,
			},
		},
		{
			name: "get build context hash with error getting head",
			config: config{
				repositoryGetter: &fakeRepositoryGetter{
					repository: []*fakeRepository{
						{
							commit: "",
							err:    assert.AnError,
						},
					},
<<<<<<< HEAD
=======
				},
			},
			buildContext: "test",
			expected: expected{
				sha: "",
				err: assert.AnError,
			},
		},
	}
	for _, tt := range tests {
		t.Run(tt.name, func(t *testing.T) {
			repo := Repository{
				control: gitRepoController{
					repoGetter: tt.config.repositoryGetter,
				},
			}
			commit, err := repo.GetLatestDirCommit(tt.buildContext)
			assert.ErrorIs(t, err, tt.expected.err)
			assert.Equal(t, tt.expected.sha, commit)
		})
	}
}

func TestFindTopLevelGitDir(t *testing.T) {
	type input struct {
		mockFs func() afero.Fs
		cwd    string
	}

	rootDir, err := filepath.Abs(filepath.Clean("/tmp"))
	assert.NoError(t, err)

	tests := []struct {
		input        input
		expectedErr  error
		name         string
		expectedPath string
	}{
		{
			name: "not found",
			input: input{
				cwd: filepath.Join(rootDir, "example", "services", "api"),
				mockFs: func() afero.Fs {
					return afero.NewMemMapFs()
>>>>>>> c001458e
				},
			},
			expectedPath: "",
			expectedErr:  errFindingRepo,
		},
<<<<<<< HEAD
=======
		{
			name: "invalid working dir",
			input: input{
				cwd: "@",
				mockFs: func() afero.Fs {
					return afero.NewMemMapFs()
				},
			},
			expectedPath: "",
			expectedErr:  errFindingRepo,
		},
		{
			name: "found",
			input: input{
				cwd: filepath.Join(rootDir, "example", "services", "api"),
				mockFs: func() afero.Fs {
					fs := afero.NewMemMapFs()
					gitDirPath := filepath.Join(rootDir, "example", ".git")
					_, err := fs.Create(gitDirPath)
					assert.NoError(t, err)
					return fs
				},
			},
			expectedPath: filepath.Join(rootDir, "example"),
			expectedErr:  nil,
		},
>>>>>>> c001458e
	}

	for _, tt := range tests {
		t.Run(tt.name, func(t *testing.T) {
			fs := tt.input.mockFs()
			path, err := FindTopLevelGitDir(tt.input.cwd, fs)

			if tt.expectedErr != nil {
				assert.ErrorIs(t, err, tt.expectedErr)
			} else {
				assert.NoError(t, err)
			}
<<<<<<< HEAD
			commit, err := repo.GetLatestDirCommit(tt.buildContext)
			assert.ErrorIs(t, err, tt.expected.err)
			assert.Equal(t, tt.expected.sha, commit)
=======

			assert.Equal(t, tt.expectedPath, path)
>>>>>>> c001458e
		})
	}
}<|MERGE_RESOLUTION|>--- conflicted
+++ resolved
@@ -19,10 +19,7 @@
 
 	"github.com/go-git/go-git/v5"
 	"github.com/go-git/go-git/v5/plumbing"
-<<<<<<< HEAD
-=======
 	"github.com/spf13/afero"
->>>>>>> c001458e
 	"github.com/stretchr/testify/assert"
 )
 
@@ -356,8 +353,6 @@
 							err:    assert.AnError,
 						},
 					},
-<<<<<<< HEAD
-=======
 				},
 			},
 			buildContext: "test",
@@ -402,14 +397,11 @@
 				cwd: filepath.Join(rootDir, "example", "services", "api"),
 				mockFs: func() afero.Fs {
 					return afero.NewMemMapFs()
->>>>>>> c001458e
 				},
 			},
 			expectedPath: "",
 			expectedErr:  errFindingRepo,
 		},
-<<<<<<< HEAD
-=======
 		{
 			name: "invalid working dir",
 			input: input{
@@ -436,7 +428,6 @@
 			expectedPath: filepath.Join(rootDir, "example"),
 			expectedErr:  nil,
 		},
->>>>>>> c001458e
 	}
 
 	for _, tt := range tests {
@@ -449,14 +440,8 @@
 			} else {
 				assert.NoError(t, err)
 			}
-<<<<<<< HEAD
-			commit, err := repo.GetLatestDirCommit(tt.buildContext)
-			assert.ErrorIs(t, err, tt.expected.err)
-			assert.Equal(t, tt.expected.sha, commit)
-=======
 
 			assert.Equal(t, tt.expectedPath, path)
->>>>>>> c001458e
 		})
 	}
 }