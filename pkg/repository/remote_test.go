// Copyright 2023 The Okteto Authors
// Licensed under the Apache License, Version 2.0 (the "License");
// you may not use this file except in compliance with the License.
// You may obtain a copy of the License at
//
// http://www.apache.org/licenses/LICENSE-2.0
//
// Unless required by applicable law or agreed to in writing, software
// distributed under the License is distributed on an "AS IS" BASIS,
// WITHOUT WARRANTIES OR CONDITIONS OF ANY KIND, either express or implied.
// See the License for the specific language governing permissions and
// limitations under the License.

package repository

import (
	"context"
	"fmt"
	"testing"

	"github.com/stretchr/testify/assert"
)

func TestRemoteIsCleanTrue(t *testing.T) {
	remote := oktetoRemoteRepoController{
		gitCommit: "123",
	}
	isClean, err := remote.isClean(context.Background())
	assert.NoError(t, err)
	assert.True(t, isClean)
}

func TestRemoteIsCleanFalse(t *testing.T) {
	remote := oktetoRemoteRepoController{
		gitCommit: "",
	}
	isClean, err := remote.isClean(context.Background())
	assert.NoError(t, err)
	assert.False(t, isClean)
}

func TestRemoteGetSHA(t *testing.T) {
	remote := oktetoRemoteRepoController{
		gitCommit: "123",
	}
	sha, err := remote.getSHA()
	assert.NoError(t, err)
	assert.Equal(t, remote.gitCommit, sha)
}

func TestRemoteGetLatestDirCommit(t *testing.T) {
	remote := oktetoRemoteRepoController{
		gitCommit: "123",
	}
<<<<<<< HEAD
	_, err := remote.GeLatestDirCommit("test")
	assert.Error(t, err, fmt.Errorf("not-implemented"))
}

func TestRemoteGetDiffHash(t *testing.T) {
	remote := oktetoRemoteRepoController{
		gitCommit: "123",
	}
	_, err := remote.GetDiffHash("test")
=======
	_, err := remote.GetLatestDirCommit("test")
>>>>>>> c001458e
	assert.Error(t, err, fmt.Errorf("not-implemented"))
}<|MERGE_RESOLUTION|>--- conflicted
+++ resolved
@@ -52,8 +52,7 @@
 	remote := oktetoRemoteRepoController{
 		gitCommit: "123",
 	}
-<<<<<<< HEAD
-	_, err := remote.GeLatestDirCommit("test")
+	_, err := remote.GetLatestDirCommit("test")
 	assert.Error(t, err, fmt.Errorf("not-implemented"))
 }
 
@@ -62,8 +61,5 @@
 		gitCommit: "123",
 	}
 	_, err := remote.GetDiffHash("test")
-=======
-	_, err := remote.GetLatestDirCommit("test")
->>>>>>> c001458e
 	assert.Error(t, err, fmt.Errorf("not-implemented"))
 }