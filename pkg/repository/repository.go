--- conflicted
+++ resolved
@@ -36,12 +36,8 @@
 type repositoryInterface interface {
 	isClean(ctx context.Context) (bool, error)
 	getSHA() (string, error)
-<<<<<<< HEAD
-	GeLatestDirCommit(string) (string, error)
+	GetLatestDirCommit(string) (string, error)
 	GetDiffHash(string) (string, error)
-=======
-	GetLatestDirCommit(string) (string, error)
->>>>>>> c001458e
 }
 
 type repositoryURL struct {
@@ -121,13 +117,9 @@
 }
 
 func (r Repository) GetLatestDirCommit(dir string) (string, error) {
-<<<<<<< HEAD
-	return r.control.GeLatestDirCommit(dir)
+	return r.control.GetLatestDirCommit(dir)
 }
 
 func (r Repository) GetDiffHash(dir string) (string, error) {
 	return r.control.GetDiffHash(dir)
-=======
-	return r.control.GetLatestDirCommit(dir)
->>>>>>> c001458e
 }