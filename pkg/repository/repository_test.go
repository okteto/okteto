// Copyright 2023 The Okteto Authors
// Licensed under the Apache License, Version 2.0 (the "License");
// you may not use this file except in compliance with the License.
// You may obtain a copy of the License at
//
// http://www.apache.org/licenses/LICENSE-2.0
//
// Unless required by applicable law or agreed to in writing, software
// distributed under the License is distributed on an "AS IS" BASIS,
// WITHOUT WARRANTIES OR CONDITIONS OF ANY KIND, either express or implied.
// See the License for the specific language governing permissions and
// limitations under the License.

package repository

import (
	"context"
	"net/url"
	"testing"

	"github.com/go-git/go-git/v5"
	"github.com/go-git/go-git/v5/plumbing"
	"github.com/go-git/go-git/v5/plumbing/object"
	"github.com/okteto/okteto/pkg/constants"
	"github.com/stretchr/testify/assert"
)

type fakeRepositoryGetter struct {
	repository []*fakeRepository
	err        []error
	callCount  int
}

func (frg *fakeRepositoryGetter) get(_ string) (gitRepositoryInterface, error) {
	i := frg.callCount
	frg.callCount++
	if frg.err != nil && frg.err[i] != nil {
		return nil, frg.err[i]
	}
	return frg.repository[i], nil
}

type fakeRepository struct {
	err          error
	worktree     *fakeWorktree
	head         *plumbing.Reference
	commit       string
<<<<<<< HEAD
	diff         string
=======
>>>>>>> c001458e
	failInCommit bool
}

func (fr fakeRepository) Worktree() (gitWorktreeInterface, error) {
	return fr.worktree, fr.err
}
func (fr fakeRepository) Head() (*plumbing.Reference, error) {
	if fr.failInCommit {
		return fr.head, nil
	}
	return fr.head, fr.err
}

func (fr fakeRepository) GetLatestCommit(context.Context, string, string, LocalGitInterface) (string, error) {
	return fr.commit, fr.err
}

func (fr fakeRepository) Log(logOpts *git.LogOptions) (object.CommitIter, error) {
	return nil, nil
}

<<<<<<< HEAD
func (fr fakeRepository) GetDiff(ctx context.Context, repoPath, dirpath string, localGit LocalGitInterface) (string, error) {
	return fr.diff, fr.err
}

=======
>>>>>>> c001458e
type fakeWorktree struct {
	err    error
	status oktetoGitStatus
	root   string
}

func (fw fakeWorktree) GetRoot() string {
	return fw.root
}

func (fw fakeWorktree) Status(context.Context, string, LocalGitInterface) (oktetoGitStatus, error) {
	return fw.status, fw.err
}

func TestNewRepo(t *testing.T) {
	tt := []struct {
		expectedControl repositoryInterface
		name            string
		GitCommit       string
		remoteDeploy    string
	}{
		{
			name:      "GitCommit is empty",
			GitCommit: "",
			expectedControl: gitRepoController{
				repoGetter: gitRepositoryGetter{},
			},
		},
		{
			name:      "GitCommit is not empty",
			GitCommit: "1234567890",
			expectedControl: gitRepoController{
				repoGetter: gitRepositoryGetter{},
			},
		},
		{
			name:         "GitCommit is not empty in remote deploy",
			GitCommit:    "1234567890",
			remoteDeploy: "true",
			expectedControl: oktetoRemoteRepoController{
				gitCommit: "1234567890",
			},
		},
	}
	for _, tc := range tt {
		t.Run(tc.name, func(t *testing.T) {
			t.Setenv(constants.OktetoGitCommitEnvVar, tc.GitCommit)
			t.Setenv(constants.OktetoDeployRemote, tc.remoteDeploy)
			r := NewRepository("https://my-repo/okteto/okteto")
			assert.Equal(t, "/okteto/okteto", r.url.Path)
			assert.IsType(t, tc.expectedControl, r.control)
		})
	}
}

func TestIsEqual(t *testing.T) {
	type input struct {
		r Repository
		o Repository
	}
	var tests = []struct {
		name     string
		input    input
		expected bool
	}{
		{
			name: "r is nil -> false",
			input: input{
				r: Repository{},
				o: Repository{url: &repositoryURL{}},
			},
			expected: false,
		},
		{
			name: "o is nil -> false",
			input: input{
				r: Repository{url: &repositoryURL{}},
				o: Repository{},
			},
			expected: false,
		},
		{
			name: "r and o are nil -> false",
			input: input{
				r: Repository{},
				o: Repository{},
			},
			expected: false,
		},
		{
			name: "different hostname -> false",
			input: input{
				r: Repository{url: &repositoryURL{url.URL{Host: "my-hub"}}},
				o: Repository{url: &repositoryURL{url.URL{Host: "my-hub2"}}},
			},
			expected: false,
		},
		{
			name: "different path -> false",
			input: input{
				r: Repository{url: &repositoryURL{url.URL{Host: "my-hub", Path: "okteto/repo1"}}},
				o: Repository{url: &repositoryURL{url.URL{Host: "my-hub", Path: "okteto/repo2"}}},
			},
			expected: false,
		},
		{
			name: "equal -> true",
			input: input{
				r: Repository{url: &repositoryURL{url.URL{Host: "my-hub", Path: "okteto/repo1"}}},
				o: Repository{url: &repositoryURL{url.URL{Host: "my-hub", Path: "okteto/repo2"}}},
			},
			expected: false,
		},
	}
	for _, tt := range tests {
		t.Run(tt.name, func(t *testing.T) {
			result := tt.input.r.IsEqual(tt.input.o)
			assert.Equal(t, tt.expected, result)
		})
	}
}

func TestCleanPath(t *testing.T) {
	var tests = []struct {
		name     string
		input    string
		expected string
	}{
		{
			name:     "path starts with /",
			input:    "/okteto/okteto",
			expected: "okteto/okteto",
		},
		{
			name:     "path ends with .git",
			input:    "okteto/okteto.git",
			expected: "okteto/okteto",
		},
		{
			name:     "path starts with / and ends with .git",
			input:    "/okteto/okteto.git",
			expected: "okteto/okteto",
		},
	}
	for _, tt := range tests {
		t.Run(tt.name, func(t *testing.T) {
			result := cleanPath(tt.input)
			assert.Equal(t, tt.expected, result)
		})
	}
}

func Test_GetAnonymizedRepo(t *testing.T) {
	tests := []struct {
		name       string
		repository *Repository
		expected   string
	}{
		{
			name: "https repo without credentials",
			repository: &Repository{
				url: &repositoryURL{
					url.URL{
						Scheme: "https",
						Host:   "github.com",
						Path:   "/okteto/okteto",
					},
				},
			},
			expected: "https://github.com/okteto/okteto",
		},
		{
			name: "ssh repo",
			repository: &Repository{
				url: &repositoryURL{
					url.URL{
						Scheme: "ssh",
						Host:   "github.com",
						Path:   "okteto/okteto.git",
						User:   url.User("git"),
					},
				}},
			expected: "ssh://github.com/okteto/okteto.git",
		},
		{
			name: "https repo with credentials",
			repository: &Repository{
				url: &repositoryURL{
					url.URL{
						Scheme: "https",
						Host:   "github.com",
						Path:   "/okteto/okteto",
						User:   url.UserPassword("git", "PASSWORD"),
					},
				}},
			expected: "https://github.com/okteto/okteto",
		},
	}

	for _, tt := range tests {
		t.Run(tt.name, func(t *testing.T) {
			got := tt.repository.GetAnonymizedRepo()
			assert.Equal(t, tt.expected, got)
		})
	}
}

func Test_getURLFromPath(t *testing.T) {
	tests := []struct {
		name     string
		path     string
		expected repositoryURL
	}{
		{
			name: "https repo without credentials",
			path: "https://github.com/okteto/okteto",
			expected: repositoryURL{
				url.URL{
					Scheme: "https",
					Host:   "github.com",
					Path:   "/okteto/okteto",
				},
			},
		},
		{
			name: "ssh repo",
			path: "git@github.com:okteto/okteto.git",
			expected: repositoryURL{
				url.URL{
					Scheme: "ssh",
					Host:   "github.com",
					Path:   "okteto/okteto.git",
					User:   url.User("git"),
				},
			},
		},
		{
			name: "https repo with credentials",
			path: "https://git:PASSWORD@github.com/okteto/okteto",
			expected: repositoryURL{
				url.URL{
					Scheme: "https",
					Host:   "github.com",
					Path:   "/okteto/okteto",
					User:   url.UserPassword("git", "PASSWORD"),
				},
			},
		},
	}

	for _, tt := range tests {
		t.Run(tt.name, func(t *testing.T) {
			got := getURLFromPath(tt.path)
			assert.Equal(t, tt.expected, got)
		})
	}
}

func Test_String(t *testing.T) {
	r := &repositoryURL{
		url.URL{
			Scheme: "http",
			Host:   "okteto.com",
			Path:   "docs",
			User:   url.UserPassword("test", "password"),
		},
	}

	expected := "http://okteto.com/docs"
	got := r.String()

	assert.Equal(t, expected, got)
	assert.NotNil(t, r.URL.User)
}<|MERGE_RESOLUTION|>--- conflicted
+++ resolved
@@ -45,10 +45,7 @@
 	worktree     *fakeWorktree
 	head         *plumbing.Reference
 	commit       string
-<<<<<<< HEAD
 	diff         string
-=======
->>>>>>> c001458e
 	failInCommit bool
 }
 
@@ -70,13 +67,10 @@
 	return nil, nil
 }
 
-<<<<<<< HEAD
 func (fr fakeRepository) GetDiff(ctx context.Context, repoPath, dirpath string, localGit LocalGitInterface) (string, error) {
 	return fr.diff, fr.err
 }
 
-=======
->>>>>>> c001458e
 type fakeWorktree struct {
 	err    error
 	status oktetoGitStatus
