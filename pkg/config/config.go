--- conflicted
+++ resolved
@@ -48,23 +48,13 @@
 	Attaching = "attaching"
 	// Pulling  up pulling images
 	Pulling = "pulling"
-<<<<<<< HEAD
 	// StartingSync up preparing syncthing
 	StartingSync = "startingSync"
-	// Synchronizing ing up is syncthing
+	// Synchronizing up is syncthing
 	Synchronizing = "synchronizing"
-	// Ready up fi nished
+	// Ready up finished
 	Ready = "ready"
 	// Failed up failed
-=======
-	// Start ingSync up preparing syncthing
-	StartingSync = "startingSync"
-	// Synchronize ing up is syncthing
-	Synchronizing = "synchronizing"
-	// Ready up fi nished
-	Ready = "ready"
-	// Fai led up failed
->>>>>>> 366c67cd
 	Failed = "failed"
 
 	stateFile string = "okteto.state"
