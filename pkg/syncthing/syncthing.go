// Copyright 2020 The Okteto Authors
// Licensed under the Apache License, Version 2.0 (the "License");
// you may not use this file except in compliance with the License.
// You may obtain a copy of the License at
//
// http://www.apache.org/licenses/LICENSE-2.0
//
// Unless required by applicable law or agreed to in writing, software
// distributed under the License is distributed on an "AS IS" BASIS,
// WITHOUT WARRANTIES OR CONDITIONS OF ANY KIND, either express or implied.
// See the License for the specific language governing permissions and
// limitations under the License.

package syncthing

import (
	"bytes"
	"context"
	"encoding/json"
	"fmt"
	"io"
	"io/ioutil"
	"net/http"
	"os"
	"os/exec"
	"path/filepath"
	"runtime"
	"strconv"
	"strings"
	"text/template"
	"time"

	"github.com/okteto/okteto/pkg/config"
	"github.com/okteto/okteto/pkg/errors"
	"github.com/okteto/okteto/pkg/log"
	"github.com/okteto/okteto/pkg/model"
	"golang.org/x/crypto/bcrypt"
	yaml "gopkg.in/yaml.v2"

	"github.com/google/uuid"
	gops "github.com/mitchellh/go-ps"
	"github.com/shirou/gopsutil/process"
)

var (
	configTemplate = template.Must(template.New("syncthingConfig").Parse(configXML))
)

const (
	certFile   = "cert.pem"
	keyFile    = "key.pem"
	configFile = "config.xml"
	logFile    = "syncthing.log"

	// DefaultRemoteDeviceID remote syncthing device ID
	DefaultRemoteDeviceID = "ATOPHFJ-VPVLDFY-QVZDCF2-OQQ7IOW-OG4DIXF-OA7RWU3-ZYA4S22-SI4XVAU"
	// LocalDeviceID local syncthing device ID
	LocalDeviceID = "ABKAVQF-RUO4CYO-FSC2VIP-VRX4QDA-TQQRN2J-MRDXJUC-FXNWP6N-S6ZSAAR"

	// DefaultFileWatcherDelay how much to wait before starting a sync after a file change
	DefaultFileWatcherDelay = 5

	// ClusterPort is the port used by syncthing in the cluster
	ClusterPort = 22000

	// GUIPort is the port used by syncthing in the cluster for the http endpoint
	GUIPort = 8384
)

// Syncthing represents the local syncthing process.
type Syncthing struct {
	APIKey           string        `yaml:"apikey"`
	GUIPassword      string        `yaml:"password"`
	GUIPasswordHash  string        `yaml:"-"`
	binPath          string        `yaml:"-"`
	Client           *http.Client  `yaml:"-"`
	cmd              *exec.Cmd     `yaml:"-"`
	Folders          []*Folder     `yaml:"folders"`
	FileWatcherDelay int           `yaml:"-"`
	ForceSendOnly    bool          `yaml:"-"`
	GUIAddress       string        `yaml:"local"`
	Home             string        `yaml:"-"`
	LogPath          string        `yaml:"-"`
	ListenAddress    string        `yaml:"-"`
	RemoteAddress    string        `yaml:"-"`
	RemoteDeviceID   string        `yaml:"-"`
	RemoteGUIAddress string        `yaml:"remote"`
	RemoteGUIPort    int           `yaml:"-"`
	RemotePort       int           `yaml:"-"`
	LocalGUIPort     int           `yaml:"-"`
	LocalPort        int           `yaml:"-"`
	Type             string        `yaml:"-"`
	IgnoreDelete     bool          `yaml:"-"`
	pid              int           `yaml:"-"`
	RescanInterval   string        `yaml:"-"`
	Compression      string        `yaml:"-"`
	timeout          time.Duration `yaml:"-"`
}

//Folder represents a sync folder
type Folder struct {
	Name        string `yaml:"name"`
	LocalPath   string `yaml:"localPath"`
	RemotePath  string `yaml:"remotePath"`
	Retries     int    `yaml:"-"`
	Overwritten bool   `yaml:"-"`
}

// Status represents the status of a syncthing folder.
type Status struct {
	State      string `json:"state"`
	PullErrors int64  `json:"pullErrors"`
}

// FolderErrors represents folder errors in syncthing.
type FolderErrors struct {
	Data DataFolderErrors `json:"data"`
}

// DataFolderErrors represents data folder errors in syncthing.
type DataFolderErrors struct {
	Errors []FolderError `json:"errors"`
}

// FolderError represents a folder error in syncthing.
type FolderError struct {
	Error string `json:"error"`
	Path  string `json:"path"`
}

// ItemEvent represents an item event of any type in syncthing.
type ItemEvent struct {
	Id       int                                        `json:"id"`
	GlobalId int                                        `json:"globalID"`
	Time     time.Time                                  `json:"time"`
	Data     map[string]map[string]DownloadProgressData `json:"data"`
}

// DownloadProgressData represents an the information about a DownloadProgress event
type DownloadProgressData struct {
	BytesTotal int64 `json:"bytesTotal"`
}

// New constructs a new Syncthing.
func New(dev *model.Dev) (*Syncthing, error) {
	fullPath := getInstallPath()
	remotePort, err := model.GetAvailablePort(dev.Interface)
	if err != nil {
		return nil, err
	}

	remoteGUIPort, err := model.GetAvailablePort(dev.Interface)
	if err != nil {
		return nil, err
	}

	guiPort, err := model.GetAvailablePort(dev.Interface)
	if err != nil {
		return nil, err
	}

	listenPort, err := model.GetAvailablePort(dev.Interface)
	if err != nil {
		return nil, err
	}

	pwd := uuid.New().String()
	hash, err := bcrypt.GenerateFromPassword([]byte(pwd), 0)
	if err != nil {
		log.Infof("couldn't hash the password %s", err)
		hash = []byte("")
	}

	compression := "metadata"
	if dev.Sync.Compression {
		compression = "always"
	}
	s := &Syncthing{
		APIKey:           "cnd",
		GUIPassword:      pwd,
		GUIPasswordHash:  string(hash),
		binPath:          fullPath,
		Client:           NewAPIClient(),
		FileWatcherDelay: DefaultFileWatcherDelay,
		GUIAddress:       fmt.Sprintf("%s:%d", dev.Interface, guiPort),
		Home:             config.GetDeploymentHome(dev.Namespace, dev.Name),
		LogPath:          GetLogFile(dev.Namespace, dev.Name),
		ListenAddress:    fmt.Sprintf("%s:%d", dev.Interface, listenPort),
		RemoteAddress:    fmt.Sprintf("tcp://%s:%d", dev.Interface, remotePort),
		RemoteDeviceID:   DefaultRemoteDeviceID,
		RemoteGUIAddress: fmt.Sprintf("%s:%d", dev.Interface, remoteGUIPort),
		LocalGUIPort:     guiPort,
		LocalPort:        listenPort,
		RemoteGUIPort:    remoteGUIPort,
		RemotePort:       remotePort,
		Type:             "sendonly",
		IgnoreDelete:     true,
		Folders:          []*Folder{},
		RescanInterval:   strconv.Itoa(dev.Sync.RescanInterval),
		Compression:      compression,
		timeout:          dev.Timeout,
	}
	index := 1
	for _, sync := range dev.Sync.Folders {
		result, err := dev.IsSubPathFolder(sync.LocalPath)
		if err != nil {
			return nil, err
		}
		if !result {
			s.Folders = append(
				s.Folders,
				&Folder{
					Name:       strconv.Itoa(index),
					LocalPath:  sync.LocalPath,
					RemotePath: sync.RemotePath,
				},
			)
			index++
		}
	}

	return s, nil
}

func (s *Syncthing) initConfig() error {
	if err := os.MkdirAll(s.Home, 0700); err != nil {
		return fmt.Errorf("failed to create %s: %s", s.Home, err)
	}

	if err := s.UpdateConfig(); err != nil {
		return err
	}

	if err := ioutil.WriteFile(filepath.Join(s.Home, certFile), cert, 0700); err != nil {
		return fmt.Errorf("failed to write syncthing certificate: %w", err)
	}

	if err := ioutil.WriteFile(filepath.Join(s.Home, keyFile), key, 0700); err != nil {
		return fmt.Errorf("failed to write syncthing key: %w", err)
	}

	return nil
}

// UpdateConfig updates the syncthing config file
func (s *Syncthing) UpdateConfig() error {
	buf := new(bytes.Buffer)
	if err := configTemplate.Execute(buf, s); err != nil {
		return fmt.Errorf("failed to write syncthing configuration template: %w", err)
	}

	if err := ioutil.WriteFile(filepath.Join(s.Home, configFile), buf.Bytes(), 0700); err != nil {
		return fmt.Errorf("failed to write syncthing configuration file: %w", err)
	}

	return nil
}

// Run starts up a local syncthing process to serve files from.
func (s *Syncthing) Run(ctx context.Context) error {
	if err := s.initConfig(); err != nil {
		return err
	}

	cmdArgs := []string{
		"-home", s.Home,
		"-no-browser",
		"-verbose",
		"-logfile", s.LogPath,
		"-log-max-old-files=0",
	}

	s.cmd = exec.Command(s.binPath, cmdArgs...) //nolint: gas, gosec
	s.cmd.Env = append(os.Environ(), "STNOUPGRADE=1")

	if err := s.cmd.Start(); err != nil {
		return fmt.Errorf("failed to start syncthing: %w", err)
	}

	if s.cmd.Process == nil {
		return nil
	}

	s.pid = s.cmd.Process.Pid

	return nil
}

//WaitForPing waits for syncthing to be ready
func (s *Syncthing) WaitForPing(ctx context.Context, local bool) error {
	ticker := time.NewTicker(300 * time.Millisecond)
	to := time.Now().Add(s.timeout)

	log.Infof("waiting for syncthing local=%t to be ready", local)
	for i := 0; ; i++ {
<<<<<<< HEAD
		if s.Ping(ctx, local) {
			return nil
		}
		if i%5 == 0 {
			log.Infof("syncthing local=%t is not ready yet", local)
		}

		if time.Now().After(to) {
			return fmt.Errorf("syncthing local=%t didn't respond after %s", local, s.timeout.String())
		}

=======
>>>>>>> 423dac08
		select {
		case <-ticker.C:
			if s.Ping(ctx, local) {
				return nil
			}
			if i%5 == 0 {
				log.Infof("syncthing local=%t is not ready yet", local)
			}

			if time.Now().After(timeout) {
				return fmt.Errorf("syncthing local=%t didn't respond after %s", local, to.String())
			}

		case <-ctx.Done():
			log.Infof("syncthing.WaitForPing cancelled local=%t", local)
			return ctx.Err()
		}
	}
}

//Ping checks if syncthing is available
func (s *Syncthing) Ping(ctx context.Context, local bool) bool {
	_, err := s.APICall(ctx, "rest/system/ping", "GET", 200, nil, local, nil, false, 0)
	if err == nil {
		return true
	}
	if strings.Contains(err.Error(), "Client.Timeout") {
		return true
	}
	return false
}

//ResetDatabase resets the syncthing database
func (s *Syncthing) ResetDatabase(ctx context.Context, dev *model.Dev) error {

	if err := s.resetDatabase(ctx, dev, false); err != nil {
		return err
	}
	if err := s.resetDatabase(ctx, dev, true); err != nil {
		return err
	}

	if err := s.WaitForPing(ctx, false); err != nil {
		return err
	}
	return s.WaitForPing(ctx, true)
}

func (s *Syncthing) resetDatabase(ctx context.Context, dev *model.Dev, local bool) error {
	for _, folder := range s.Folders {
		log.Infof("reseting syncthing database path=%s local=%t", folder.LocalPath, local)
		params := getFolderParameter(folder)
		_, err := s.APICall(ctx, "rest/system/reset", "POST", 200, params, local, nil, false, 3)
		if err != nil {
			log.Infof("error posting 'rest/system/reset' local=%t syncthing API: %s", local, err)
			if strings.Contains(err.Error(), "Client.Timeout") {
				return fmt.Errorf("error resetting syncthing database local=%t: %s", local, err.Error())
			}
			return errors.ErrLostSyncthing
		}
	}
	return nil
}

//Overwrite overwrites local changes to the remote syncthing
func (s *Syncthing) Overwrite(ctx context.Context, dev *model.Dev) error {
	for _, folder := range s.Folders {
		log.Infof("overriding local changes to the remote syncthing path=%s", folder.LocalPath)
		params := getFolderParameter(folder)
		_, err := s.APICall(ctx, "rest/db/override", "POST", 200, params, true, nil, false, 3)
		if err != nil {
			log.Infof("error posting 'rest/db/override' syncthing API: %s", err)
			if strings.Contains(err.Error(), "Client.Timeout") {
				return errors.ErrBusySyncthing
			}
			return errors.ErrLostSyncthing
		}
		folder.Overwritten = true
	}
	return nil
}

//IsAllOverwritten checks if all overwrite operations has been completed
func (s *Syncthing) IsAllOverwritten() bool {
	for _, folder := range s.Folders {
		if !folder.Overwritten {
			return false
		}
	}
	return true
}

//WaitForScanning waits for syncthing to finish initial scanning
func (s *Syncthing) WaitForScanning(ctx context.Context, dev *model.Dev, local bool) error {
	for _, folder := range s.Folders {
		if err := s.waitForFolderScanning(ctx, folder, local); err != nil {
			return err
		}
	}
	return nil
}

func (s *Syncthing) waitForFolderScanning(ctx context.Context, folder *Folder, local bool) error {
	ticker := time.NewTicker(100 * time.Millisecond)
	log.Infof("waiting for initial scan to complete path=%s local=%t", folder.LocalPath, local)

	to := time.Now().Add(s.timeout * 10) // 5 minutes

	for i := 0; ; i++ {
		status, err := s.GetStatus(ctx, folder, local)
		if err != nil && err != errors.ErrBusySyncthing {
			return errors.ErrUnknownSyncError
		}

		if status != nil {
			if i%100 == 0 {
				// one log every 10 seconds
				log.Infof("syncthing folder local=%t is '%s'", local, status.State)
			}
			if status.State != "scanning" && status.State != "scan-waiting" {
				return nil
			}
		}

		if time.Now().After(to) {
			return fmt.Errorf("initial file scan not completed after %s, please try again", s.timeout.String())
		}

		select {
		case <-ticker.C:
			continue
		case <-ctx.Done():
			log.Info("call to syncthing.waitForFolderScanning canceled")
			return ctx.Err()
		}
	}
}

// GetCompletion returns the syncthing completion
func (s *Syncthing) GetCompletion(ctx context.Context, local bool, device string) (*Completion, error) {
	params := map[string]string{"device": device}
	completion := &Completion{}
	body, err := s.APICall(ctx, "rest/db/completion", "GET", 200, params, local, nil, true, 3)
	if err != nil {
		log.Infof("error calling 'rest/db/completion' local=%t syncthing API: %s", local, err)
		if strings.Contains(err.Error(), "Client.Timeout") {
			return nil, errors.ErrBusySyncthing
		}
		return nil, errors.ErrLostSyncthing
	}
	err = json.Unmarshal(body, completion)
	if err != nil {
		log.Infof("error unmarshalling 'rest/db/completion' local=%t syncthing API: %s", local, err)
		return nil, errors.ErrLostSyncthing
	}
	return completion, nil
}

// IsHealthy returns the syncthing error or nil
func (s *Syncthing) IsHealthy(ctx context.Context, local bool, max int) error {
	for _, folder := range s.Folders {
		status, err := s.GetStatus(ctx, folder, false)
		if err != nil {
			if err == errors.ErrBusySyncthing {
				continue
			}
			return err
		}
		if status.PullErrors == 0 {
			folder.Retries = 0
			continue
		}

		folder.Retries++
		err = s.GetFolderErrors(ctx, folder, false)
		log.Infof("syncthing error in folder '%s' local=%t retry %d: %s", folder.RemotePath, local, folder.Retries, err)
		if folder.Retries <= max {
			continue
		}
		if err == nil || err == errors.ErrBusySyncthing {
			return errors.ErrUnknownSyncError
		}
		return err
	}
	return nil
}

// GetStatus returns the syncthing status
func (s *Syncthing) GetStatus(ctx context.Context, folder *Folder, local bool) (*Status, error) {
	params := getFolderParameter(folder)
	status := &Status{}
	body, err := s.APICall(ctx, "rest/db/status", "GET", 200, params, local, nil, true, 3)
	if err != nil {
		log.Infof("error getting status: %s", err.Error())
		if strings.Contains(err.Error(), "Client.Timeout") {
			return nil, errors.ErrBusySyncthing
		}
		return nil, errors.ErrLostSyncthing
	}
	err = json.Unmarshal(body, status)
	if err != nil {
		log.Infof("error unmarshalling status: %s", err.Error())
		return nil, errors.ErrLostSyncthing
	}

	return status, nil
}

// GetFolderErrors returns the last folder errors
func (s *Syncthing) GetFolderErrors(ctx context.Context, folder *Folder, local bool) error {
	params := getFolderParameter(folder)
	params["since"] = "0"
	params["limit"] = "1"
	params["timeout"] = "0"
	params["events"] = "FolderErrors"
	folderErrorsList := []FolderErrors{}
	body, err := s.APICall(ctx, "rest/events", "GET", 200, params, local, nil, true, 3)
	if err != nil {
		log.Infof("error getting events: %s", err.Error())
		if strings.Contains(err.Error(), "Client.Timeout") {
			return errors.ErrBusySyncthing
		}
		return errors.ErrLostSyncthing
	}

	err = json.Unmarshal(body, &folderErrorsList)
	if err != nil {
		log.Infof("error unmarshalling events: %s", err.Error())
		return errors.ErrLostSyncthing
	}

	if len(folderErrorsList) == 0 {
		return nil
	}
	folderErrors := folderErrorsList[len(folderErrorsList)-1]
	if len(folderErrors.Data.Errors) == 0 {
		return nil
	}

	errMsg := folderErrors.Data.Errors[0].Error

	if strings.Contains(errMsg, "insufficient space") {
		log.Infof("syncthing insufficient space local=%t: %s", local, errMsg)
		return errors.ErrInsufficientSpace
	}

	log.Infof("syncthing pull error local=%t: %s", local, errMsg)
	return fmt.Errorf("%s: %s", folderErrors.Data.Errors[0].Path, errMsg)
}

// GetObjectSyncthing the files syncthing
func (s *Syncthing) GetInSynchronizationFile(ctx context.Context) string {
	events := []ItemEvent{}
	params := map[string]string{
		"device":  DefaultRemoteDeviceID,
		"since":   "0",
		"limit":   "1",
		"timeout": "0",
		"events":  "DownloadProgress",
	}
	body, err := s.APICall(ctx, "rest/events", "GET", 200, params, false, nil, true, 0)
	if err != nil {
		log.Infof("error getting GetInSynchronizationItem: %s", err.Error())
		return ""
	}

	if err := json.Unmarshal(body, &events); err != nil {
		log.Infof("error unmarshalling events: %s", err.Error())
		return ""
	}

	if len(events) == 0 {
		return ""
	}

	return getInSynchronizationLargestFile(events[len(events)-1])
}

func getInSynchronizationLargestFile(e ItemEvent) string {
	result := ""
	var largerFileSize int64
	for _, folderStatus := range e.Data {
		for fileName := range folderStatus {
			fileSize := folderStatus[fileName].BytesTotal
			if fileSize > largerFileSize {
				result = fileName
				largerFileSize = fileSize
			}
		}
	}
	return result
}

// Restart restarts the syncthing process
func (s *Syncthing) Restart(ctx context.Context) error {
	_, err := s.APICall(ctx, "rest/system/restart", "POST", 200, nil, true, nil, false, 3)
	return err
}

// HardTerminate halts the background process, waits for 1s and kills the process if it is still running
func (s *Syncthing) HardTerminate() error {
	pList, err := process.Processes()
	if err != nil {
		return err
	}

	for _, p := range pList {
		if p.Pid == 0 {
			continue
		}

		name, err := p.Name()
		if err != nil {
			// it's expected go get EOF if the process no longer exists at this point.
			if err != io.EOF {
				log.Infof("error getting name for process %d: %s", p.Pid, err.Error())
			}
			continue
		}

		// workaround until https://github.com/shirou/gopsutil/issues/1043 is fixed
		if name == "" && runtime.GOOS == "darwin" && runtime.GOARCH == "arm64" {
			pr, err := gops.FindProcess(int(p.Pid))
			if err != nil {
				log.Infof("error getting process  %d: %s", p.Pid, err.Error())
				continue
			}

			if pr == nil {
				log.Infof("process  %d not found", p.Pid)
				continue
			}

			name = pr.Executable()
		}

		if name == "" {
			continue
		}

		if !strings.Contains(name, "syncthing") {
			continue
		}

		cmdline, err := p.Cmdline()
		if err != nil {
			return err
		}

		if !strings.Contains(cmdline, fmt.Sprintf("-home %s", s.Home)) {
			continue
		}
		log.Infof("terminating syncthing %d with wait: %s", p.Pid, s.Home)
		if err := terminate(p, true); err != nil {
			log.Infof("error terminating syncthing %d with wait: %s", p.Pid, err.Error())
		}
		log.Infof("terminated syncthing %d with wait: %s", p.Pid, s.Home)
	}
	return nil
}

// SoftTerminate halts the background process
func (s *Syncthing) SoftTerminate() error {
	if s.pid == 0 {
		return nil
	}
	p, err := process.NewProcess(int32(s.pid))
	if err != nil {
		return fmt.Errorf("error getting syncthing process %d: %s", s.pid, err.Error())
	}
	log.Infof("terminating syncthing %d without wait", s.pid)
	if err := terminate(p, false); err != nil {
		return fmt.Errorf("error terminating syncthing %d without wait: %s", p.Pid, err.Error())
	}
	log.Infof("terminated syncthing %d without wait", s.pid)
	return nil
}

// SaveConfig saves the syncthing object in the dev home folder
func (s *Syncthing) SaveConfig(dev *model.Dev) error {
	marshalled, err := yaml.Marshal(s)
	if err != nil {
		return err
	}

	syncthingInfoFile := getInfoFile(dev.Namespace, dev.Name)
	if err := ioutil.WriteFile(syncthingInfoFile, marshalled, 0600); err != nil {
		return fmt.Errorf("failed to write syncthing info file: %w", err)
	}

	return nil
}

// Load loads the syncthing object from the dev home folder
func Load(dev *model.Dev) (*Syncthing, error) {
	syncthingInfoFile := getInfoFile(dev.Namespace, dev.Name)
	b, err := ioutil.ReadFile(syncthingInfoFile)
	if err != nil {
		return nil, err
	}

	s := &Syncthing{
		Client: NewAPIClient(),
	}
	if err := yaml.Unmarshal(b, s); err != nil {
		return nil, err
	}

	return s, nil
}

// RemoveFolder deletes all the files created by the syncthing instance
func RemoveFolder(dev *model.Dev) error {
	s, err := New(dev)
	if err != nil {
		return fmt.Errorf("failed to create syncthing instance")
	}

	if s.Home == "" {
		log.Info("the home directory is not set when deleting")
		return nil
	}

	if _, err := filepath.Rel(config.GetOktetoHome(), s.Home); err != nil || config.GetOktetoHome() == s.Home {
		log.Errorf("%s is not inside %s, ignoring", s.Home, config.GetOktetoHome())
		return nil
	}

	if err := os.RemoveAll(s.Home); err != nil {
		log.Infof("failed to remote syncthing home directory at %s: %s", s.Home, err)
		return nil
	}

	parentDir := filepath.Dir(s.Home)
	if parentDir != "." {
		empty, err := isDirEmpty(parentDir)
		if err != nil {
			log.Infof("failed to see if %s is empty: %s", parentDir, err)
			return nil
		}

		if empty {
			if err := os.RemoveAll(parentDir); err != nil {
				log.Infof("couldn't delete folder: %s", err)
				return nil
			}

			log.Infof("removed %s", parentDir)
		}
	}

	return nil
}

func isDirEmpty(path string) (bool, error) {
	f, err := os.Open(path)
	if err != nil {
		return false, err
	}
	defer f.Close()

	_, err = f.Readdirnames(1) // Or f.Readdir(1)
	if err == io.EOF {
		return true, nil
	}
	return false, err // Either not empty or error, suits both cases
}

func getInstallPath() string {
	return filepath.Join(config.GetOktetoHome(), getBinaryName())
}

func getBinaryName() string {
	if runtime.GOOS == "windows" {
		return "syncthing.exe"
	}

	return "syncthing"
}

func getFolderParameter(folder *Folder) map[string]string {
	return map[string]string{"folder": GetFolderName(folder), "device": DefaultRemoteDeviceID}
}

func GetFolderName(folder *Folder) string {
	return fmt.Sprintf("okteto-%s", folder.Name)
}

func getInfoFile(namespace, name string) string {
	return filepath.Join(config.GetDeploymentHome(namespace, name), "syncthing.info")
}

// GetLogFile returns the path to the syncthing log file
func GetLogFile(namespace, name string) string {
	return filepath.Join(config.GetDeploymentHome(namespace, name), "syncthing.log")
}<|MERGE_RESOLUTION|>--- conflicted
+++ resolved
@@ -293,20 +293,6 @@
 
 	log.Infof("waiting for syncthing local=%t to be ready", local)
 	for i := 0; ; i++ {
-<<<<<<< HEAD
-		if s.Ping(ctx, local) {
-			return nil
-		}
-		if i%5 == 0 {
-			log.Infof("syncthing local=%t is not ready yet", local)
-		}
-
-		if time.Now().After(to) {
-			return fmt.Errorf("syncthing local=%t didn't respond after %s", local, s.timeout.String())
-		}
-
-=======
->>>>>>> 423dac08
 		select {
 		case <-ticker.C:
 			if s.Ping(ctx, local) {
@@ -317,7 +303,7 @@
 			}
 
 			if time.Now().After(timeout) {
-				return fmt.Errorf("syncthing local=%t didn't respond after %s", local, to.String())
+				return fmt.Errorf("syncthing local=%t didn't respond after %s", local, s.timeout.String())
 			}
 
 		case <-ctx.Done():
