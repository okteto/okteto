--- conflicted
+++ resolved
@@ -403,11 +403,7 @@
 }
 
 // Stop halts the background process and cleans up.
-<<<<<<< HEAD
 func (s *Syncthing) Stop(force bool) error {
-=======
-func (s *Syncthing) Stop() error {
->>>>>>> 52142001
 	pidPath := filepath.Join(s.Home, syncthingPidFile)
 	pid, err := getPID(pidPath)
 	if os.IsNotExist(err) {
