// Copyright 2023 The Okteto Authors
// Licensed under the Apache License, Version 2.0 (the "License");
// you may not use this file except in compliance with the License.
// You may obtain a copy of the License at
//
// http://www.apache.org/licenses/LICENSE-2.0
//
// Unless required by applicable law or agreed to in writing, software
// distributed under the License is distributed on an "AS IS" BASIS,
// WITHOUT WARRANTIES OR CONDITIONS OF ANY KIND, either express or implied.
// See the License for the specific language governing permissions and
// limitations under the License.

package syncthing

import (
	"os"
	"path/filepath"
	"testing"

	"github.com/okteto/okteto/pkg/constants"
	oktetoErrors "github.com/okteto/okteto/pkg/errors"
	"github.com/spf13/afero"
	"github.com/stretchr/testify/assert"
)

func TestGetFiles(t *testing.T) {
	dir := t.TempDir()
	defer func() {
		os.Unsetenv(constants.OktetoFolderEnvVar)
	}()

	t.Setenv(constants.OktetoFolderEnvVar, dir)
	log := GetLogFile("test", "application")
	expected := filepath.Join(dir, "test", "application", "syncthing.log")

	if log != expected {
		t.Errorf("got %s, expected %s", log, expected)
	}

	info := getInfoFile("test", "application")
	expected = filepath.Join(dir, "test", "application", "syncthing.info")
	if info != expected {
		t.Errorf("got %s, expected %s", info, expected)
	}
}

func TestIdentifyReadinessIssue(t *testing.T) {
	var tests = []struct {
<<<<<<< HEAD
		sy          Syncthing
		expectedErr error
		mockFs      func() afero.Fs
		name        string
	}{
		{
			name: "no-matching-errors",
			sy: Syncthing{
=======
		expectedErr error
		mockFs      func() afero.Fs
		name        string
		s           Syncthing
	}{
		{
			name: "no-matching-errors",
			s: Syncthing{
>>>>>>> acbf007f
				LogPath: "syncthing.log",
			},
			mockFs: func() afero.Fs {
				fs := afero.NewMemMapFs()
				_ = afero.WriteFile(fs, "syncthing.log", []byte("happy days!"), 0644)
				return fs
			},
		},
		{
			name: "matching-insufficient-space-for-database",
<<<<<<< HEAD
			sy: Syncthing{
=======
			s: Syncthing{
>>>>>>> acbf007f
				LogPath: "syncthing.log",
			},
			mockFs: func() afero.Fs {
				fs := afero.NewMemMapFs()
				_ = afero.WriteFile(fs, "syncthing.log", []byte("2024/01/01 10:00:00 INFO: Failed initial scan of sendonly folder \"1\" (okteto-1)"+
					"2024/01/01 10:01:00 WARNING: Error on folder \"1\" (okteto-1): insufficient space on disk for database (/home/<user>/.okteto/<namespace>/<service>/index-v0.14.0.db): current 0.94 % < required 1 %"+
					"2024/01/01 10:02:00 failed to sufficiently increase receive buffer size (was: 208 kiB, wanted: 2048 kiB, got: 416 kiB). See https://github.com/quic-go/quic-go/wiki/UDP-Buffer-Sizes for details."), 0644)
				return fs
			},
<<<<<<< HEAD
			expectedErr: oktetoErrors.ErrInsufficientSpace,
		},
		{
			name: "matching-error-opening-database",
			sy: Syncthing{
=======
			expectedErr: oktetoErrors.ErrInsufficientSpaceOnUserDisk,
		},
		{
			name: "matching-error-opening-database",
			s: Syncthing{
>>>>>>> acbf007f
				LogPath: "syncthing.log",
			},
			mockFs: func() afero.Fs {
				fs := afero.NewMemMapFs()
				_ = afero.WriteFile(fs, "syncthing.log", []byte("[start] \"2024/01/01 10:01:00 WARNING: Error opening database: mkdir /home/<user>/.okteto/<namespace>/<service>/index-v0.14.0.db: no space left on device"), 0644)
				return fs
			},
<<<<<<< HEAD
			expectedErr: oktetoErrors.ErrInsufficientSpace,
=======
			expectedErr: oktetoErrors.ErrInsufficientSpaceOnUserDisk,
>>>>>>> acbf007f
		},
	}

	for _, tt := range tests {
		t.Run(tt.name, func(t *testing.T) {
<<<<<<< HEAD
			tt.sy.Fs = tt.mockFs()
			err := tt.sy.IdentifyReadinessIssue()
=======
			fs := tt.mockFs()
			err := tt.s.IdentifyReadinessIssue(fs)
>>>>>>> acbf007f
			assert.ErrorIs(t, err, tt.expectedErr)
		})
	}
}<|MERGE_RESOLUTION|>--- conflicted
+++ resolved
@@ -47,16 +47,6 @@
 
 func TestIdentifyReadinessIssue(t *testing.T) {
 	var tests = []struct {
-<<<<<<< HEAD
-		sy          Syncthing
-		expectedErr error
-		mockFs      func() afero.Fs
-		name        string
-	}{
-		{
-			name: "no-matching-errors",
-			sy: Syncthing{
-=======
 		expectedErr error
 		mockFs      func() afero.Fs
 		name        string
@@ -65,7 +55,6 @@
 		{
 			name: "no-matching-errors",
 			s: Syncthing{
->>>>>>> acbf007f
 				LogPath: "syncthing.log",
 			},
 			mockFs: func() afero.Fs {
@@ -76,11 +65,7 @@
 		},
 		{
 			name: "matching-insufficient-space-for-database",
-<<<<<<< HEAD
-			sy: Syncthing{
-=======
 			s: Syncthing{
->>>>>>> acbf007f
 				LogPath: "syncthing.log",
 			},
 			mockFs: func() afero.Fs {
@@ -90,19 +75,11 @@
 					"2024/01/01 10:02:00 failed to sufficiently increase receive buffer size (was: 208 kiB, wanted: 2048 kiB, got: 416 kiB). See https://github.com/quic-go/quic-go/wiki/UDP-Buffer-Sizes for details."), 0644)
 				return fs
 			},
-<<<<<<< HEAD
-			expectedErr: oktetoErrors.ErrInsufficientSpace,
-		},
-		{
-			name: "matching-error-opening-database",
-			sy: Syncthing{
-=======
 			expectedErr: oktetoErrors.ErrInsufficientSpaceOnUserDisk,
 		},
 		{
 			name: "matching-error-opening-database",
 			s: Syncthing{
->>>>>>> acbf007f
 				LogPath: "syncthing.log",
 			},
 			mockFs: func() afero.Fs {
@@ -110,23 +87,14 @@
 				_ = afero.WriteFile(fs, "syncthing.log", []byte("[start] \"2024/01/01 10:01:00 WARNING: Error opening database: mkdir /home/<user>/.okteto/<namespace>/<service>/index-v0.14.0.db: no space left on device"), 0644)
 				return fs
 			},
-<<<<<<< HEAD
-			expectedErr: oktetoErrors.ErrInsufficientSpace,
-=======
 			expectedErr: oktetoErrors.ErrInsufficientSpaceOnUserDisk,
->>>>>>> acbf007f
 		},
 	}
 
 	for _, tt := range tests {
 		t.Run(tt.name, func(t *testing.T) {
-<<<<<<< HEAD
-			tt.sy.Fs = tt.mockFs()
-			err := tt.sy.IdentifyReadinessIssue()
-=======
 			fs := tt.mockFs()
 			err := tt.s.IdentifyReadinessIssue(fs)
->>>>>>> acbf007f
 			assert.ErrorIs(t, err, tt.expectedErr)
 		})
 	}
