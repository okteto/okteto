--- conflicted
+++ resolved
@@ -29,21 +29,6 @@
 	"github.com/okteto/okteto/pkg/model"
 )
 
-<<<<<<< HEAD
-const syncthingVersion = "1.13.0-rc.1"
-
-var (
-	downloadURLs = map[string]string{
-		"linux":       fmt.Sprintf("https://github.com/syncthing/syncthing/releases/download/v%[1]s/syncthing-linux-amd64-v%[1]s.tar.gz", syncthingVersion),
-		"arm64":       fmt.Sprintf("https://github.com/syncthing/syncthing/releases/download/v%[1]s/syncthing-linux-arm64-v%[1]s.tar.gz", syncthingVersion),
-		"darwin":      fmt.Sprintf("https://github.com/syncthing/syncthing/releases/download/v%[1]s/syncthing-macos-amd64-v%[1]s.zip", syncthingVersion),
-		"darwinArm64": fmt.Sprintf("https://github.com/syncthing/syncthing/releases/download/v%[1]s/syncthing-macos-arm64-v%[1]s.zip", syncthingVersion),
-		"windows":     fmt.Sprintf("https://github.com/syncthing/syncthing/releases/download/v%[1]s/syncthing-windows-amd64-v%[1]s.zip", syncthingVersion),
-	}
-
-	minimumVersion = semver.MustParse(syncthingVersion)
-	versionRegex   = regexp.MustCompile(`syncthing v(\d+\.\d+\.\d+)(-rc\.[0-9])?.*`)
-=======
 const (
 	syncthingVersion       = "1.12.1"
 	syncthingVersionEnvVar = "OKTETO_SYNCTHING_VERSION"
@@ -59,7 +44,6 @@
 		"darwin":      "https://github.com/syncthing/syncthing/releases/download/v%[1]s/syncthing-macos-amd64-v%[1]s.zip",
 		"windows":     "https://github.com/syncthing/syncthing/releases/download/v%[1]s/syncthing-windows-amd64-v%[1]s.zip",
 	}
->>>>>>> f1c9ac09
 )
 
 // Install installs syncthing locally
@@ -160,36 +144,9 @@
 	}
 
 	s, err := parseVersionFromOutput(output)
-<<<<<<< HEAD
 	if err != nil {
 		log.Errorf("failed to parse the current syncthing version `%s`: %s", output, err)
 		return nil
-	}
-
-	return s
-}
-
-func parseVersionFromOutput(output []byte) (*semver.Version, error) {
-	found := versionRegex.FindSubmatch(output)
-
-	v := ""
-	switch len(found) {
-	case 3:
-		v = fmt.Sprintf("%s%s", found[1], found[2])
-	case 2:
-		v = fmt.Sprintf("%s", found[1])
-	default:
-		return nil, fmt.Errorf("failed to extract the version from `%s`", output)
-	}
-
-	s, err := semver.NewVersion(v)
-	if err != nil {
-		return nil, fmt.Errorf("failed to parse the current syncthing version `%s`: %s", v, err)
-=======
-	if err != nil {
-		log.Errorf("failed to parse the current syncthing version `%s`: %s", output, err)
-		return nil
->>>>>>> f1c9ac09
 	}
 
 	return s, nil
@@ -240,21 +197,7 @@
 		return fmt.Sprintf(downloadURLFormats[os], version), nil
 	}
 
-<<<<<<< HEAD
-	if os == "darwin" {
-		switch arch {
-		case "arm64":
-			return downloadURLs["darwinArm64"], nil
-		default:
-			return downloadURLs["darwin"], nil
-
-		}
-	}
-
-	return src, nil
-=======
 	return "", fmt.Errorf("%s-%s is not a supported platform", os, arch)
->>>>>>> f1c9ac09
 }
 
 func getBinaryPathInDownload(dir, url string) string {
