package deployments

import (
	"encoding/json"

	"github.com/okteto/cnd/pkg/model"
	log "github.com/sirupsen/logrus"
	appsv1 "k8s.io/api/apps/v1"
	apiv1 "k8s.io/api/core/v1"
	v1 "k8s.io/api/core/v1"
)

const (
	cndEnvNamespace = "CND_KUBERNETES_NAMESPACE"
)

const (
	initSyncImageTag = "okteto/init-syncthing:0.4.0"
	syncImageTag     = "okteto/syncthing:0.4.0"
)

var (
	devReplicas                      int32 = 1
	devTerminationGracePeriodSeconds int64
)

func translateToDevModeDeployment(d *appsv1.Deployment, devList []*model.Dev) error {

	d.Status = appsv1.DeploymentStatus{}
	manifest, err := json.Marshal(d)
	if err != nil {
		return err
	}
	setAnnotation(d.GetObjectMeta(), model.CNDDeploymentAnnotation, string(manifest))
	if err := setDevListAsAnnotation(d.GetObjectMeta(), devList); err != nil {
		return err
	}
	setLabel(d.GetObjectMeta(), model.CNDLabel, d.Name)
	setLabel(d.Spec.Template.GetObjectMeta(), model.CNDLabel, d.Name)
	d.Spec.Strategy = appsv1.DeploymentStrategy{Type: appsv1.RecreateDeploymentStrategyType}
	d.Spec.Template.Spec.TerminationGracePeriodSeconds = &devTerminationGracePeriodSeconds

<<<<<<< HEAD
	for i, c := range d.Spec.Template.Spec.Containers {
		if c.Name == dev.Swap.Deployment.Container || dev.Swap.Deployment.Container == "" {
			updateCndContainer(&d.Spec.Template.Spec.Containers[i], dev, d.Namespace)
			break
=======
	for _, dev := range devList {
		for i, c := range d.Spec.Template.Spec.Containers {
			if c.Name == dev.Swap.Deployment.Container {
				updateCndContainer(&d.Spec.Template.Spec.Containers[i], dev)
				break
			}
>>>>>>> cec6a8dd
		}
		createInitSyncthingContainer(d, dev)
		createSyncthingVolume(d, dev)
	}

	createSyncthingContainer(d, devList)
	createSyncthingSecretVolume(d)

	if *(d.Spec.Replicas) != devReplicas {
		log.Info("cnd only supports running with 1 replica")
		d.Spec.Replicas = &devReplicas
	}
	return nil
}

func updateCndContainer(c *apiv1.Container, dev *model.Dev, namespace string) {
	if dev.Swap.Deployment.Image != "" {
		c.Image = dev.Swap.Deployment.Image
	}

	if len(dev.Swap.Deployment.Command) > 0 {
		c.Command = dev.Swap.Deployment.Command
	}
	if len(dev.Swap.Deployment.Args) > 0 {
		c.Args = dev.Swap.Deployment.Args
	}

	c.WorkingDir = dev.Mount.Target
	c.ReadinessProbe = nil
	c.LivenessProbe = nil

	if c.VolumeMounts == nil {
		c.VolumeMounts = []apiv1.VolumeMount{}
	}

	volumeMount := apiv1.VolumeMount{
		Name:      dev.GetCNDSyncVolume(),
		MountPath: dev.Mount.Target,
	}

	c.VolumeMounts = append(
		c.VolumeMounts,
		volumeMount,
	)

	c.Resources = apiv1.ResourceRequirements{}

	if c.Env == nil {
		c.Env = []v1.EnvVar{}
	}

	namespaceEnvVar := v1.EnvVar{
		Name:  cndEnvNamespace,
		Value: namespace,
	}

	c.Env = append(c.Env, namespaceEnvVar)
}

func createInitSyncthingContainer(d *appsv1.Deployment, dev *model.Dev) {
	initSyncthingContainer := apiv1.Container{
		Name:  dev.GetCNDInitSyncContainer(),
		Image: initSyncImageTag,
		VolumeMounts: []apiv1.VolumeMount{
			apiv1.VolumeMount{
				Name:      dev.GetCNDSyncVolume(),
				MountPath: "/src",
			},
		},
	}

	if d.Spec.Template.Spec.InitContainers == nil {
		d.Spec.Template.Spec.InitContainers = []apiv1.Container{}
	}

	d.Spec.Template.Spec.InitContainers = append(d.Spec.Template.Spec.InitContainers, initSyncthingContainer)
}

func createSyncthingContainer(d *appsv1.Deployment, devList []*model.Dev) {
	syncthingContainer := apiv1.Container{
		Name:            model.CNDSyncContainer,
		Image:           syncImageTag,
		ImagePullPolicy: apiv1.PullAlways,
		VolumeMounts: []apiv1.VolumeMount{
			apiv1.VolumeMount{
				Name:      model.CNDSyncSecretVolume,
				MountPath: "/var/syncthing/secret/",
			},
		},
		Ports: []apiv1.ContainerPort{
			apiv1.ContainerPort{
				ContainerPort: 8384,
			},
			apiv1.ContainerPort{
				ContainerPort: 22000,
			},
		},
	}
	for _, dev := range devList {
		syncthingContainer.VolumeMounts = append(
			syncthingContainer.VolumeMounts,
			apiv1.VolumeMount{
				Name:      dev.GetCNDSyncVolume(),
				MountPath: dev.GetCNDSyncMount(),
			},
		)
	}
	d.Spec.Template.Spec.Containers = append(d.Spec.Template.Spec.Containers, syncthingContainer)
}

func createSyncthingVolume(d *appsv1.Deployment, dev *model.Dev) {
	if d.Spec.Template.Spec.Volumes == nil {
		d.Spec.Template.Spec.Volumes = []apiv1.Volume{}
	}

	syncVolume := apiv1.Volume{Name: dev.GetCNDSyncVolume()}

	d.Spec.Template.Spec.Volumes = append(
		d.Spec.Template.Spec.Volumes,
		syncVolume,
	)
}

func createSyncthingSecretVolume(d *appsv1.Deployment) {
	if d.Spec.Template.Spec.Volumes == nil {
		d.Spec.Template.Spec.Volumes = []apiv1.Volume{}
	}

	syncVolume := apiv1.Volume{
		Name: model.CNDSyncSecretVolume,
		VolumeSource: apiv1.VolumeSource{
			Secret: &apiv1.SecretVolumeSource{
				SecretName: model.GetCNDSyncSecret(d.Name),
			},
		},
	}

	d.Spec.Template.Spec.Volumes = append(
		d.Spec.Template.Spec.Volumes,
		syncVolume,
	)
}<|MERGE_RESOLUTION|>--- conflicted
+++ resolved
@@ -40,19 +40,12 @@
 	d.Spec.Strategy = appsv1.DeploymentStrategy{Type: appsv1.RecreateDeploymentStrategyType}
 	d.Spec.Template.Spec.TerminationGracePeriodSeconds = &devTerminationGracePeriodSeconds
 
-<<<<<<< HEAD
-	for i, c := range d.Spec.Template.Spec.Containers {
-		if c.Name == dev.Swap.Deployment.Container || dev.Swap.Deployment.Container == "" {
-			updateCndContainer(&d.Spec.Template.Spec.Containers[i], dev, d.Namespace)
-			break
-=======
 	for _, dev := range devList {
 		for i, c := range d.Spec.Template.Spec.Containers {
 			if c.Name == dev.Swap.Deployment.Container {
-				updateCndContainer(&d.Spec.Template.Spec.Containers[i], dev)
+				updateCndContainer(&d.Spec.Template.Spec.Containers[i], dev, d.Namespace)
 				break
 			}
->>>>>>> cec6a8dd
 		}
 		createInitSyncthingContainer(d, dev)
 		createSyncthingVolume(d, dev)
