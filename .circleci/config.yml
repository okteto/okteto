--- conflicted
+++ resolved
@@ -186,12 +186,8 @@
             export OKTETO_REMOTE_CLI_IMAGE=okteto.global/cli-e2e-linux:${CIRCLE_SHA1}
             export OKTETO_BIN=okteto.global/cli-e2e-linux:${CIRCLE_SHA1}
             echo "OKTETO_REMOTE_CLI_IMAGE=$OKTETO_REMOTE_CLI_IMAGE"
-<<<<<<< HEAD
             echo "OKTETO_BIN=$OKTETO_BIN"
-            $(pwd)/artifacts/bin/okteto-Linux-x86_64 context use $OKTETO_CONTEXT --token ${API_STAGING_TOKEN}
-=======
             $(pwd)/artifacts/bin/okteto-Linux-x86_64 context use $OKTETO_CONTEXT --token ${API_PRODUCT_STAGING_TOKEN}
->>>>>>> add9c65c
             $(pwd)/artifacts/bin/okteto-Linux-x86_64 analytics --disable
             make integration-deploy
 
@@ -211,12 +207,8 @@
             export OKTETO_REMOTE_CLI_IMAGE=okteto.global/cli-e2e-linux:${CIRCLE_SHA1}
             export OKTETO_BIN=okteto.global/cli-e2e-linux:${CIRCLE_SHA1}
             echo "OKTETO_REMOTE_CLI_IMAGE=$OKTETO_REMOTE_CLI_IMAGE"
-<<<<<<< HEAD
             echo "OKTETO_BIN=$OKTETO_BIN"
-            $(pwd)/artifacts/bin/okteto-Linux-x86_64 context use $OKTETO_CONTEXT --token ${API_STAGING_TOKEN}
-=======
             $(pwd)/artifacts/bin/okteto-Linux-x86_64 context use $OKTETO_CONTEXT --token ${API_PRODUCT_STAGING_TOKEN}
->>>>>>> add9c65c
             $(pwd)/artifacts/bin/okteto-Linux-x86_64 analytics --disable
             make integration-up
           environment:
@@ -238,12 +230,8 @@
             export OKTETO_REMOTE_CLI_IMAGE=okteto.global/cli-e2e-linux:${CIRCLE_SHA1}
             export OKTETO_BIN=okteto.global/cli-e2e-linux:${CIRCLE_SHA1}
             echo "OKTETO_REMOTE_CLI_IMAGE=$OKTETO_REMOTE_CLI_IMAGE"
-<<<<<<< HEAD
             echo "OKTETO_BIN=$OKTETO_BIN"
-            $(pwd)/artifacts/bin/okteto-Linux-x86_64 context use $OKTETO_CONTEXT --token ${API_STAGING_TOKEN}
-=======
             $(pwd)/artifacts/bin/okteto-Linux-x86_64 context use $OKTETO_CONTEXT --token ${API_PRODUCT_STAGING_TOKEN}
->>>>>>> add9c65c
             $(pwd)/artifacts/bin/okteto-Linux-x86_64 analytics --disable
             make integration-okteto
 
