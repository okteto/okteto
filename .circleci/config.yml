version: 2.1
orbs:
  aws-s3: circleci/aws-s3@1.0.6
jobs:
  build:
    docker:
      - image: circleci/golang:1.13
    steps:
      - checkout
      - restore_cache: 
          keys:
            - v2-pkg-cache
      - run: make test
      - run: env VERSION_STRING=$CIRCLE_TAG make -j 3 build-all
      - run: env VERSION_STRING=$CIRCLE_TAG make latest
      - persist_to_workspace:
          root: .
          paths:
            - bin
      - save_cache:
          key: v2-pkg-cache
          paths:
            - ~/.cache/go-build
      - store_artifacts:
          path: bin
          destination: binaries
  integration:
    environment: 
      OKTETO_USER: cindylopez
    docker:
      - image: okteto/desk:latest
    steps:
      - checkout
      - restore_cache: 
          keys:
            - v2-pkg-cache
      - attach_workspace:
          at: ./artifacts
      - run:
          name: prepare env
          command: |
            mkdir -p $HOME/.okteto
            touch $HOME/.okteto/.noanalytics
            echo $HOME
            curl -L "https://storage.googleapis.com/kubernetes-release/release/$(curl -s https://storage.googleapis.com/kubernetes-release/release/stable.txt)/bin/linux/amd64/kubectl" -o /usr/local/bin/kubectl
            chmod +x /usr/local/bin/kubectl
            cp $(pwd)/artifacts/bin/okteto-Linux-x86_64 /usr/local/bin/okteto
      - run: 
          name: integration tests (serverside)
          command: |
            unset OKTETO_CLIENTSIDE_TRANSLATION
            make integration
      - run: 
          name: integration tests (clientside)
          command: |
            export OKTETO_CLIENTSIDE_TRANSLATION=true
            make integration
      - save_cache:
          key: v2-pkg-cache
          paths:
            - ~/.cache/go-build
      - store_artifacts:
          path: /root/.okteto
          
  mock-publish-github-release:
    docker:
      - image: circleci/golang:1.13
    steps:
      - checkout
      - attach_workspace:
          at: ./artifacts
      - deploy:
          name: "Update brew formula"
          command: |
            sha=$(cat ./artifacts/bin/okteto-Darwin-x86_64.sha256 | awk '{print $1}')
            bash ./update_homebrew_formula.sh 0.0.1 $GITHUB_TOKEN $sha 1

  release:
    docker:
      - image: circleci/golang:1.13
    steps:
      - checkout
      - attach_workspace:
          at: ./artifacts
      - aws-s3/sync:
          from: ./artifacts/bin
          to: "s3://downloads.okteto.com/cli"
          aws-access-key-id: AWS_ACCESS_KEY_ID
          aws-secret-access-key: AWS_SECRET_ACCESS_KEY
          aws-region: AWS_REGION
          arguments: |
            --acl public-read \
            --metadata version=${CIRCLE_TAG} \
            --cache-control "max-age=86400" \
            --exclude "*.*.*/" \
      - aws-s3/sync:
          from: ./artifacts/bin
          to: "s3://downloads.okteto.com/cli/${CIRCLE_TAG}"
          aws-access-key-id: AWS_ACCESS_KEY_ID
          aws-secret-access-key: AWS_SECRET_ACCESS_KEY
          aws-region: AWS_REGION
          arguments: |
            --acl public-read \
            --metadata version=${CIRCLE_TAG} \
            --cache-control "max-age=86400" \
          overwrite: false
      - aws-s3/copy:
          from: "./artifacts/bin/okteto-Darwin-x86_64"
          to: "s3://downloads.okteto.com/cloud/cli/okteto-Darwin-x86_64"
          aws-access-key-id: AWS_ACCESS_KEY_ID
          aws-secret-access-key: AWS_SECRET_ACCESS_KEY
          aws-region: AWS_REGION
          arguments: |
            --acl public-read \
            --metadata version=${CIRCLE_TAG} \
            --cache-control "max-age=86400"
      - aws-s3/copy:
          from: "./artifacts/bin/okteto-Darwin-x86_64"
          to: "s3://downloads.okteto.com/cli/okteto-darwin-amd64"
          aws-access-key-id: AWS_ACCESS_KEY_ID
          aws-secret-access-key: AWS_SECRET_ACCESS_KEY
          aws-region: AWS_REGION
          arguments: |
            --acl public-read \
            --metadata version=${CIRCLE_TAG} \
            --cache-control "max-age=86400"
      - run:
          name: "Publish Release on GitHub"
          command: |
            go get -u github.com/tcnksm/ghr
            ghr -u ${CIRCLE_PROJECT_USERNAME} -r ${CIRCLE_PROJECT_REPONAME} -c ${CIRCLE_SHA1} -token $GITHUB_TOKEN -replace $CIRCLE_TAG  ./artifacts/bin/
      - deploy:
          name: "Update brew formula"
          command: |
            sha=$(cat ./artifacts/bin/okteto-Darwin-x86_64.sha256 | awk '{print $1}')
            bash ./update_homebrew_formula.sh $CIRCLE_TAG $GITHUB_TOKEN $sha 0
  release-master:
    docker:
      - image: circleci/golang:1.12
    steps:
      - checkout
      - attach_workspace:
          at: ./artifacts
      - aws-s3/sync:
          from: ./artifacts/bin
          to: "s3://downloads.okteto.com/cli/master"
          aws-access-key-id: AWS_ACCESS_KEY_ID
          aws-secret-access-key: AWS_SECRET_ACCESS_KEY
          aws-region: AWS_REGION
          arguments: |
            --acl public-read \
            --metadata version=${CIRCLE_SHA1}
workflows:
  version: 2
  build-release:
    jobs:
      - build:
          filters:
            tags:
              only: /.*/
      - integration:
          requires:
            - build
          filters:
            branches:
              only: 
                - master
<<<<<<< HEAD
                - scope-integration
=======
                - /.*(e2e)/
>>>>>>> 66c0b6ce
      - release-master:
          requires:
            - integration
          filters:
            branches:
              only: master
      - mock-publish-github-release:
          requires:
            - build
          filters:
            tags:
              only: /.*/
      - release:
          requires:
            - build
          filters:
            tags:
              only: /^\d+\.\d+\.\d+$/
            branches:
              ignore: /.*/
      <|MERGE_RESOLUTION|>--- conflicted
+++ resolved
@@ -165,11 +165,7 @@
             branches:
               only: 
                 - master
-<<<<<<< HEAD
-                - scope-integration
-=======
                 - /.*(e2e)/
->>>>>>> 66c0b6ce
       - release-master:
           requires:
             - integration
