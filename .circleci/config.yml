--- conflicted
+++ resolved
@@ -263,19 +263,6 @@
           command: |
             & "$($HOME)\project\artifacts\bin\okteto.exe" build --platform "linux/amd64" --build-arg VERSION_STRING=$env:CIRCLE_SHA1 -f Dockerfile . -t okteto.global/cli-e2e-win:$env:CIRCLE_SHA1
       - run:
-<<<<<<< HEAD
-=======
-          name: Run deprecated integration tests
-          environment:
-            OKTETO_URL: https://staging.okteto.dev/
-            OKTETO_SKIP_CLEANUP: 'true'
-            OKTETO_APPS_SUBDOMAIN: staging.okteto.dev
-          command: |
-            $env:OKTETO_PATH="$($HOME)\project\artifacts\bin\okteto.exe"
-            $env:Path+=";$($HOME)\project\artifacts\bin"
-            go test github.com/okteto/okteto/integration/deprecated/stack -tags="integration" --count=1 -v -timeout 15m
-      - run:
->>>>>>> 38d752a1
           name: Run build integration tests
           environment:
             OKTETO_URL: https://staging.okteto.dev/
