# syntax = docker/dockerfile:experimental

ARG KUBECTL_VERSION=1.25.11
ARG HELM_VERSION=3.12.1
ARG KUSTOMIZE_VERSION=5.0.0

<<<<<<< HEAD
FROM golang:1.21-bullseye as kubectl-builder
=======

FROM golang:1.20-bullseye as kubectl-builder
ARG TARGETARCH
>>>>>>> e7d7e376
ARG KUBECTL_VERSION
RUN curl -sLf --retry 3 -o kubectl https://storage.googleapis.com/kubernetes-release/release/v${KUBECTL_VERSION}/bin/linux/${TARGETARCH}/kubectl && \
    cp kubectl /usr/local/bin/kubectl && \
    chmod +x /usr/local/bin/kubectl && \
    /usr/local/bin/kubectl version --client=true

<<<<<<< HEAD
FROM golang:1.21-bullseye as helm-builder
=======
FROM golang:1.20-bullseye as helm-builder
ARG TARGETARCH
>>>>>>> e7d7e376
ARG HELM_VERSION
RUN curl -sLf --retry 3 -o helm.tar.gz https://get.helm.sh/helm-v${HELM_VERSION}-linux-${TARGETARCH}.tar.gz && \
    mkdir -p helm && tar -C helm -xf helm.tar.gz && \
    cp helm/linux-${TARGETARCH}/helm /usr/local/bin/helm && \
    chmod +x /usr/local/bin/helm && \
    /usr/local/bin/helm version

<<<<<<< HEAD
FROM golang:1.21-bullseye as kustomize-builder
=======
FROM golang:1.20-bullseye as kustomize-builder
ARG TARGETARCH
>>>>>>> e7d7e376
ARG KUSTOMIZE_VERSION
RUN curl -sLf --retry 3 -o kustomize.tar.gz https://github.com/kubernetes-sigs/kustomize/releases/download/kustomize%2Fv${KUSTOMIZE_VERSION}/kustomize_v${KUSTOMIZE_VERSION}_linux_${TARGETARCH}.tar.gz \
    && tar -xvzf kustomize.tar.gz -C /usr/local/bin \
    && chmod +x /usr/local/bin/kustomize \
    && /usr/local/bin/kustomize version

FROM golang:1.21-bullseye as builder
WORKDIR /okteto

ENV CGO_ENABLED=0
ARG VERSION_STRING=docker
COPY go.mod .
COPY go.sum .
RUN --mount=type=cache,target=/root/.cache go mod download
COPY . .
RUN --mount=type=cache,target=/root/.cache make build
RUN chmod +x /okteto/bin/okteto

# Test
RUN /okteto/bin/okteto version

COPY docker-credential-okteto /okteto/bin/docker-credential-okteto

FROM alpine:3

RUN apk add --no-cache bash ca-certificates

COPY --from=kubectl-builder /usr/local/bin/kubectl /usr/local/bin/kubectl
COPY --from=helm-builder /usr/local/bin/helm /usr/local/bin/helm
COPY --from=kustomize-builder /usr/local/bin/kustomize /usr/local/bin/kustomize

COPY --from=builder /okteto/bin/okteto /usr/local/bin/okteto
COPY --from=builder /okteto/bin/docker-credential-okteto /usr/local/bin/docker-credential-okteto


ENV OKTETO_DISABLE_SPINNER=true

ENV PS1="\[\e[36m\]\${OKTETO_NAMESPACE:-okteto}:\e[32m\]\${OKTETO_NAME:-dev} \[\e[m\]\W> "<|MERGE_RESOLUTION|>--- conflicted
+++ resolved
@@ -4,25 +4,18 @@
 ARG HELM_VERSION=3.12.1
 ARG KUSTOMIZE_VERSION=5.0.0
 
-<<<<<<< HEAD
 FROM golang:1.21-bullseye as kubectl-builder
-=======
 
-FROM golang:1.20-bullseye as kubectl-builder
 ARG TARGETARCH
->>>>>>> e7d7e376
 ARG KUBECTL_VERSION
 RUN curl -sLf --retry 3 -o kubectl https://storage.googleapis.com/kubernetes-release/release/v${KUBECTL_VERSION}/bin/linux/${TARGETARCH}/kubectl && \
     cp kubectl /usr/local/bin/kubectl && \
     chmod +x /usr/local/bin/kubectl && \
     /usr/local/bin/kubectl version --client=true
 
-<<<<<<< HEAD
 FROM golang:1.21-bullseye as helm-builder
-=======
-FROM golang:1.20-bullseye as helm-builder
+
 ARG TARGETARCH
->>>>>>> e7d7e376
 ARG HELM_VERSION
 RUN curl -sLf --retry 3 -o helm.tar.gz https://get.helm.sh/helm-v${HELM_VERSION}-linux-${TARGETARCH}.tar.gz && \
     mkdir -p helm && tar -C helm -xf helm.tar.gz && \
@@ -30,12 +23,8 @@
     chmod +x /usr/local/bin/helm && \
     /usr/local/bin/helm version
 
-<<<<<<< HEAD
 FROM golang:1.21-bullseye as kustomize-builder
-=======
-FROM golang:1.20-bullseye as kustomize-builder
 ARG TARGETARCH
->>>>>>> e7d7e376
 ARG KUSTOMIZE_VERSION
 RUN curl -sLf --retry 3 -o kustomize.tar.gz https://github.com/kubernetes-sigs/kustomize/releases/download/kustomize%2Fv${KUSTOMIZE_VERSION}/kustomize_v${KUSTOMIZE_VERSION}_linux_${TARGETARCH}.tar.gz \
     && tar -xvzf kustomize.tar.gz -C /usr/local/bin \
