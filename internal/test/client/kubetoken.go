--- conflicted
+++ resolved
@@ -17,18 +17,13 @@
 
 // FakeKubetokenClient mocks the kubetoken client interface
 type FakeKubetokenClient struct {
-<<<<<<< HEAD
 	response types.KubeTokenResponse
-	err      error
-=======
-	response FakeKubetokenResponse
 }
 
 // FakeKubetokenResponse mocks the kubetoken response
 type FakeKubetokenResponse struct {
 	Token types.KubeTokenResponse
 	Err   error
->>>>>>> ffefe887
 }
 
 // NewFakeKubetokenClient returns a new fake kubetoken client
@@ -41,19 +36,10 @@
 
 // GetKubeToken returns a temp token
 func (c *FakeKubetokenClient) GetKubeToken(_, _ string) (types.KubeTokenResponse, error) {
-<<<<<<< HEAD
 	return c.response, c.err
-}
-
-// CheckService mocks the CheckService method
-func (c *FakeKubetokenClient) CheckService(_, _ string) error {
-	return c.err
-=======
-	return c.response.Token, c.response.Err
 }
 
 // CheckService returns a temp token
 func (c *FakeKubetokenClient) CheckService(_, _ string) error {
 	return c.response.Err
->>>>>>> ffefe887
 }